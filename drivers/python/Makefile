PROTOC=protoc
RETHINKDB_HOME=../..
PROTO_FILE_DIR=$(RETHINKDB_HOME)/src/rdb_protocol
PROTO_BASE=ql2
PROTO_FILE=$(PROTO_FILE_DIR)/$(PROTO_BASE).proto

PYTHON_SRC=rethinkdb
PBCPP_SRC=rethinkdb
PYTHON_PB_FILE=$(PYTHON_SRC)/$(PROTO_BASE)_pb2.py
CPP_PB_FILE=$(PBCPP_SRC)/$(PROTO_BASE).pb.cc
PBCPP=rethinkdb_pbcpp.so
PBCPP_BUILT=./build/lib.linux-x86_64-2.7/rethinkdb_pbcpp.so

all: $(PYTHON_PB_FILE) $(PBCPP)

$(PYTHON_PB_FILE): $(PROTO_FILE)
	$(PROTOC) --python_out=$(PYTHON_SRC) -I$(PROTO_FILE_DIR) $(PROTO_FILE)

$(CPP_PB_FILE): $(PROTO_FILE)
	$(PROTOC) --cpp_out=$(PBCPP_SRC) -I$(PROTO_FILE_DIR) $(PROTO_FILE)

$(PBCPP): $(PBCPP_BUILT)
	test ! -e $< || cp $< $@

$(PBCPP_BUILT): $(CPP_PB_FILE)
	python setup.py build

clean:
	rm -f $(PYTHON_PB_FILE)
	rm -f $(CPP_PB_FILE)
	rm -f $(PBCPP)
	rm -rf ./build
	rm -rf ./dist
	rm -rf ./rethinkdb.egg-info
	rm -rf ./protobuf

PY_PKG_DIR=$(RETHINKDB_HOME)/build/packages/python

sdist: $(PYTHON_PB_FILE) $(CPP_PB_FILE)
	mkdir -p $(PY_PKG_DIR)
	cp setup.py $(PY_PKG_DIR)
	cp MANIFEST.in $(PY_PKG_DIR)
	cp -r rethinkdb $(PY_PKG_DIR)
	cp $(PYTHON_PB_FILE) $(PY_PKG_DIR)/rethinkdb
	cd $(PY_PKG_DIR) && python setup.py sdist

publish: sdist
	cd $(PY_PKG_DIR) && python setup.py register upload
<<<<<<< HEAD
=======


install: sdist
	cd $(PY_PKG_DIR) && python setup.py install

>>>>>>> 6d692659

.PHONY: all clean publish sdist install<|MERGE_RESOLUTION|>--- conflicted
+++ resolved
@@ -46,13 +46,8 @@
 
 publish: sdist
 	cd $(PY_PKG_DIR) && python setup.py register upload
-<<<<<<< HEAD
-=======
-
 
 install: sdist
 	cd $(PY_PKG_DIR) && python setup.py install
 
->>>>>>> 6d692659
-
 .PHONY: all clean publish sdist install