--- conflicted
+++ resolved
@@ -120,14 +120,6 @@
                     cb null, cursor._endData(mkSeq response)
                 else
                     cb new RqlDriverError "Unknown response type"
-            else
-<<<<<<< HEAD
-                @_error new RqlDriverError "Unknown token in response"
-=======
-                cb new RqlDriverError "Unknown response type"
-        else
-            @emit 'error', new RqlDriverError "Unknown token in response"
->>>>>>> 1d20fc03
 
     close: ar () ->
         @open = false
