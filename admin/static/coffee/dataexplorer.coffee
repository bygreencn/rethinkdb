# Copyright 2010-2012 RethinkDB, all rights reserved.
module 'DataExplorerView', ->
    @state =
        current_query: null
        query: null
        results: null
        profile: null
        cursor: null
        metadata: null
        cursor_timed_out: true
        view: 'tree'
        history_state: 'hidden'
        last_keys: []
        last_columns_size: {}
        options_state: 'hidden'
        options:
            suggestions: true
            electric_punctuation: false # False by default
            profiler: false
        history: []
        focus_on_codemirror: true
        last_query_has_profile: true
        #saved_data: {}



    class @Container extends Backbone.View
        id: 'dataexplorer'
        template: Handlebars.templates['dataexplorer_view-template']
        input_query_template: Handlebars.templates['dataexplorer_input_query-template']
        description_template: Handlebars.templates['dataexplorer-description-template']
        template_suggestion_name: Handlebars.templates['dataexplorer_suggestion_name_li-template']
        description_with_example_template: Handlebars.templates['dataexplorer-description_with_example-template']
        alert_connection_fail_template: Handlebars.templates['alert-connection_fail-template']
        alert_reconnection_success_template: Handlebars.templates['alert-reconnection_success-template']
        databases_suggestions_template: Handlebars.templates['dataexplorer-databases_suggestions-template']
        namespaces_suggestions_template: Handlebars.templates['dataexplorer-namespaces_suggestions-template']
        reason_dataexplorer_broken_template: Handlebars.templates['dataexplorer-reason_broken-template']
        query_error_template: Handlebars.templates['dataexplorer-query_error-template']

        # Constants
        limit: 40 # How many results we display per page // Final for now
        line_height: 13 # Define the height of a line (used for a line is too long)
        size_history: 50
        
        max_size_stack: 100 # If the stack of the query (including function, string, object etc. is greater than @max_size_stack, we stop parsing the query
        max_size_query: 1000 # If the query is more than 1000 char, we don't show suggestion (codemirror doesn't highlight/parse if the query is more than 1000 characdd_ters too

        events:
            'mouseup .CodeMirror': 'handle_click'
            'mousedown .suggestion_name_li': 'select_suggestion' # Keep mousedown to compete with blur on .input_query
            'mouseover .suggestion_name_li' : 'mouseover_suggestion'
            'mouseout .suggestion_name_li' : 'mouseout_suggestion'
            'click .clear_query': 'clear_query'
            'click .execute_query': 'execute_query'
            'click .change_size': 'toggle_size'
            'click #reconnect': 'reconnect'
            'click .more_results': 'show_more_results'
            'click .close': 'close_alert'
            'click .clear_queries_link': 'clear_history_view'
            'click .close_queries_link': 'toggle_history'
            'click .toggle_options_link': 'toggle_options'
            'mousedown .nano_border_bottom': 'start_resize_history'
            # Let people click on the description and select text
            'mousedown .suggestion_description': 'mouse_down_description'
            'click .suggestion_description': 'stop_propagation'
            'mouseup .suggestion_description': 'mouse_up_description'
            'mousedown .suggestion_full_container': 'mouse_down_description'
            'click .suggestion_full_container': 'stop_propagation'
            'mousedown .CodeMirror': 'mouse_down_description'
            'click .CodeMirror': 'stop_propagation'

        mouse_down_description: (event) =>
            @keep_suggestions_on_blur = true
            @stop_propagation event

        stop_propagation: (event) =>
            event.stopPropagation()

        mouse_up_description: (event) =>
            @keep_suggestions_on_blur = false
            @stop_propagation event

        start_resize_history: (event) =>
            @history_view.start_resize event

        clear_history_view: (event) =>
            that = @
            @clear_history() # Delete from localstorage
            @history_view.history = @history

            @history_view.clear_history event

        # Method that make sure that just one button (history or option) is active
        # We give this button an "active" class that make it looks like it's pressed.
        toggle_pressed_buttons: =>
            if @history_view.state is 'visible'
                @state.history_state = 'visible'
                @$('.clear_queries_link').fadeIn 'fast'
                @$('.close_queries_link').addClass 'active'
            else
                @state.history_state = 'hidden'
                @$('.clear_queries_link').fadeOut 'fast'
                @$('.close_queries_link').removeClass 'active'

            if @options_view.state is 'visible'
                @state.options_state = 'visible'
                @$('.toggle_options_link').addClass 'active'
            else
                @state.options_state = 'hidden'
                @$('.toggle_options_link').removeClass 'active'

        # Show/hide the history view
        toggle_history: (args) =>
            that = @

            @deactivate_overflow()
            if args.no_animation is true
                # We just show the history
                @history_view.state = 'visible'
                @$('.content').html @history_view.render(true).$el
                @move_arrow
                    type: 'history'
                    move_arrow: 'show'
                @adjust_collapsible_panel_height
                    no_animation: true
                    is_at_bottom: true

            else if @options_view.state is 'visible'
                @options_view.state = 'hidden'
                @move_arrow
                    type: 'history'
                    move_arrow: 'animate'
                @options_view.$el.fadeOut 'fast', ->
                    that.$('.content').html that.history_view.render(false).$el
                    that.history_view.state = 'visible'
                    that.history_view.$el.fadeIn 'fast'
                    that.adjust_collapsible_panel_height
                        is_at_bottom: true
                    that.toggle_pressed_buttons() # Re-execute toggle_pressed_buttons because we delay the fadeIn
            else if @history_view.state is 'hidden'
                @history_view.state = 'visible'
                @$('.content').html @history_view.render(true).$el
                @history_view.delegateEvents()
                @move_arrow
                    type: 'history'
                    move_arrow: 'show'
                @adjust_collapsible_panel_height
                    is_at_bottom: true
            else if @history_view.state is 'visible'
                @history_view.state = 'hidden'
                @hide_collapsible_panel 'history'

            @toggle_pressed_buttons()

        # Show/hide the options view
        toggle_options: (args) =>
            that = @

            @deactivate_overflow()
            if args?.no_animation is true
                @options_view.state = 'visible'
                @$('.content').html @options_view.render(true).$el
                @options_view.delegateEvents()
                @move_arrow
                    type: 'options'
                    move_arrow: 'show'
                @adjust_collapsible_panel_height
                    no_animation: true
                    is_at_bottom: true
            else if @history_view.state is 'visible'
                @history_view.state = 'hidden'
                @move_arrow
                    type: 'options'
                    move_arrow: 'animate'
                @history_view.$el.fadeOut 'fast', ->
                    that.$('.content').html that.options_view.render(false).$el
                    that.options_view.state = 'visible'
                    that.options_view.$el.fadeIn 'fast'
                    that.adjust_collapsible_panel_height()
                    that.toggle_pressed_buttons()
                    that.$('.profiler_enabled').css 'visibility', 'hidden'
                    that.$('.profiler_enabled').hide()
            else if @options_view.state is 'hidden'
                @options_view.state = 'visible'
                @$('.content').html @options_view.render(true).$el
                @options_view.delegateEvents()
                @move_arrow
                    type: 'options'
                    move_arrow: 'show'
                @adjust_collapsible_panel_height
                    cb: args?.cb
            else if @options_view.state is 'visible'
                @options_view.state = 'hidden'
                @hide_collapsible_panel 'options'

            @toggle_pressed_buttons()

        # Hide the collapsible_panel whether it contains the option or history view
        hide_collapsible_panel: (type) =>
            that = @
            @deactivate_overflow()
            @$('.nano').animate
                height: 0
                , 200
                , ->
                    that.activate_overflow()
                    # We don't want to hide the view if the user changed the state of the view while it was being animated
                    if (type is 'history' and that.history_view.state is 'hidden') or (type is 'options' and that.options_view.state is 'hidden')
                        that.$('.nano_border').hide() # In case the user trigger hide/show really fast
                        that.$('.arrow_dataexplorer').hide() # In case the user trigger hide/show really fast
                        that.$(@).css 'visibility', 'hidden'
            @$('.nano_border').slideUp 'fast'
            @$('.arrow_dataexplorer').slideUp 'fast'

        # Move the arrow that points to the active button (on top of the collapsible panel). In case the user switch from options to history (or the opposite), we need to animate it
        move_arrow: (args) =>
            # args =
            #   type: 'options'/'history'
            #   move_arrow: 'show'/'animate'
            if args.type is 'options'
                margin_right = 74
            else if args.type is 'history'
                margin_right = 154

            if args.move_arrow is 'show'
                @$('.arrow_dataexplorer').css 'margin-right', margin_right
                @$('.arrow_dataexplorer').show()
            else if args.move_arrow is 'animate'
                @$('.arrow_dataexplorer').animate
                    'margin-right': margin_right
                    , 200
            @$('.nano_border').show()

        # Adjust the height of the container of the history/option view
        # Arguments:
        #   size: size of the collapsible panel we want // If not specified, we are going to try to figure it out ourselves
        #   no_animation: boolean (do we need to animate things or just to show it)
        #   is_at_bottom: boolean (if we were at the bottom, we want to scroll down once we have added elements in)
        #   delay_scroll: boolean, true if we just added a query - It speficied if we adjust the height then scroll or do both at the same time 
        adjust_collapsible_panel_height: (args) =>
            that = @
            if args?.size?
                size = args.size
            else
                if args?.extra?
                    size = Math.min @$('.content > div').height()+args.extra, @history_view.height_history
                else
                    size = Math.min @$('.content > div').height(), @history_view.height_history

            @deactivate_overflow()

            duration = Math.max 150, size
            duration = Math.min duration, 250
            #@$('.nano').stop(true, true).animate
            @$('.nano').css 'visibility', 'visible' # In case the user trigger hide/show really fast
            if args?.no_animation is true
                @$('.nano').height size
                @$('.nano > .content').scrollTop @$('.nano > .content > div').height()
                @$('.nano').css 'visibility', 'visible' # In case the user trigger hide/show really fast
                @$('.arrow_dataexplorer').show() # In case the user trigger hide/show really fast
                @$('.nano_border').show() # In case the user trigger hide/show really fast
                if args?.no_animation is true
                    @$('.nano').nanoScroller({preventPageScrolling: true})
                @activate_overflow()

            else
                @$('.nano').animate
                    height: size
                    , duration
                    , ->
                        that.$(@).css 'visibility', 'visible' # In case the user trigger hide/show really fast
                        that.$('.arrow_dataexplorer').show() # In case the user trigger hide/show really fast
                        that.$('.nano_border').show() # In case the user trigger hide/show really fast
                        that.$(@).nanoScroller({preventPageScrolling: true})
                        that.activate_overflow()
                        if args? and args.delay_scroll is true and args.is_at_bottom is true
                            that.$('.nano > .content').animate
                                scrollTop: that.$('.nano > .content > div').height()
                                , 200
                        if args?.cb?
                            args.cb()

                if args? and args.delay_scroll isnt true and args.is_at_bottom is true
                    that.$('.nano > .content').animate
                        scrollTop: that.$('.nano > .content > div').height()
                        , 200



        # We deactivate the scrollbar (if there isn't) while animating to have a smoother experience. We´ll put back the scrollbar once the animation is done.
        deactivate_overflow: =>
            if $(window).height() >= $(document).height()
                $('body').css 'overflow', 'hidden'

        activate_overflow: =>
            $('body').css 'overflow', 'auto'


        displaying_full_view: false # Boolean for the full view (true if full view)

        # Method to close an alert/warning/arror
        close_alert: (event) ->
            event.preventDefault()
            $(event.currentTarget).parent().slideUp('fast', -> $(this).remove())

        # Build the suggestions
        map_state: # Map function -> state
            '': ''
        descriptions: {}
        suggestions: {} # Suggestions[state] = function for this state

        types:
            value: ['number', 'bool', 'string', 'array', 'object', 'time']
            any: ['number', 'bool', 'string', 'array', 'object', 'stream', 'selection', 'table', 'db', 'r', 'error' ]
            sequence: ['table', 'selection', 'stream', 'array']

        # Convert meta types (value, any or sequence) to an array of types or return an array composed of just the type
        convert_type: (type) =>
            if @types[type]?
                return @types[type]
            else
                return [type]

        # Flatten an array
        expand_types: (ar) =>
            result = []
            if _.isArray(ar)
                for element in ar
                    result.concat @convert_type element
            else
                result.concat @convert_type element
            return result

        # Once we are done moving the doc, we could generate a .js in the makefile file with the data so we don't have to do an ajax request+all this stuff
        set_doc_description: (command, tag, suggestions) =>
            if command['body']?
                dont_need_parenthesis = not (new RegExp(tag+'\\(')).test(command['body'])
                if dont_need_parenthesis
                    full_tag = tag # Here full_tag is just the name of the tag
                else
                    full_tag = tag+'(' # full tag is the name plus a parenthesis (we will match the parenthesis too)

                @descriptions[full_tag] =
                    name: tag
                    args: /.*(\(.*\))/.exec(command['body'])?[1]
                    description: @description_with_example_template
                        description: command['description']
                        example: command['example']

            parents = {}
            returns = []
            for pair in command.io
                parent_values = if (pair[0] == null) then '' else pair[0]
                return_values = pair[1]

                parent_values = @convert_type parent_values
                return_values = @convert_type return_values
                returns = returns.concat return_values
                for parent_value in parent_values
                    parents[parent_value] = true
                
            if full_tag isnt '('
                for parent_value of parents
                    if not suggestions[parent_value]?
                        suggestions[parent_value] = []
                    suggestions[parent_value].push full_tag

            @map_state[full_tag] = returns # We use full_tag because we need to differentiate between r. and r(


        # All the commands we are going to ignore
        # TODO update the set of ignored commands for 1.4
        ignored_commands:
            'connect': true
            'close': true
            'reconnect': true
            'use': true
            'runp': true
            'next': true
            'collect': true
            'run': true

        # Method called on the content of reql_docs.json
        # Load the suggestions in @suggestions, @map_state, @descriptions
        set_docs: (data) =>
            for key of data
                command = data[key]
                tag = command['name']
                if tag of @ignored_commands
                    continue
                if tag is '()' # The parentheses will be added later
                    tag = ''
                @set_doc_description command, tag, @suggestions

            relations = data['types']

            for state of @suggestions
                @suggestions[state].sort()

            if DataExplorerView.Container.prototype.focus_on_codemirror is true
                # "@" refers to prototype -_-
                # In case we give focus to codemirror then load the docs, we show the suggestion
                window.router.current_view.handle_keypress()

        # Save the query in the history
        # The size of the history is infinite per session. But we will just save @size_history queries in localStorage
        save_query: (args) =>
            query = args.query
            broken_query = args.broken_query
            # Remove empty lines
            query = query.replace(/^\s*$[\n\r]{1,}/gm, '')
            query = query.replace(/\s*$/, '') # Remove the white spaces at the end of the query (like newline/space/tab)
            if window.localStorage?
                if @state.history.length is 0 or @state.history[@state.history.length-1].query isnt query and @regex.white.test(query) is false
                    @state.history.push
                        query: query
                        broken_query: broken_query
                    if @state.history.length>@size_history
                        window.localStorage.rethinkdb_history = JSON.stringify @state.history.slice @state.history.length-@size_history
                    else
                        window.localStorage.rethinkdb_history = JSON.stringify @state.history
                    @history_view.add_query
                        query: query
                        broken_query: broken_query

        clear_history: =>
            @state.history.length = 0
            window.localStorage.rethinkdb_history = JSON.stringify @state.history

        initialize: (args) =>
            @TermBaseConstructor = r.expr(1).constructor.__super__.constructor.__super__.constructor

            @state = args.state

            # Load options from local storage
            if window.localStorage?.options?
                @state.options = JSON.parse window.localStorage.options

            if window.localStorage?.rethinkdb_history?
                @state.history = JSON.parse window.localStorage.rethinkdb_history

            @show_query_warning = @state.query isnt @state.current_query # Show a warning in case the displayed results are not the one of the query in code mirror
            @current_results = @state.results
            @profile = @state.profile

            # Index used to navigate through history with the keyboard
            @history_displayed_id = 0 # 0 means we are showing the draft, n>0 means we are showing the nth query in the history

            # We escape the last function because we are building a regex on top of it.
            # Structure: [ [ pattern, replacement], [pattern, replacement], ... ]
            @unsafe_to_safe_regexstr = [
                [/\\/g, '\\\\'] # This one has to be first
                [/\(/g, '\\(']
                [/\)/g, '\\)']
                [/\^/g, '\\^']
                [/\$/g, '\\$']
                [/\*/g, '\\*']
                [/\+/g, '\\+']
                [/\?/g, '\\?']
                [/\./g, '\\.']
                [/\|/g, '\\|']
                [/\{/g, '\\{']
                [/\}/g, '\\}']
                [/\[/g, '\\[']
            ]

            @results_view = new DataExplorerView.ResultView
                container: @
                limit: @limit
                view: @state.view

            @options_view = new DataExplorerView.OptionsView
                container: @
                options: @state.options

            @history_view = new DataExplorerView.HistoryView
                container: @
                history: @state.history

            @driver_handler = new DataExplorerView.DriverHandler
                container: @
                on_success: @success_on_connect
                on_fail: @error_on_connect

            # One callback to rule them all
            $(window).mousemove @handle_mousemove
            $(window).mouseup @handle_mouseup
            $(window).mousedown @handle_mousedown
            @id_execution = 0
            @keep_suggestions_on_blur = false

            @render()

        handle_mousemove: (event) =>
            @results_view.handle_mousemove event
            @history_view.handle_mousemove event

        handle_mouseup: (event) =>
            @results_view.handle_mouseup event
            @history_view.handle_mouseup event

        handle_mousedown: (event) =>
            # $(window) caught a mousedown event, so it wasn't caught by $('.suggestion_description')
            # Let's hide the suggestion/description
            @keep_suggestions_on_blur = false
            @hide_suggestion_and_description()

        render: =>
            @$el.html @template()
            @$('.input_query_full_container').html @input_query_template()
            
            # Check if the browser supports the JavaScript driver
            # We do not support internet explorer (even IE 10) and old browsers.
            if navigator?.appName is 'Microsoft Internet Explorer'
                @$('.reason_dataexplorer_broken').html @reason_dataexplorer_broken_template
                    is_internet_explorer: true
                @$('.reason_dataexplorer_broken').slideDown 'fast'
                @$('.button_query').prop 'disabled', 'disabled'
            else if (not DataView?) or (not Uint8Array?) # The main two components that the javascript driver requires.
                @$('.reason_dataexplorer_broken').html @reason_dataexplorer_broken_template
                @$('.reason_dataexplorer_broken').slideDown 'fast'
                @$('.button_query').prop 'disabled', 'disabled'
            else if not window.r? # In case the javascript driver is not found (if build from source for example)
                @$('.reason_dataexplorer_broken').html @reason_dataexplorer_broken_template
                    no_driver: true
                @$('.reason_dataexplorer_broken').slideDown 'fast'
                @$('.button_query').prop 'disabled', 'disabled'

            # Let's bring back the data explorer to its old state (if there was)
            if @state?.query? and @state?.results? and @state?.metadata?
                @$('.results_container').html @results_view.render_result({
                    show_query_warning: @show_query_warning
                    results: @state.results
                    metadata: @state.metadata
                    profile: @state.profile
                }).$el
                # The query in code mirror is set in init_after_dom_rendered (because we can't set it now)
            else
                @$('.results_container').html @results_view.render_default().$el

            # If driver not conneced
            if @driver_connected is false
                @error_on_connect()
    
            return @

        # This method has to be called AFTER the el element has been inserted in the DOM tree, mostly for codemirror
        init_after_dom_rendered: =>
            @codemirror = CodeMirror.fromTextArea document.getElementById('input_query'),
                mode:
                    name: 'javascript'
                onKeyEvent: @handle_keypress
                lineNumbers: true
                lineWrapping: true
                matchBrackets: true
                tabSize: 2

            @codemirror.on 'blur', @on_blur
            @codemirror.on 'gutterClick', @handle_gutter_click

            @codemirror.setSize '100%', 'auto'
            if @state.current_query?
                @codemirror.setValue @state.current_query
            @codemirror.focus() # Give focus
            
            # Track if the focus is on codemirror
            # We use it to refresh the docs once the reql_docs.json is loaded
            @state.focus_on_codemirror = true

            @codemirror.setCursor @codemirror.lineCount(), 0
            if @codemirror.getValue() is '' # We show suggestion for an empty query only
                @handle_keypress()
            @results_view.expand_raw_textarea()

            @draft = @codemirror.getValue()

            if @state.history_state is 'visible' # If the history was visible, we show it
                @toggle_history
                    no_animation: true

            if @state.options_state is 'visible' # If the history was visible, we show it
                @toggle_options
                    no_animation: true

        on_blur: =>
            @state.focus_on_codemirror = false
            # We hide the description only if the user isn't selecting text from a description.
            if @keep_suggestions_on_blur is false
                @hide_suggestion_and_description()

        # We have to keep track of a lot of things because web-kit browsers handle the events keydown, keyup, blur etc... in a strange way.
        current_suggestions: []
        current_highlighted_suggestion: -1
        current_conpleted_query: ''
        query_first_part: ''
        query_last_part: ''
        mouse_type_event:
            click: true
            dblclick: true
            mousedown: true
            mouseup: true
            mouseover: true
            mouseout: true
            mousemove: true
        char_breakers:
            '.': true
            '}': true
            ')': true
            ',': true
            ';': true
            ']': true
            
        handle_click: (event) =>
            @handle_keypress null, event

        # Pair ', ", {, [, (
        # Return true if we want code mirror to ignore the key event
        pair_char: (event, stack) =>
            if event?.which?
                # If there is a selection and the user hit a quote, we wrap the seleciton in quotes
                if @codemirror.getSelection() isnt '' and event.type is 'keypress' # This is madness. If we look for keydown, shift+right arrow match a single quote...
                    char_to_insert = String.fromCharCode event.which
                    if char_to_insert? and char_to_insert is '"' or char_to_insert is "'"
                        @codemirror.replaceSelection(char_to_insert+@codemirror.getSelection()+char_to_insert)
                        event.preventDefault()
                        return true

                if event.which is 8 # Backspace
                    if event.type isnt 'keydown'
                        return true
                    previous_char = @get_previous_char()
                    if previous_char is null
                        return true
                    # If the user remove the opening bracket and the next char is the closing bracket, we delete both
                    if previous_char of @matching_opening_bracket
                        next_char = @get_next_char()
                        if next_char is @matching_opening_bracket[previous_char]
                            num_not_closed_bracket = @count_not_closed_brackets previous_char
                            if num_not_closed_bracket <= 0
                                @remove_next()
                                return true
                    # If the user remove the first quote of an empty string, we remove both quotes
                    else if previous_char is '"' or previous_char is "'"
                        next_char = @get_next_char()
                        if next_char is previous_char and @get_previous_char(2) isnt '\\'
                            num_quote = @count_char char_to_insert
                            if num_quote%2 is 0
                                @remove_next()
                                return true
                    return true

                if event.type isnt 'keypress' # We catch keypress because single and double quotes have not the same keyCode on keydown/keypres #thisIsMadness
                    return true

                char_to_insert = String.fromCharCode event.which
                if char_to_insert? # and event.which isnt 91 # 91 map to [ on OS X
                    if @codemirror.getSelection() isnt ''
                        if (char_to_insert of @matching_opening_bracket or char_to_insert of @matching_closing_bracket)
                            @codemirror.replaceSelection ''
                        else
                            return true
                    last_element_incomplete_type = @last_element_type_if_incomplete(stack)
                    if char_to_insert is '"' or char_to_insert is "'"
                        num_quote = @count_char char_to_insert
                        next_char = @get_next_char()
                        if next_char is char_to_insert # Next char is a single quote
                            if num_quote%2 is 0
                                if last_element_incomplete_type is 'string' or last_element_incomplete_type is 'object_key' # We are at the end of a string and the user just wrote a quote 
                                    @move_cursor 1
                                    event.preventDefault()
                                    return true
                                else
                                    # We are at the begining of a string, so let's just add one quote
                                    return true
                            else
                                # Let's add the closing/opening quote missing
                                return true
                        else
                            if num_quote%2 is 0 # Next char is not a single quote and the user has an even number of quotes. 
                                # Let's keep a number of quote even, so we add one extra quote
                                last_key = @get_last_key(stack)
                                if last_element_incomplete_type is 'string'
                                    return true
                                else if last_element_incomplete_type is 'object_key' and (last_key isnt '' and @create_safe_regex(char_to_insert).test(last_key) is true) # A key in an object can be seen as a string
                                    return true
                                else
                                    @insert_next char_to_insert
                            else # Else we'll just insert one quote
                                return true
                    else if last_element_incomplete_type isnt 'string'
                        next_char = @get_next_char()

                        if char_to_insert of @matching_opening_bracket
                            num_not_closed_bracket = @count_not_closed_brackets char_to_insert
                            if num_not_closed_bracket >= 0 # We insert a closing bracket only if it help having a balanced number of opened/closed brackets
                                @insert_next @matching_opening_bracket[char_to_insert]
                                return true
                            return true
                        else if char_to_insert of @matching_closing_bracket
                            opening_char = @matching_closing_bracket[char_to_insert]
                            num_not_closed_bracket = @count_not_closed_brackets opening_char
                            if next_char is char_to_insert
                                if num_not_closed_bracket <= 0 # g(f(...|) In this case we add a closing parenthesis. Same behavior as in Ace
                                    @move_cursor 1
                                    event.preventDefault()
                                return true
            return false

        get_next_char: =>
            cursor_end = @codemirror.getCursor()
            cursor_end.ch++
            return @codemirror.getRange @codemirror.getCursor(), cursor_end

        get_previous_char: (less_value) =>
            cursor_start = @codemirror.getCursor()
            cursor_end = @codemirror.getCursor()
            if less_value?
                cursor_start.ch -= less_value
                cursor_end.ch -= (less_value-1)
            else
                cursor_start.ch--
            if cursor_start.ch < 0
                return null
            return @codemirror.getRange cursor_start, cursor_end


        # Insert str after the cursor in codemirror
        insert_next: (str) =>
            @codemirror.replaceRange str, @codemirror.getCursor()
            @move_cursor -1

        remove_next: =>
            end_cursor = @codemirror.getCursor()
            end_cursor.ch++
            @codemirror.replaceRange '', @codemirror.getCursor(), end_cursor

        # Move cursor of move_value
        # A negative value move the cursor to the left
        move_cursor: (move_value) =>
            cursor = @codemirror.getCursor()
            cursor.ch += move_value
            if cursor.ch < 0
                cursor.ch = 0
            @codemirror.setCursor cursor


        # Count how many time char_to_count appeared ignoring strings and comments
        count_char: (char_to_count) =>
            query = @codemirror.getValue()

            is_parsing_string = false
            to_skip = 0
            result = 0

            for char, i in query
                if to_skip > 0 # Because we cannot mess with the iterator in coffee-script
                    to_skip--
                    continue

                if is_parsing_string is true
                    if char is string_delimiter and query[i-1]? and query[i-1] isnt '\\' # We were in a string. If we see string_delimiter and that the previous character isn't a backslash, we just reached the end of the string.
                        is_parsing_string = false # Else we just keep parsing the string
                        if char is char_to_count
                            result++
                else # if element.is_parsing_string is false
                    if char is char_to_count
                        result++

                    if char is '\'' or char is '"' # So we get a string here
                        is_parsing_string = true
                        string_delimiter = char
                        continue
                    
                    result_inline_comment = @regex.inline_comment.exec query.slice i
                    if result_inline_comment?
                        to_skip = result_inline_comment[0].length-1
                        continue
                    result_multiple_line_comment = @regex.multiple_line_comment.exec query.slice i
                    if result_multiple_line_comment?
                        to_skip = result_multiple_line_comment[0].length-1
                        continue

            return result

        matching_opening_bracket:
            '(': ')'
            '{': '}'
            '[': ']'
        matching_closing_bracket:
            ')': '('
            '}': '{'
            ']': '['


        # opening_char has to be in @matching_bracket
        # Count how many time opening_char has been opened but not closed
        # A result < 0 means that the closing char has been found more often than the opening one
        count_not_closed_brackets: (opening_char) =>
            query = @codemirror.getValue()

            is_parsing_string = false
            to_skip = 0
            result = 0

            for char, i in query
                if to_skip > 0 # Because we cannot mess with the iterator in coffee-script
                    to_skip--
                    continue

                if is_parsing_string is true
                    if char is string_delimiter and query[i-1]? and query[i-1] isnt '\\' # We were in a string. If we see string_delimiter and that the previous character isn't a backslash, we just reached the end of the string.
                        is_parsing_string = false # Else we just keep parsing the string
                else # if element.is_parsing_string is false
                    if char is opening_char
                        result++
                    else if char is @matching_opening_bracket[opening_char]
                        result--

                    if char is '\'' or char is '"' # So we get a string here
                        is_parsing_string = true
                        string_delimiter = char
                        continue
                    
                    result_inline_comment = @regex.inline_comment.exec query.slice i
                    if result_inline_comment?
                        to_skip = result_inline_comment[0].length-1
                        continue
                    result_multiple_line_comment = @regex.multiple_line_comment.exec query.slice i
                    if result_multiple_line_comment?
                        to_skip = result_multiple_line_comment[0].length-1
                        continue

            return result


        # Handle events on codemirror
        # Return true if we want code mirror to ignore the event
        handle_keypress: (editor, event) =>
            if @ignored_next_keyup is true
                if event?.type is 'keyup' and event?.which isnt 9
                    @ignored_next_keyup = false
                return true

            @state.focus_on_codemirror = true

            # Let's hide the tooltip if the user just clicked on the textarea. We'll only display later the suggestions if there are (no description)
            if event?.type is 'mouseup'
                @hide_suggestion_and_description()

            # Save the last query (even incomplete)
            @state.current_query = @codemirror.getValue()

            # Look for special commands
            if event?.which?
                if event.type isnt 'keydown' and ((event.ctrlKey is true or event.metaKey is true) and event.which is 32)
                    # Because on event.type == 'keydown' we are going to change the state (hidden or displayed) of @$('.suggestion_description') and @.$('.suggestion_name_list'), we don't want to fire this event a second time
                    return true

                if event.which is 27 or (event.type is 'keydown' and ((event.ctrlKey is true or event.metaKey is true) and event.which is 32) and (@$('.suggestion_description').css('display') isnt 'none' or @.$('.suggestion_name_list').css('display') isnt 'none'))
                    # We caugh ESC or (Ctrl/Cmd+space with suggestion/description being displayed)
                    event.preventDefault() # Keep focus on code mirror
                    @hide_suggestion_and_description()
                    query_before_cursor = @codemirror.getRange {line: 0, ch: 0}, @codemirror.getCursor()
                    query_after_cursor = @codemirror.getRange @codemirror.getCursor(), {line:@codemirror.lineCount()+1, ch: 0}

                    # Compute the structure of the query written by the user.
                    # We compute it earlier than before because @pair_char also listen on keydown and needs stack
                    stack = @extract_data_from_query
                        size_stack: 0
                        query: query_before_cursor
                        position: 0

                    if stack is null # Stack is null if the query was too big for us to parse
                        @ignore_tab_keyup = false
                        @hide_suggestion_and_description()
                        return false

                    @current_highlighted_suggestion = -1
                    @current_highlighted_extra_suggestion = -1
                    @.$('.suggestion_name_list').empty()

                    # Valid step, let's save the data
                    @query_last_part = query_after_cursor

                    @current_suggestions = []
                    @current_element = ''
                    @current_extra_suggestion = ''
                    @written_suggestion = null
                    @cursor_for_auto_completion = @codemirror.getCursor()
                    @description = null

                    result =
                        status: null
                        # create_suggestion is going to fill to_complete and to_describe
                        #to_complete: undefined
                        #to_describe: undefined
                        
                    # Create the suggestion/description
                    @create_suggestion
                        stack: stack
                        query: query_before_cursor
                        result: result
                    result.suggestions = @uniq result.suggestions

                    if result.suggestions?.length > 0
                        for suggestion, i in result.suggestions
                            result.suggestions.sort() # We could eventually sort things earlier with a merge sort but for now that should be enough
                            @current_suggestions.push suggestion
                            @.$('.suggestion_name_list').append @template_suggestion_name
                                id: i
                                suggestion: suggestion
                    else if result.description?
                        @description = result.description

                    return true
                else if event.which is 13 and (event.shiftKey is false and event.ctrlKey is false and event.metaKey is false)
                    if event.type is 'keydown'
                        if @current_highlighted_suggestion > -1
                            event.preventDefault()
                            @handle_keypress()
                            return true

                        previous_char = @get_previous_char()
                        if previous_char of @matching_opening_bracket
                            next_char = @get_next_char()
                            if @matching_opening_bracket[previous_char] is next_char
                                cursor = @codemirror.getCursor()
                                @insert_next '\n'
                                @codemirror.indentLine cursor.line+1, 'smart'
                                @codemirror.setCursor cursor
                                return false
                else if event.which is 9  or (event.type is 'keydown' and ((event.ctrlKey is true or event.metaKey is true) and event.which is 32) and (@$('.suggestion_description').css('display') is 'none' and @.$('.suggestion_name_list').css('display') is 'none'))
                    # If the user just hit tab, we are going to show the suggestions if they are hidden
                    # or if they suggestions are already shown, we are going to cycle through them.
                    #
                    # If the user just hit Ctrl/Cmd+space with suggestion/description being hidden we show the suggestions
                    # Note that the user cannot cycle through suggestions because we make sure in the IF condition that suggestion/description are hidden
                    # If the suggestions/description are visible, the event will be caught earlier with ESC
                    event.preventDefault()
                    if event.type isnt 'keydown'
                        return false
                    else
                        if @current_suggestions?.length > 0
                            if @$('.suggestion_name_list').css('display') is 'none'
                                @show_suggestion()
                                return true
                            else
                                # We can retrieve the content of codemirror only on keyup events. The users may write "r." then hit "d" then "tab" If the events are triggered this way
                                # keydown d - keydown tab - keyup d - keyup tab
                                # We want to only show the suggestions for r.d
                                if @written_suggestion is null
                                    cached_query = @query_first_part+@current_element+@query_last_part
                                else
                                    cached_query = @query_first_part+@written_suggestion+@query_last_part
                                if cached_query isnt @codemirror.getValue() # We fired a keydown tab before a keyup, so our suggestions are not up to date
                                    @current_element = @codemirror.getValue().slice @query_first_part.length, @codemirror.getValue().length-@query_last_part.length
                                    regex = @create_safe_regex @current_element
                                    new_suggestions = []
                                    new_highlighted_suggestion = -1
                                    for suggestion, index in @current_suggestions
                                        if index < @current_highlighted_suggestion
                                            new_highlighted_suggestion = new_suggestions.length
                                        if regex.test(suggestion) is true
                                            new_suggestions.push suggestion
                                    @current_suggestions = new_suggestions
                                    @current_highlighted_suggestion = new_highlighted_suggestion
                                    if @current_suggestions.length > 0
                                        @.$('.suggestion_name_list').empty()
                                        for suggestion, i in @current_suggestions
                                            @.$('.suggestion_name_list').append @template_suggestion_name
                                                id: i
                                                suggestion: suggestion
                                        @ignored_next_keyup = true
                                    else
                                        @hide_suggestion_and_description()


                                # Switch throught the suggestions
                                if event.shiftKey
                                    @current_highlighted_suggestion--
                                    if @current_highlighted_suggestion < -1
                                        @current_highlighted_suggestion = @current_suggestions.length-1
                                    else if @current_highlighted_suggestion < 0
                                        @show_suggestion_without_moving()
                                        @remove_highlight_suggestion()
                                        @write_suggestion
                                            suggestion_to_write: @current_element
                                        @ignore_tab_keyup = true # If we are switching suggestion, we don't want to do anything else related to tab
                                        return true
                                else
                                    @current_highlighted_suggestion++
                                    if @current_highlighted_suggestion >= @current_suggestions.length
                                        @show_suggestion_without_moving()
                                        @remove_highlight_suggestion()
                                        @write_suggestion
                                            suggestion_to_write: @current_element
                                        @ignore_tab_keyup = true # If we are switching suggestion, we don't want to do anything else related to tab
                                        @current_highlighted_suggestion = -1
                                        return true
                                if @current_suggestions[@current_highlighted_suggestion]?
                                    @show_suggestion_without_moving()
                                    @highlight_suggestion @current_highlighted_suggestion # Highlight the current suggestion
                                    @write_suggestion
                                        suggestion_to_write: @current_suggestions[@current_highlighted_suggestion] # Auto complete with the highlighted suggestion
                                    @ignore_tab_keyup = true # If we are switching suggestion, we don't want to do anything else related to tab
                                    return true
                        else if @description?
                            if @$('.suggestion_description').css('display') is 'none'
                                # We show it once only because we don't want to move the cursor around
                                @show_description()
                                return true

                            if @extra_suggestions? and @extra_suggestions.length > 0 and @extra_suggestion.start_body is @extra_suggestion.start_body
                                # Trim suggestion
                                if @extra_suggestion?.body?[0]?.type is 'string'
                                    if @extra_suggestion.body[0].complete is true
                                        @extra_suggestions = []
                                    else
                                        # Remove quotes around the table/db name
                                        current_name = @extra_suggestion.body[0].name.replace(/^\s*('|")/, '').replace(/('|")\s*$/, '')
                                        regex = @create_safe_regex current_name
                                        new_extra_suggestions = []
                                        for suggestion in @extra_suggestions
                                            if regex.test(suggestion) is true
                                                new_extra_suggestions.push suggestion
                                        @extra_suggestions = new_extra_suggestions

                                if @extra_suggestions.length > 0 # If there are still some valid suggestions
                                    query = @codemirror.getValue()

                                    # We did not parse what is after the cursor, so let's take a look
                                    start_search = @extra_suggestion.start_body
                                    if @extra_suggestion.body?[0]?.name.length?
                                        start_search += @extra_suggestion.body[0].name.length

                                    # Define @query_first_part and @query_last_part
                                    # Note that ) is not a valid character for a db/table name
                                    end_body = query.indexOf ')', start_search
                                    @query_last_part = ''
                                    if end_body isnt -1
                                        @query_last_part = query.slice end_body
                                    @query_first_part = query.slice 0, @extra_suggestion.start_body
                                    lines = @query_first_part.split('\n')

                                    if event.shiftKey is true
                                        @current_highlighted_extra_suggestion--
                                    else
                                        @current_highlighted_extra_suggestion++
                                        
                                    if @current_highlighted_extra_suggestion >= @extra_suggestions.length
                                        @current_highlighted_extra_suggestion = -1
                                    else if @current_highlighted_extra_suggestion < -1
                                        @current_highlighted_extra_suggestion = @extra_suggestions.length-1

                                    # Create the next suggestion
                                    suggestion = ''
                                    if @current_highlighted_extra_suggestion is -1
                                        if @current_extra_suggestion?
                                            if /^\s*'/.test(@current_extra_suggestion) is true
                                                suggestion = @current_extra_suggestion+"'"
                                            else if /^\s*"/.test(@current_extra_suggestion) is true
                                                suggestion = @current_extra_suggestion+'"'
                                    else
                                        if @state.options.electric_punctuation is false
                                            move_outside = true
                                        if /^\s*'/.test(@current_extra_suggestion) is true
                                            string_delimiter = "'"
                                        else if /^\s*"/.test(@current_extra_suggestion) is true
                                            string_delimiter = '"'
                                        else
                                            string_delimiter = "'"
                                            move_outside = true
                                        suggestion = string_delimiter+@extra_suggestions[@current_highlighted_extra_suggestion]+string_delimiter
                                    
                                    @write_suggestion
                                        move_outside: move_outside
                                        suggestion_to_write: suggestion
                                    @ignore_tab_keyup = true # If we are switching suggestion, we don't want to do anything else related to tab

                # If the user hit enter and (Ctrl or Shift)
                if event.which is 13 and (event.shiftKey or event.ctrlKey or event.metaKey)
                    @hide_suggestion_and_description()
                    event.preventDefault()
                    if event.type isnt 'keydown'
                        return true
                    @execute_query()
                    return true
                # Ctrl/Cmd + V
                else if (event.ctrlKey or event.metaKey) and event.which is 86 and event.type is 'keydown'
                    @last_action_is_paste = true
                    @num_released_keys = 0 # We want to know when the user release Ctrl AND V
                    if event.metaKey
                        @num_released_keys++ # Because on OS X, the keyup event is not fired when the metaKey is pressed (true for Firefox, Chrome, Safari at least...)
                    @hide_suggestion_and_description()
                    return true
                # When the user release Ctrl/Cmd after a Ctrl/Cmd + V
                else if event.type is 'keyup' and @last_action_is_paste is true and (event.which is 17 or event.which is 91)
                    @num_released_keys++
                    if @num_released_keys is 2
                        @last_action_is_paste = false
                    @hide_suggestion_and_description()
                    return true
                # When the user release V after a Ctrl/Cmd + V
                else if event.type is 'keyup' and @last_action_is_paste is true and event.which is 86
                    @num_released_keys++
                    if @num_released_keys is 2
                        @last_action_is_paste = false
                    @hide_suggestion_and_description()
                    return true
                # Catching history navigation
                else if event.type is 'keyup' and event.altKey and event.which is 38 # Key up
                    if @history_displayed_id < @state.history.length
                        @history_displayed_id++
                        @codemirror.setValue @state.history[@state.history.length-@history_displayed_id].query
                        event.preventDefault()
                        return true
                else if event.type is 'keyup' and event.altKey and event.which is 40 # Key down
                    if @history_displayed_id > 1
                        @history_displayed_id--
                        @codemirror.setValue @state.history[@state.history.length-@history_displayed_id].query
                        event.preventDefault()
                        return true
                    else if @history_displayed_id is 1
                        @history_displayed_id--
                        @codemirror.setValue @draft
                        @codemirror.setCursor @codemirror.lineCount(), 0 # We hit the draft and put the cursor at the end
                else if event.type is 'keyup' and event.altKey and event.which is 33 # Page up
                    @history_displayed_id = @state.history.length
                    @codemirror.setValue @state.history[@state.history.length-@history_displayed_id].query
                    event.preventDefault()
                    return true
                else if event.type is 'keyup' and event.altKey and event.which is 34 # Page down
                    @history_displayed_id = @history.length
                    @codemirror.setValue @state.history[@state.history.length-@history_displayed_id].query
                    @codemirror.setCursor @codemirror.lineCount(), 0 # We hit the draft and put the cursor at the end
                    event.preventDefault()
                    return true
            # If there is a hilighted suggestion, we want to catch enter
            if @$('.suggestion_name_li_hl').length > 0
                if event?.which is 13
                    event.preventDefault()
                    @handle_keypress()
                    return true

            # We are scrolling in history
            if @history_displayed_id isnt 0 and event?
                # We catch ctrl, shift, alt and command 
                if event.ctrlKey or event.shiftKey or event.altKey or event.which is 16 or event.which is 17 or event.which is 18 or event.which is 20 or (event.which is 91 and event.type isnt 'keypress') or event.which is 92 or event.type of @mouse_type_event
                    return false

            # We catch ctrl, shift, alt and command but don't look for active key (active key here refer to ctrl, shift, alt being pressed and hold)
            if event? and (event.which is 16 or event.which is 17 or event.which is 18 or event.which is 20 or (event.which is 91 and event.type isnt 'keypress') or event.which is 92)
                return false


            # Avoid arrows+home+end+page down+pageup
            # if event? and (event.which is 24 or event.which is ..)
            # 0 is for firefox...
            if not event? or (event.which isnt 37 and event.which isnt 38 and event.which isnt 39 and event.which isnt 40 and event.which isnt 33 and event.which isnt 34 and event.which isnt 35 and event.which isnt 36 and event.which isnt 0)
                @history_displayed_id = 0
                @draft = @codemirror.getValue()

            # The expensive operations are coming. If the query is too long, we just don't parse the query
            if @codemirror.getValue().length > @max_size_query
                return false

            query_before_cursor = @codemirror.getRange {line: 0, ch: 0}, @codemirror.getCursor()
            query_after_cursor = @codemirror.getRange @codemirror.getCursor(), {line:@codemirror.lineCount()+1, ch: 0}

            # Compute the structure of the query written by the user.
            # We compute it earlier than before because @pair_char also listen on keydown and needs stack
            stack = @extract_data_from_query
                size_stack: 0
                query: query_before_cursor
                position: 0

            if stack is null # Stack is null if the query was too big for us to parse
                @ignore_tab_keyup = false
                @hide_suggestion_and_description()
                return false

            if @state.options.electric_punctuation is true
                @pair_char(event, stack) # Pair brackets/quotes

            # We just look at key up so we don't fire the call 3 times
            if event?.type? and event.type isnt 'keyup' and event.which isnt 9 and event.type isnt 'mouseup'
                return false
            if event?.which is 16 # We don't do anything with Shift.
                return false

            # Tab is an exception, we let it pass (tab bring back suggestions) - What we want is to catch keydown
            if @ignore_tab_keyup is true and event?.which is 9
                if event.type is 'keyup'
                    @ignore_tab_keyup = false
                return true

            @current_highlighted_suggestion = -1
            @current_highlighted_extra_suggestion = -1
            @.$('.suggestion_name_list').empty()

            # Valid step, let's save the data
            @query_last_part = query_after_cursor

            # If a selection is active, we just catch shift+enter
            if @codemirror.getSelection() isnt ''
                @hide_suggestion_and_description()
                if event? and event.which is 13 and (event.shiftKey or event.ctrlKey or event.metaKey) # If the user hit enter and (Ctrl or Shift or Cmd)
                    @hide_suggestion_and_description()
                    if event.type isnt 'keydown'
                        return true
                    @execute_query()
                    return true # We do not replace the selection with a new line
                # If the user select something and end somehwere with suggestion
                if event?.type isnt 'mouseup'
                    return false
                else
                    return true

            @current_suggestions = []
            @current_element = ''
            @current_extra_suggestion = ''
            @written_suggestion = null
            @cursor_for_auto_completion = @codemirror.getCursor()
            @description = null

            result =
                status: null
                # create_suggestion is going to fill to_complete and to_describe
                #to_complete: undefined
                #to_describe: undefined
                
            # If we are in the middle of a function (text after the cursor - that is not an element in @char_breakers or a comment), we just show a description, not a suggestion
            result_non_white_char_after_cursor = @regex.get_first_non_white_char.exec(query_after_cursor)

            if result_non_white_char_after_cursor isnt null and not(result_non_white_char_after_cursor[1]?[0] of @char_breakers or result_non_white_char_after_cursor[1]?.match(/^((\/\/)|(\/\*))/) isnt null)
                result.status = 'break_and_look_for_description'
                @hide_suggestion()
            else
                result_last_char_is_white = @regex.last_char_is_white.exec(query_before_cursor[query_before_cursor.length-1])
                if result_last_char_is_white isnt null
                    result.status = 'break_and_look_for_description'
                    @hide_suggestion()

            # Create the suggestion/description
            @create_suggestion
                stack: stack
                query: query_before_cursor
                result: result
            result.suggestions = @uniq result.suggestions

            if result.suggestions?.length > 0
                for suggestion, i in result.suggestions
                    @current_suggestions.push suggestion
                    @.$('.suggestion_name_list').append @template_suggestion_name
                        id: i
                        suggestion: suggestion
                if @state.options.suggestions is true
                    @show_suggestion()
                else
                    @hide_suggestion()
                @hide_description()
            else if result.description?
                @hide_suggestion()
                @description = result.description
                if @state.options.suggestions is true and event?.type isnt 'mouseup'
                    @show_description()
                else
                    @hide_description()
            else
                @hide_suggestion_and_description()
            if event?.which is 9 # Catch tab
                # If you're in a string, you add a TAB. If you're at the beginning of a newline with preceding whitespace, you add a TAB. If it's any other case do nothing.
                if @last_element_type_if_incomplete(stack) isnt 'string' and @regex.white_or_empty.test(@codemirror.getLine(@codemirror.getCursor().line).slice(0, @codemirror.getCursor().ch)) isnt true
                    return true
                else
                    return false
            return true

        # Similar to underscore's uniq but faster with a hashmap
        uniq: (ar) ->
            if not ar? or ar.length is 0
                return ar
            result = []
            hash = {}
            for element in ar
                hash[element] = true
            for key of hash
                result.push key
            result.sort()
            return result

        # Extract information from the current query
        # Regex used
        regex:
            anonymous:/^(\s)*function\(([a-zA-Z0-9,\s]*)\)(\s)*{/
            loop:/^(\s)*(for|while)(\s)*\(([^\)]*)\)(\s)*{/
            method: /^(\s)*([a-zA-Z0-9]*)\(/ # forEach( merge( filter(
            row: /^(\s)*row\(/
            method_var: /^(\s)*(\d*[a-zA-Z][a-zA-Z0-9]*)\./ # r. r.row. (r.count will be caught later)
            return : /^(\s)*return(\s)*/
            object: /^(\s)*{(\s)*/
            array: /^(\s)*\[(\s)*/
            white: /^(\s)+$/
            white_or_empty: /^(\s)*$/
            white_replace: /\s/g
            white_start: /^(\s)+/
            comma: /^(\s)*,(\s)*/
            semicolon: /^(\s)*;(\s)*/
            number: /^[0-9]+\.?[0-9]*/
            inline_comment: /^(\s)*\/\/.*\n/
            multiple_line_comment: /^(\s)*\/\*[^(\*\/)]*\*\//
            get_first_non_white_char: /\s*(\S+)/
            last_char_is_white: /.*(\s+)$/
        stop_char: # Just for performance (we look for a stop_char in constant time - which is better than having 3 and conditions) and cleaner code
            opening:
                '(': ')'
                '{': '}'
                '[': ']'
            closing:
                ')': '(' # Match the opening character
                '}': '{'
                ']': '['

        # Return the type of the last incomplete object or an empty string
        last_element_type_if_incomplete: (stack) =>
            if (not stack?) or stack.length is 0
                return ''

            element = stack[stack.length-1]
            if element.body?
                return @last_element_type_if_incomplete(element.body)
            else
                if element.complete is false
                    return element.type
                else
                    return ''

         # Get the last key if the last element is a key of an object
         get_last_key: (stack) =>
            if (not stack?) or stack.length is 0
                return ''

            element = stack[stack.length-1]
            if element.body?
                return @get_last_key(element.body)
            else
                if element.complete is false and element.key?
                    return element.key
                else
                    return ''

       # We build a stack of the query.
        # Chained functions are in the same array, arguments/inner queries are in a nested array
        # element.type in ['string', 'function', 'var', 'separator', 'anonymous_function', 'object', 'array_entry', 'object_key' 'array']
        extract_data_from_query: (args) =>
            size_stack = args.size_stack
            query = args.query
            context = if args.context? then DataUtils.deep_copy(args.context) else {}
            position = args.position

            stack = []
            element =
                type: null
                context: context
                complete: false
            start = 0

            is_parsing_string = false
            to_skip = 0

            for char, i in query
                if to_skip > 0 # Because we cannot mess with the iterator in coffee-script
                    to_skip--
                    continue

                if is_parsing_string is true
                    if char is string_delimiter and query[i-1]? and query[i-1] isnt '\\' # We were in a string. If we see string_delimiter and that the previous character isn't a backslash, we just reached the end of the string.
                        is_parsing_string = false # Else we just keep parsing the string
                        if element.type is 'string'
                            element.name = query.slice start, i+1
                            element.complete = true
                            stack.push element
                            size_stack++
                            if size_stack > @max_size_stack
                                return null
                            element =
                                type: null
                                context: context
                                complete: false
                            start = i+1
                else # if element.is_parsing_string is false
                    if char is '\'' or char is '"' # So we get a string here
                        is_parsing_string = true
                        string_delimiter = char
                        if element.type is null
                            element.type = 'string'
                            start = i
                        continue


                    if element.type is null
                        result_inline_comment = @regex.inline_comment.exec query.slice i
                        if result_inline_comment?
                            to_skip = result_inline_comment[0].length-1
                            start += result_inline_comment[0].length
                            continue
                        result_multiple_line_comment = @regex.multiple_line_comment.exec query.slice i
                        if result_multiple_line_comment?
                            to_skip = result_multiple_line_comment[0].length-1
                            start += result_multiple_line_comment[0].length
                            continue

                        if start is i
                            result_white = @regex.white_start.exec query.slice i
                            if result_white?
                                to_skip = result_white[0].length-1
                                start += result_white[0].length
                                continue

                            # Check for anonymous function
                            result_regex = @regex.anonymous.exec query.slice i
                            if result_regex isnt null
                                element.type = 'anonymous_function'
                                list_args = result_regex[2]?.split(',')
                                element.args = []
                                new_context = DataUtils.deep_copy context
                                for arg in list_args
                                    arg = arg.replace(/(^\s*)|(\s*$)/gi,"") # Removing leading/trailing spaces
                                    new_context[arg] = true
                                    element.args.push arg
                                element.context = new_context
                                to_skip = result_regex[0].length
                                body_start = i+result_regex[0].length
                                stack_stop_char = ['{']
                                continue

                            # Check for a for loop 
                            result_regex = @regex.loop.exec query.slice i
                            if result_regex isnt null
                                element.type = 'loop'
                                element.context = context
                                to_skip = result_regex[0].length
                                body_start = i+result_regex[0].length
                                stack_stop_char = ['{']
                                continue
                                                       
                            # Check for return
                            result_regex = @regex.return.exec query.slice i
                            if result_regex isnt null
                                # I'm not sure we need to keep track of return, but let's keep it for now
                                element.type = 'return'
                                element.complete = true
                                to_skip = result_regex[0].length-1
                                stack.push element
                                size_stack++
                                if size_stack > @max_size_stack
                                    return null
                                element =
                                    type: null
                                    context: context
                                    complete: false

                                start = i+result_regex[0].length
                                continue

                            # Check for object
                            result_regex = @regex.object.exec query.slice i
                            if result_regex isnt null
                                element.type = 'object'
                                element.next_key = null
                                element.body = [] # We need to keep tracker of the order of pairs
                                element.current_key_start = i+result_regex[0].length
                                to_skip = result_regex[0].length-1
                                stack_stop_char = ['{']
                                continue

                            # Check for array
                            result_regex = @regex.array.exec query.slice i
                            if result_regex isnt null
                                element.type = 'array'
                                element.next_key = null
                                element.body = []
                                entry_start = i+result_regex[0].length
                                to_skip = result_regex[0].length-1
                                stack_stop_char = ['[']
                                continue

                            if char is '.'
                                new_start = i+1
                            else
                                new_start = i

                            # Check for a standard method
                            result_regex = @regex.method.exec query.slice new_start
                            if result_regex isnt null
                                result_regex_row = @regex.row.exec query.slice new_start
                                if result_regex_row isnt null
                                    position_opening_parenthesis = result_regex_row[0].indexOf('(')
                                    element.type = 'function' # TODO replace with function
                                    element.name = 'row'
                                    stack.push element
                                    size_stack++
                                    if size_stack > @max_size_stack
                                        return null
                                    element =
                                        type: 'function'
                                        name: '('
                                        position: position+3+1
                                        context: context
                                        complete: 'false'
                                    stack_stop_char = ['(']
                                    start += position_opening_parenthesis
                                    to_skip = result_regex[0].length-1+new_start-i
                                    continue

                                else
                                    if stack[stack.length-1]?.type is 'function' or stack[stack.length-1]?.type is 'var' # We want the query to start with r. or arg.
                                        element.type = 'function'
                                        element.name = result_regex[0]
                                        element.position = position+new_start
                                        start += new_start-i
                                        to_skip = result_regex[0].length-1+new_start-i
                                        stack_stop_char = ['(']
                                        continue
                                    else
                                        position_opening_parenthesis = result_regex[0].indexOf('(')
                                        if position_opening_parenthesis isnt -1 and result_regex[0].slice(0, position_opening_parenthesis) of context
                                            # Save the var
                                            element.real_type = @types.value
                                            element.type = 'var'
                                            element.name = result_regex[0].slice(0, position_opening_parenthesis)
                                            stack.push element
                                            size_stack++
                                            if size_stack > @max_size_stack
                                                return null
                                            element =
                                                type: 'function'
                                                name: '('
                                                position: position+position_opening_parenthesis+1
                                                context: context
                                                complete: 'false'
                                            stack_stop_char = ['(']
                                            start = position_opening_parenthesis
                                            to_skip = result_regex[0].length-1
                                            continue
                                        ###
                                        # This last condition is a special case for r(expr)
                                        else if position_opening_parenthesis isnt -1 and result_regex[0].slice(0, position_opening_parenthesis) is 'r'
                                            element.type = 'var'
                                            element.name = 'r'
                                            element.real_type = @types.value
                                            element.position = position+new_start
                                            start += new_start-i
                                            to_skip = result_regex[0].length-1+new_start-i
                                            stack_stop_char = ['(']
                                            continue
                                        ###


                            # Check for method without parenthesis r., r.row., doc.
                            result_regex = @regex.method_var.exec query.slice new_start
                            if result_regex isnt null
                                if result_regex[0].slice(0, result_regex[0].length-1) of context
                                    element.type = 'var'
                                    element.real_type = @types.value
                                else
                                    element.type = 'function'
                                element.position = position+new_start
                                element.name = result_regex[0].slice(0, result_regex[0].length-1).replace(/\s/, '')
                                element.complete = true
                                to_skip = element.name.length-1+new_start-i
                                stack.push element
                                size_stack++
                                if size_stack > @max_size_stack
                                    return null
                                element =
                                    type: null
                                    context: context
                                    complete: false
                                start = new_start+to_skip+1
                                start -= new_start-i
                                continue

                            # Look for a comma
                            result_regex = @regex.comma.exec query.slice i
                            if result_regex isnt null
                                # element should have been pushed in stack. If not, the query is malformed
                                element.complete = true
                                stack.push
                                    type: 'separator'
                                    complete: true
                                    name: query.slice i, result_regex[0].length
                                size_stack++
                                if size_stack > @max_size_stack
                                    return null
                                element =
                                    type: null
                                    context: context
                                    complete: false
                                start = i+result_regex[0].length-1+1
                                to_skip = result_regex[0].length-1
                                continue

                            # Look for a semi colon
                            result_regex = @regex.semicolon.exec query.slice i
                            if result_regex isnt null
                                # element should have been pushed in stack. If not, the query is malformed
                                element.complete = true
                                stack.push
                                    type: 'separator'
                                    complete: true
                                    name: query.slice i, result_regex[0].length
                                size_stack++
                                if size_stack > @max_size_stack
                                    return null
                                element =
                                    type: null
                                    context: context
                                    complete: false
                                start = i+result_regex[0].length-1+1
                                to_skip = result_regex[0].length-1
                                continue
                        #else # if element.start isnt i
                        # We caught the white spaces, so there is nothing to do here
                        else
                            if char is ';'
                                # We just encountered a semi colon. We have an unknown element
                                # So We just got a random javascript statement, let's just ignore it
                                start = i+1
                    else # element.type isnt null
                        # Catch separator like for groupedMapReduce
                        result_regex = @regex.comma.exec(query.slice(i))
                        if result_regex isnt null and stack_stop_char.length < 1
                            # element should have been pushed in stack. If not, the query is malformed
                            stack.push
                                type: 'separator'
                                complete: true
                                name: query.slice i, result_regex[0].length
                                position: position+i
                            size_stack++
                            if size_stack > @max_size_stack
                                return null
                            element =
                                type: null
                                context: context
                                complete: false
                            start = i+result_regex[0].length-1
                            to_skip = result_regex[0].length-1
                            continue

                        # Catch for anonymous function
                        else if element.type is 'anonymous_function'
                            if char of @stop_char.opening
                                stack_stop_char.push char
                            else if char of @stop_char.closing
                                if stack_stop_char[stack_stop_char.length-1] is @stop_char.closing[char]
                                    stack_stop_char.pop()
                                    if stack_stop_char.length is 0
                                        element.body = @extract_data_from_query
                                            size_stack: size_stack
                                            query: query.slice body_start, i
                                            context: element.context
                                            position: position+body_start
                                        if element.body is null
                                            return null
                                        element.complete = true
                                        stack.push element
                                        size_stack++
                                        if size_stack > @max_size_stack
                                            return null
                                        element =
                                            type: null
                                            context: context
                                        start = i+1
                                #else the written query is broken here. The user forgot to close something?
                                #TODO Default behavior? Wait for Brackets/Ace to see how we handle errors
                        else if element.type is 'loop'
                            if char of @stop_char.opening
                                stack_stop_char.push char
                            else if char of @stop_char.closing
                                if stack_stop_char[stack_stop_char.length-1] is @stop_char.closing[char]
                                    stack_stop_char.pop()
                                    if stack_stop_char.length is 0
                                        element.body = @extract_data_from_query
                                            size_stack: size_stack
                                            query: query.slice body_start, i
                                            context: element.context
                                            position: position+body_start
                                        if element.body
                                            return null
                                        element.complete = true
                                        stack.push element
                                        size_stack++
                                        if size_stack > @max_size_stack
                                            return null
                                        element =
                                            type: null
                                            context: context
                                        start = i+1
                        # Catch for function
                        else if element.type is 'function'
                            if char of @stop_char.opening
                                stack_stop_char.push char
                            else if char of @stop_char.closing
                                if stack_stop_char[stack_stop_char.length-1] is @stop_char.closing[char]
                                    stack_stop_char.pop()
                                    if stack_stop_char.length is 0
                                        element.body = @extract_data_from_query
                                            size_stack: size_stack
                                            query: query.slice start+element.name.length, i
                                            context: element.context
                                            position: position+start+element.name.length
                                        if element.body is null
                                            return null
                                        element.complete = true
                                        stack.push element
                                        size_stack++
                                        if size_stack > @max_size_stack
                                            return null
                                        element =
                                            type: null
                                            context: context
                                        start = i+1

                        # Catch for object
                        else if element.type is 'object'
                            # Since we are sure that we are not in a string, we can just look for colon and comma
                            # Still, we need to check the stack_stop_char since we can have { key: { inner: 'test, 'other_inner'}, other_key: 'other_value'}
                            keys_values = []
                            if char of @stop_char.opening
                                stack_stop_char.push char
                            else if char of @stop_char.closing
                                if stack_stop_char[stack_stop_char.length-1] is @stop_char.closing[char]
                                    stack_stop_char.pop()
                                    if stack_stop_char.length is 0
                                        # We just reach a }, it's the end of the object
                                        if element.next_key?
                                            body = @extract_data_from_query
                                                size_stack: size_stack
                                                query: query.slice element.current_value_start, i
                                                context: element.context
                                                position: position+element.current_value_start
                                            if body is null
                                                return null
                                            new_element =
                                                type: 'object_key'
                                                key: element.next_key
                                                key_complete: true
                                                complete: false
                                                body: body
                                            element.body[element.body.length-1] = new_element
                                        element.next_key = null # No more next_key
                                        element.complete = true
                                        # if not element.next_key?
                                        # The next key is not defined, this is a broken query.
                                        # TODO show error once brackets/ace will be used

                                        stack.push element
                                        size_stack++
                                        if size_stack > @max_size_stack
                                            return null
                                        element =
                                            type: null
                                            context: context
                                        start = i+1
                                        continue

                            if not element.next_key?
                                if stack_stop_char.length is 1 and char is ':'
                                    new_element =
                                        type: 'object_key'
                                        key: query.slice element.current_key_start, i
                                        key_complete: true
                                    if element.body.length is 0
                                        element.body.push new_element
                                        size_stack++
                                        if size_stack > @max_size_stack
                                            return null
                                    else
                                        element.body[element.body.length-1] = new_element
                                    element.next_key = query.slice element.current_key_start, i
                                    element.current_value_start = i+1
                            else
                                result_regex = @regex.comma.exec query.slice i
                                if stack_stop_char.length is 1 and result_regex isnt null #We reached the end of a value
                                    body = @extract_data_from_query
                                        size_stack: size_stack
                                        query: query.slice element.current_value_start, i
                                        context: element.context
                                        position: element.current_value_start
                                    if body is null
                                        return null
                                    new_element =
                                        type: 'object_key'
                                        key:  element.next_key
                                        key_complete: true
                                        body: body
                                    element.body[element.body.length-1] = new_element
                                    to_skip = result_regex[0].length-1
                                    element.next_key = null
                                    element.current_key_start = i+result_regex[0].length
                        # Catch for array
                        else if element.type is 'array'
                            if char of @stop_char.opening
                                stack_stop_char.push char
                            else if char of @stop_char.closing
                                if stack_stop_char[stack_stop_char.length-1] is @stop_char.closing[char]
                                    stack_stop_char.pop()
                                    if stack_stop_char.length is 0
                                        # We just reach a ], it's the end of the object
                                        body = @extract_data_from_query
                                            size_stack: size_stack
                                            query: query.slice entry_start, i
                                            context: element.context
                                            position: position+entry_start
                                        if body is null
                                            return null
                                        new_element =
                                            type: 'array_entry'
                                            complete: true
                                            body: body
                                        if new_element.body.length > 0
                                            element.body.push new_element
                                            size_stack++
                                            if size_stack > @max_size_stack
                                                return null
                                        continue

                            if stack_stop_char.length is 1 and char is ','
                                body = @extract_data_from_query
                                    size_stack: size_stack
                                    query: query.slice entry_start, i
                                    context: element.context
                                    position: position+entry_start
                                if body is null
                                    return null
                                new_element =
                                    type: 'array_entry'
                                    complete: true
                                    body: body
                                if new_element.body.length > 0
                                    element.body.push new_element
                                    size_stack++
                                    if size_stack > @max_size_stack
                                        return null
                                entry_start = i+1

            # We just reached the end, let's try to find the type of the incomplete element
            if element.type isnt null
                element.complete = false
                if element.type is 'function'
                    element.body = @extract_data_from_query
                        size_stack: size_stack
                        query: query.slice start+element.name.length
                        context: element.context
                        position: position+start+element.name.length
                    if element.body is null
                        return null
                else if element.type is 'anonymous_function'
                    element.body = @extract_data_from_query
                        size_stack: size_stack
                        query: query.slice body_start
                        context: element.context
                        position: position+body_start
                    if element.body is null
                        return null
                else if element.type is 'loop'
                    element.body = @extract_data_from_query
                        size_stack: size_stack
                        query: query.slice body_start
                        context: element.context
                        position: position+body_start
                    if element.body is null
                        return null
                else if element.type is 'string'
                    element.name = query.slice start
                else if element.type is 'object'
                    if not element.next_key? # Key not defined yet
                        new_element =
                            type: 'object_key'
                            key: query.slice element.current_key_start
                            key_complete: false
                            complete: false
                        element.body.push new_element # They key was not defined, so we add a new element
                        size_stack++
                        if size_stack > @max_size_stack
                            return null
                        element.next_key = query.slice element.current_key_start
                    else
                        body = @extract_data_from_query
                            size_stack: size_stack
                            query: query.slice element.current_value_start
                            context: element.context
                            position: position+element.current_value_start
                        if body is null
                            return null
                        new_element =
                            type: 'object_key'
                            key: element.next_key
                            key_complete: true
                            complete: false
                            body: body
                        element.body[element.body.length-1] = new_element
                        element.next_key = null # No more next_key
                else if element.type is 'array'
                    body = @extract_data_from_query
                        size_stack: size_stack
                        query: query.slice entry_start
                        context: element.context
                        position: position+entry_start
                    if body is null
                        return null
                    new_element =
                        type: 'array_entry'
                        complete: false
                        body: body
                    if new_element.body.length > 0
                        element.body.push new_element
                        size_stack++
                        if size_stack > @max_size_stack
                            return null
                stack.push element
                size_stack++
                if size_stack > @max_size_stack
                    return null
            else if start isnt i
                if query.slice(start) of element.context
                    element.name = query.slice start
                    element.type = 'var'
                    element.real_type = @types.value
                    element.complete = true
                else if @regex.number.test(query.slice(start)) is true
                    element.type = 'number'
                    element.name = query.slice start
                    element.complete = true
                else if query[start] is '.'
                    element.type = 'function'
                    element.position = position+start
                    element.name = query.slice start+1
                    element.complete = false
                else
                    element.name = query.slice start
                    element.position = position+start
                    element.complete = false
                stack.push element
                size_stack++
                if size_stack > @max_size_stack
                    return null
            return stack

        # Decide if we have to show a suggestion or a description
        # Mainly use the stack created by extract_data_from_query
        create_suggestion: (args) =>
            stack = args.stack
            query = args.query
            result = args.result

            # No stack, ie an empty query
            if result.status is null and stack.length is 0
                result.suggestions = []
                result.status = 'done'
                @query_first_part = ''
                if @suggestions['']? # The docs may not have loaded
                    for suggestion in @suggestions['']
                        result.suggestions.push suggestion

            for i in [stack.length-1..0] by -1
                element = stack[i]
                if element.body? and element.body.length > 0 and element.complete is false
                    @create_suggestion
                        stack: element.body
                        query: args?.query
                        result: args.result

                if result.status is 'done'
                    continue


                if result.status is null
                    # Top of the stack
                    if element.complete is true
                        if element.type is 'function'
                            if element.complete is true or element.name is ''
                                result.suggestions = null
                                result.status = 'look_for_description'
                                break
                            else
                                result.suggestions = null
                                result.description = element.name
                                #Define the current argument we have. It's the suggestion whose index is -1
                                @extra_suggestion =
                                    start_body: element.position + element.name.length
                                    body: element.body
                                if element.body?[0]?.name?.length?
                                    @cursor_for_auto_completion.ch -= element.body[0].name.length
                                    @current_extra_suggestion = element.body[0].name
                                result.status = 'done'
                        else if element.type is 'anonymous_function' or element.type is 'separator' or element.type is 'object' or element.type is 'object_key' or element.type is 'return' or 'element.type' is 'array'
                            # element.type === 'object' is impossible I think with the current implementation of extract_data_from_query
                            result.suggestions = null
                            result.status = 'look_for_description'
                            break # We want to look in the upper levels
                        #else type cannot be null (because not complete)
                    else # if element.complete is false
                        if element.type is 'function'
                            if element.body? # It means that element.body.length === 0
                                # We just opened a new function, so let's just show the description
                                result.suggestions = null
                                result.description = element.name # That means we are going to describe the function named element.name
                                @extra_suggestion =
                                    start_body: element.position + element.name.length
                                    body: element.body
                                if element.body?[0]?.name?.length?
                                    @cursor_for_auto_completion.ch -= element.body[0].name.length
                                    @current_extra_suggestion = element.body[0].name
                                result.status = 'done'
                                break
                            else
                                # function not complete, need suggestion
                                result.suggestions = []
                                result.suggestions_regex = @create_safe_regex element.name # That means we are going to give all the suggestions that match element.name and that are in the good group (not yet defined)
                                result.description = null
                                @query_first_part = query.slice 0, element.position+1
                                @current_element = element.name
                                @cursor_for_auto_completion.ch -= element.name.length
                                @current_query
                                if i isnt 0
                                    result.status = 'look_for_state'
                                else
                                    result.state = ''
                        else if element.type is 'anonymous_function' or element.type is 'object_key' or element.type is 'string' or element.type is 'separator' or element.type is 'array'
                            result.suggestions = null
                            result.status = 'look_for_description'
                            break
                        #else if element.type is 'object' # Not possible
                        #else if element.type is 'var' # Not possible because we require a . or ( to asssess that it's a var
                        else if element.type is null
                            result.suggestions = []
                            result.status = 'look_for_description'
                            break
                else if result.status is 'look_for_description'
                    if element.type is 'function'
                        result.description = element.name
                        @extra_suggestion =
                            start_body: element.position + element.name.length
                            body: element.body
                        if element.body?[0]?.name?.length?
                            @cursor_for_auto_completion.ch -= element.body[0].name.length
                            @current_extra_suggestion = element.body[0].name
                        result.suggestions = null
                        result.status = 'done'
                    else
                        break
                if result.status is 'break_and_look_for_description'
                    if element.type is 'function' and element.complete is false and element.name.indexOf('(') isnt -1
                        result.description = element.name
                        @extra_suggestion =
                            start_body: element.position + element.name.length
                            body: element.body
                        if element.body?[0]?.name?.length?
                            @cursor_for_auto_completion.ch -= element.body[0].name.length
                            @current_extra_suggestion = element.body[0].name
                        result.suggestions = null
                        result.status = 'done'
                    else
                        if element.type isnt 'function'
                            break
                        else
                            result.status = 'look_for_description'
                            break
                else if result.status is 'look_for_state'
                    if element.type is 'function' and element.complete is true
                        result.state = element.name
                        if @map_state[element.name]?
                            for state in @map_state[element.name]
                                if @suggestions[state]?
                                    for suggestion in @suggestions[state]
                                        if result.suggestions_regex.test(suggestion) is true
                                            result.suggestions.push suggestion
                        #else # This is a non valid ReQL function.
                        # It may be a personalized function defined in the data explorer...
                        result.status = 'done'
                    else if element.type is 'var' and element.complete is true
                        result.state = element.real_type
                        for type in result.state
                            if @suggestions[type]?
                                for suggestion in @suggestions[type]
                                    if result.suggestions_regex.test(suggestion) is true
                                        result.suggestions.push suggestion
                        result.status = 'done'
                    #else # Is that possible? A function can only be preceded by a function (except for r)

        # Create regex based on the user input. We make it safe
        create_safe_regex: (str) =>
            for char in @unsafe_to_safe_regexstr
                str = str.replace char[0], char[1]
            return new RegExp('^('+str+')', 'i')

        # Show suggestion and determine where to put the box
        show_suggestion: =>
            @move_suggestion()
            margin = (parseInt(@.$('.CodeMirror-cursor').css('top').replace('px', ''))+@line_height)+'px'
            @.$('.suggestion_full_container').css 'margin-top', margin
            @.$('.arrow').css 'margin-top', margin

            @.$('.suggestion_name_list').show()
            @.$('.arrow').show()
        
        # If want to show suggestion without moving the arrow
        show_suggestion_without_moving: =>
            @.$('.arrow').show()
            @.$('.suggestion_name_list').show()

        # Show description and determine where to put it
        show_description: =>
            if @descriptions[@description]? # Just for safety
                margin = (parseInt(@.$('.CodeMirror-cursor').css('top').replace('px', ''))+@line_height)+'px'

                @.$('.suggestion_full_container').css 'margin-top', margin
                @.$('.arrow').css 'margin-top', margin

                @.$('.suggestion_description').html @description_template @extend_description @description

                @.$('.suggestion_description').show()
                @move_suggestion()
                @show_or_hide_arrow()
            else
                @hide_description()

        hide_suggestion: =>
            @.$('.suggestion_name_list').hide()
            @show_or_hide_arrow()
        hide_description: =>
            @.$('.suggestion_description').hide()
            @show_or_hide_arrow()
        hide_suggestion_and_description: =>
            @hide_suggestion()
            @hide_description()

        # Show the arrow if suggestion or/and description is being displayed
        show_or_hide_arrow: =>
            if @.$('.suggestion_name_list').css('display') is 'none' and @.$('.suggestion_description').css('display') is 'none'
                @.$('.arrow').hide()
            else
                @.$('.arrow').show()

        # Move the suggestion. We have steps of 200 pixels and try not to overlaps button if we can. If we cannot, we just hide them all since their total width is less than 200 pixels
        move_suggestion: =>
            margin_left = parseInt(@.$('.CodeMirror-cursor').css('left').replace('px', ''))+23
            @.$('.arrow').css 'margin-left', margin_left
            if margin_left < 200
                @.$('.suggestion_full_container').css 'left', '0px'
            else
                max_margin = @.$('.CodeMirror-scroll').width()-418

                margin_left_bloc = Math.min max_margin, Math.floor(margin_left/200)*200
                if margin_left > max_margin+418-150-23 # We are really at the end
                    @.$('.suggestion_full_container').css 'left', (max_margin-34)+'px'
                else if margin_left_bloc > max_margin-150-23
                    @.$('.suggestion_full_container').css 'left', (max_margin-34-150)+'px'
                else
                    @.$('.suggestion_full_container').css 'left', (margin_left_bloc-100)+'px'

        #Highlight suggestion. Method called when the user hit tab or mouseover
        highlight_suggestion: (id) =>
            @remove_highlight_suggestion()
            @.$('.suggestion_name_li').eq(id).addClass 'suggestion_name_li_hl'
            @.$('.suggestion_description').html @description_template @extend_description @current_suggestions[id]
            
            @.$('.suggestion_description').show()

        remove_highlight_suggestion: =>
            @.$('.suggestion_name_li').removeClass 'suggestion_name_li_hl'

        # Write the suggestion in the code mirror
        write_suggestion: (args) =>
            suggestion_to_write = args.suggestion_to_write
            move_outside = args.move_outside is true # So default value is false

            ch = @cursor_for_auto_completion.ch+suggestion_to_write.length

            if @state.options.electric_punctuation is true
                if suggestion_to_write[suggestion_to_write.length-1] is '(' and @count_not_closed_brackets('(') >= 0
                    @codemirror.setValue @query_first_part+suggestion_to_write+')'+@query_last_part
                    @written_suggestion = suggestion_to_write+')'
                else
                    @codemirror.setValue @query_first_part+suggestion_to_write+@query_last_part
                    @written_suggestion = suggestion_to_write
                    if (move_outside is false) and (suggestion_to_write[suggestion_to_write.length-1] is '"' or suggestion_to_write[suggestion_to_write.length-1] is "'")
                        ch--
                @codemirror.focus() # Useful if the user used the mouse to select a suggestion
                @codemirror.setCursor
                    line: @cursor_for_auto_completion.line
                    ch:ch
            else
                @codemirror.setValue @query_first_part+suggestion_to_write+@query_last_part
                @written_suggestion = suggestion_to_write
                if (move_outside is false) and (suggestion_to_write[suggestion_to_write.length-1] is '"' or suggestion_to_write[suggestion_to_write.length-1] is "'")
                    ch--
                @codemirror.focus() # Useful if the user used the mouse to select a suggestion
                @codemirror.setCursor
                    line: @cursor_for_auto_completion.line
                    ch:ch


        # Select the suggestion. Called by mousdown .suggestion_name_li
        select_suggestion: (event) =>
            suggestion_to_write = @.$(event.target).html()
            @write_suggestion
                suggestion_to_write: suggestion_to_write

            # Give back focus to code mirror
            @hide_suggestion()

<<<<<<< HEAD
            setTimeout =>
                @handle_keypress() # That's going to describe the function the user just selected
                @codemirror.focus() # Useful if the user used the mouse to select a suggestion
            , 0 # # Useful if the user used the mouse to select a suggestion
=======
            # Put back in the stack
            setTimeout =>
                @handle_keypress() # That's going to describe the function the user just selected
                @codemirror.focus()
            , 0 # Useful if the user used the mouse to select a suggestion
>>>>>>> 1fce9bb6


        # Highlight a suggestion in case of a mouseover
        mouseover_suggestion: (event) =>
            @highlight_suggestion event.target.dataset.id

        # Hide suggestion in case of a mouse out
        mouseout_suggestion: (event) =>
            @hide_description()

        # Extend description for .db() and .table() with dbs/tables names
        extend_description: (fn) =>
            if fn is 'db(' or fn is 'dbDrop('
                description = _.extend {}, @descriptions[fn]
                if databases.length is 0
                    data =
                        no_database: true
                else
                    databases_available = databases.models.map (database) -> return database.get('name')
                    data =
                        no_database: false
                        databases_available: databases_available
                description.description = @databases_suggestions_template(data)+description.description
                @extra_suggestions= databases_available # @extra_suggestions store the suggestions for arguments. So far they are just for db(), dbDrop(), table(), tableDrop()
            else if fn is 'table(' or fn is 'tableDrop('
                # Look for the argument of the previous db()
                database_used = @extract_database_used()
                description = _.extend {}, @descriptions[fn]
                if database_used.error is false
                    namespaces_available = []
                    for namespace in namespaces.models
                        if database_used.db_found is false or namespace.get('database') is database_used.id
                            namespaces_available.push namespace.get('name')
                    data =
                        namespaces_available: namespaces_available
                        no_namespace: namespaces_available.length is 0

                    if database_used.name?
                        data.database_name = database_used.name
                else
                    data =
                        error: database_used.error

                description.description = @namespaces_suggestions_template(data) + description.description

                @extra_suggestions= namespaces_available
            else
                description = @descriptions[fn]
                @extra_suggestions= null
            return description

        # We could create a new stack with @extract_data_from_query, but that would be a more expensive for not that much
        # We can not use the previous stack too since autocompletion doesn't validate the query until you hit enter (or another key than tab)
        extract_database_used: =>
            query_before_cursor = @codemirror.getRange {line: 0, ch: 0}, @codemirror.getCursor()
            # We cannot have ".db(" in a db name
            last_db_position = query_before_cursor.lastIndexOf('.db(')
            if last_db_position is -1
                for database in databases.models
                    if database.get('name') is 'test'
                        database_test_id = database.get('id')
                        break
                if database_test_id?
                    return {
                        db_found: true
                        error: false
                        id: database_test_id
                        name: 'test'
                    }
                else
                    return {
                        db_found: false
                        error: true
                    }
            else
                arg = query_before_cursor.slice last_db_position+5 # +4 for .db(
                char = query_before_cursor.slice last_db_position+4, last_db_position+5 # ' or " used for the argument of db()
                end_arg_position = arg.indexOf char # Check for the next quote or apostrophe
                if end_arg_position is -1
                    return {
                        db_found: false
                        error: true
                    }
                db_name = arg.slice 0, end_arg_position
                for database in databases.models
                    if database.get('name') is db_name
                        return {
                            db_found: true
                            error: false
                            id: database.get('id')
                            name: db_name
                        }
                return {
                    db_found: false
                    error: true
                }

        # Function triggered when the user click on 'more results'
        show_more_results: (event) =>
            event.preventDefault()
            @skip_value += @current_results.length
            try
                @current_results = []
                @start_time = new Date()

                @id_execution++
                get_result_callback = @generate_get_result_callback @id_execution
                @state.cursor.next get_result_callback
                $(window).scrollTop(@.$('.results_container').offset().top)
            catch err
                @.$('.loading_query_img').css 'display', 'none'
                # We print the query here (the user just hit `more data`)
                @results_view.render_error(@query, err)

        # Function that execute the queries in a synchronous way.
        execute_query: =>
            # Hide the option, if already hidden, nothing happens.
            @$('.profiler_enabled').slideUp 'fast'

            # The user just executed a query, so we reset cursor_timed_out to false
            @state.cursor_timed_out = false
            @state.show_query_warning = false

            @raw_query = @codemirror.getValue()

            @query = @clean_query @raw_query # Save it because we'll use it in @callback_multilples_queries
            
            # Execute the query
            try
                if @state.cursor?
                    @state.cursor.close?
                # Separate queries
                @non_rethinkdb_query = '' # Store the statements that don't return a rethinkdb query (like "var a = 1;")
                @index = 0 # index of the query currently being executed

                @raw_queries = @separate_queries @raw_query # We first split raw_queries
                @queries = @separate_queries @query

                if @queries.length is 0
                    error = @query_error_template
                        no_query: true
                    @results_view.render_error(null, error, true)
                else
                    @.$('.loading_query_img').show()
                    @execute_portion()

            catch err
                @.$('.loading_query_img').hide()
                # Missing brackets, so we display everything (we don't know if we properly splitted the query)
                @results_view.render_error(@query, err, true)
                @save_query
                    query: @raw_query
                    broken_query: true

        # A portion is one query of the whole input.
        execute_portion: =>
            @state.cursor = null
            while @queries[@index]?
                full_query = @non_rethinkdb_query
                full_query += @queries[@index]

                try
                    rdb_query = @evaluate(full_query)
                catch err
                    @.$('.loading_query_img').hide()
                    if @queries.length > 1
                        @results_view.render_error(@raw_queries[@index], err, true)
                    else
                        @results_view.render_error(null, err, true)

                    @save_query
                        query: @raw_query
                        broken_query: true
                    return false

                @index++
                if rdb_query instanceof @TermBaseConstructor
                    @skip_value = 0
                    @start_time = new Date()
                    @current_results = []

                    @id_execution++ # Update the id_execution and use it to tag the callbacks
                    rdb_global_callback = @generate_rdb_global_callback @id_execution
                    # Date are displayed in their raw format for now.
                    @state.last_query_has_profile = @state.options.profiler
                    rdb_query.private_run {connection: @driver_handler.connection, timeFormat: "raw", profile: @state.options.profiler}, rdb_global_callback # @rdb_global_callback can be fire more than once
                    return true
                else if rdb_query instanceof DataExplorerView.DriverHandler
                    # Nothing to do
                    return true
                else
                    @non_rethinkdb_query += @queries[@index-1]
                    if @index is @queries.length
                        @.$('.loading_query_img').hide()
                        error = @query_error_template
                            last_non_query: true
                        @results_view.render_error(@raw_queries[@index-1], error, true)

                        @save_query
                            query: @raw_query
                            broken_query: true

        
        # Create a callback for when a query returns
        # We tag the callback to make sure that we display the results only of the last query executed by the user
        generate_rdb_global_callback: (id_execution) =>
            rdb_global_callback = (error, results) =>
                if @id_execution is id_execution # We execute the query only if it is the last one
                    get_result_callback = @generate_get_result_callback id_execution

                    if error?
                        @.$('.loading_query_img').hide()
                        if @queries.length > 1
                            @results_view.render_error(@raw_queries[@index-1], error)
                        else
                            @results_view.render_error(null, error)
                        @save_query
                            query: @raw_query
                            broken_query: true

                        return false

                    if results?.profile? and @state.last_query_has_profile is true
                        cursor = results.value
                        @profile = results.profile
                        @state.profile = @profile
                    else
                        cursor = results
                        @profile = null # @profile is null if the user deactivated the profiler
                        @state.profile = @profile

                    
                    if @index is @queries.length # @index was incremented in execute_portion
                        if cursor?.hasNext?
                            @state.cursor = cursor
                            if cursor.hasNext() is true
                                @state.cursor.next get_result_callback
                            else
                                get_result_callback() # Display results
                        else
                            @.$('.loading_query_img').hide()

                            # Save the last executed query and the last displayed results
                            @current_results = cursor

                            @state.query = @query
                            @state.results = @current_results
                            @state.metadata =
                                limit_value: if Object::toString.call(@results) is '[object Array]' then @current_results.length else 1 # If @current_results.length is not defined, we have a single value
                                skip_value: @skip_value
                                execution_time: new Date() - @start_time
                                query: @query
                                has_more_data: false

                            @results_view.render_result
                                results: @current_results # The first parameter is null ( = query, so we don't display it)
                                metadata: @state.metadata
                                profile: @profile

                            # Successful query, let's save it in the history
                            @save_query
                                query: @raw_query
                                broken_query: false
                    else
                        @execute_portion()

            return rdb_global_callback

        # Create a callback used in cursor.next()
        # We tag the callback to make sure that we display the results only of the last query executed by the user
        generate_get_result_callback: (id_execution) =>
            get_result_callback = (error, data) =>
                if @id_execution is id_execution
                    if error?
                        if @queries.length > 1
                            @results_view.render_error(@query, error)
                        else
                            @results_view.render_error(null, error)
                        return false

                    if data isnt undefined
                        @current_results.push data
                        if @current_results.length < @limit and @state.cursor.hasNext() is true
                            @state.cursor.next get_result_callback
                            return true

                    @.$('.loading_query_img').hide()

                    # if data is undefined or @current_results.length is @limit
                    @state.query = @query
                    @state.results = @current_results
                    @state.metadata =
                        limit_value: if @current_results?.length? then @current_results.length else 1 # If @current_results.length is not defined, we have a single value
                        skip_value: @skip_value
                        execution_time: new Date() - @start_time
                        query: @query
                        has_more_data: @state.cursor.hasNext()

                    @results_view.render_result
                        results: @current_results # The first parameter is null ( = query, so we don't display it)
                        metadata: @state.metadata
                        profile: @profile

                    # Successful query, let's save it in the history
                    @save_query
                        query: @raw_query
                        broken_query: false

        # Evaluate the query
        # We cannot force eval to a local scope, but "use strict" will declare variables in the scope at least
        evaluate: (query) =>
            "use strict"
            return eval(query)

        # In a string \n becomes \\\\n, outside a string we just remove \n, so
        #   r
        #   .expr('hello
        #   world')
        # becomes
        #   r.expr('hello\nworld')
        #  We also remove comments from the query
        clean_query: (query) ->
            is_parsing_string = false
            start = 0

            result_query = ''
            for char, i in query
                if to_skip > 0
                    to_skip--
                    continue

                if is_parsing_string is true
                    if char is string_delimiter and query[i-1]? and query[i-1] isnt '\\'
                        result_query += query.slice(start, i+1).replace(/\n/g, '\\\\n')
                        start = i+1
                        is_parsing_string = false
                        continue
                else # if element.is_parsing_string is false
                    if char is '\'' or char is '"'
                        result_query += query.slice(start, i).replace(/\n/g, '')
                        start = i
                        is_parsing_string = true
                        string_delimiter = char
                        continue

                    result_inline_comment = @regex.inline_comment.exec query.slice i
                    if result_inline_comment?
                        result_query += query.slice(start, i).replace(/\n/g, '')
                        start = i
                        to_skip = result_inline_comment[0].length-1
                        start += result_inline_comment[0].length
                        continue
                    result_multiple_line_comment = @regex.multiple_line_comment.exec query.slice i
                    if result_multiple_line_comment?
                        result_query += query.slice(start, i).replace(/\n/g, '')
                        start = i
                        to_skip = result_multiple_line_comment[0].length-1
                        start += result_multiple_line_comment[0].length
                        continue
            if is_parsing_string
                result_query += query.slice(start, i).replace(/\n/g, '\\\\n')
            else
                result_query += query.slice(start, i).replace(/\n/g, '')

            return result_query

        # Split input in queries. We use semi colon, pay attention to string, brackets and comments
        separate_queries: (query) =>
            queries = []
            is_parsing_string = false
            stack = []
            start = 0
            
            position =
                char: 0
                line: 1

            for char, i in query
                if char is '\n'
                    position.line++
                    position.char = 0
                else
                    position.char++

                if to_skip > 0 # Because we cannot mess with the iterator in coffee-script
                    to_skip--
                    continue

                if is_parsing_string is true
                    if char is string_delimiter and query[i-1]? and query[i-1] isnt '\\'
                        is_parsing_string = false
                        continue
                else # if element.is_parsing_string is false
                    if char is '\'' or char is '"'
                        is_parsing_string = true
                        string_delimiter = char
                        continue

                    result_inline_comment = @regex.inline_comment.exec query.slice i
                    if result_inline_comment?
                        to_skip = result_inline_comment[0].length-1
                        continue
                    result_multiple_line_comment = @regex.multiple_line_comment.exec query.slice i
                    if result_multiple_line_comment?
                        to_skip = result_multiple_line_comment[0].length-1
                        continue
                    

                    if char of @stop_char.opening
                        stack.push char
                    else if char of @stop_char.closing
                        if stack[stack.length-1] isnt @stop_char.closing[char]
                            throw @query_error_template
                                syntax_error: true
                                bracket: char
                                line: position.line
                                position: position.char
                        else
                            stack.pop()
                    else if char is ';' and stack.length is 0
                        queries.push query.slice start, i+1
                        start = i+1

            if start < query.length-1
                last_query = query.slice start
                if @regex.white.test(last_query) is false
                    queries.push last_query

            return queries

        # Clear the input
        clear_query: =>
            @codemirror.setValue ''
            @codemirror.focus()

        # Called if the driver could connect
        success_on_connect: (connection) =>
            @connection = connection

            @results_view.cursor_timed_out()
            if @reconnecting is true
                @.$('#user-alert-space').hide()
                @.$('#user-alert-space').html @alert_reconnection_success_template()
                @.$('#user-alert-space').slideDown 'fast'
            @reconnecting = false
            @driver_connected = 'connected'

        # Called if the driver could not connect
        error_on_connect: (error) =>
            if /^(Unexpected token)/.test(error.message)
                # Unexpected token, the server couldn't parse the protobuf message
                # The truth is we don't know which query failed (unexpected token), but it seems safe to suppose in 99% that the last one failed.
                @.$('.loading_query_img').hide()
                @results_view.render_error(null, error)

                # We save the query since the callback will never be called.
                @save_query
                    query: @raw_query
                    broken_query: true

            else
                @results_view.cursor_timed_out()
                # We fail to connect, so we display a message except if we were already disconnected and we are not trying to manually reconnect
                # So if the user fails to reconnect after a failure, the alert will still flash
                @$('#user-alert-space').hide()
                @$('#user-alert-space').html @alert_connection_fail_template({})
                @$('#user-alert-space').slideDown 'fast'
                @reconnecting = false
                @driver_connected = 'error'

        # Reconnect, function triggered if the user click on reconnect
        reconnect: (event) =>
            @reconnecting = true
            event.preventDefault()
            @driver_handler.connect()

        handle_gutter_click: (editor, line) =>
            start =
                line: line
                ch: 0
            end =
                line: line
                ch: @codemirror.getLine(line).length
            @codemirror.setSelection start, end

        # Switch between full view and normal view
        toggle_size: =>
            if @displaying_full_view is true
                @display_normal()
                $(window).off 'resize', @display_full
                @displaying_full_view = false
            else
                @display_full()
                $(window).on 'resize', @display_full
                @displaying_full_view = true
            @results_view.set_scrollbar()

        display_normal: =>
            $('#cluster').addClass 'container'
            $('#cluster').removeClass 'cluster_with_margin'
            @.$('.wrapper_scrollbar').css 'width', '888px'
            @$('.option_icon').removeClass 'fullscreen_exit'
            @$('.option_icon').addClass 'fullscreen'

        display_full: =>
            $('#cluster').removeClass 'container'
            $('#cluster').addClass 'cluster_with_margin'
            @.$('.wrapper_scrollbar').css 'width', ($(window).width()-92)+'px'
            @$('.option_icon').removeClass 'fullscreen'
            @$('.option_icon').addClass 'fullscreen_exit'

        destroy: =>
            @results_view.destroy()
            @history_view.destroy()
            @driver_handler.destroy()
            if @state.cursor?
                @state.cursor.close()

            @display_normal()
            $(window).off 'resize', @display_full
            $(document).unbind 'mousemove', @handle_mousemove
            $(document).unbind 'mouseup', @handle_mouseup

            clearTimeout @timeout_driver_connect
            # We do not destroy the cursor, because the user might come back and use it.
    
    class @SharedResultView extends Backbone.View
        template_json_tree:
            'container' : Handlebars.templates['dataexplorer_result_json_tree_container-template']
            'span': Handlebars.templates['dataexplorer_result_json_tree_span-template']
            'span_with_quotes': Handlebars.templates['dataexplorer_result_json_tree_span_with_quotes-template']
            'url': Handlebars.templates['dataexplorer_result_json_tree_url-template']
            'email': Handlebars.templates['dataexplorer_result_json_tree_email-template']
            'object': Handlebars.templates['dataexplorer_result_json_tree_object-template']
            'array': Handlebars.templates['dataexplorer_result_json_tree_array-template']

        template_json_table:
            'container' : Handlebars.templates['dataexplorer_result_json_table_container-template']
            'tr_attr': Handlebars.templates['dataexplorer_result_json_table_tr_attr-template']
            'td_attr': Handlebars.templates['dataexplorer_result_json_table_td_attr-template']
            'tr_value': Handlebars.templates['dataexplorer_result_json_table_tr_value-template']
            'td_value': Handlebars.templates['dataexplorer_result_json_table_td_value-template']
            'td_value_content': Handlebars.templates['dataexplorer_result_json_table_td_value_content-template']
            'data_inline': Handlebars.templates['dataexplorer_result_json_table_data_inline-template']

        default_size_column: 310 # max-width value of a cell of a table (as defined in the css file)
        mouse_down: false

        events: ->
            'click .link_to_profile_view': 'show_profile'
            'click .link_to_tree_view': 'show_tree'
            'click .link_to_table_view': 'show_table'
            'click .link_to_raw_view': 'show_raw'
            # For Tree view
            'click .jt_arrow': 'toggle_collapse'
            # For Table view
            'mousedown .click_detector': 'handle_mousedown'
            'click .jta_arrow_h': 'expand_tree_in_table'

        expand_raw_textarea: =>
            if $('.raw_view_textarea').length > 0
                height = $('.raw_view_textarea')[0].scrollHeight
                $('.raw_view_textarea').height(height)


        toggle_collapse: (event) =>
            @.$(event.target).nextAll('.jt_collapsible').toggleClass('jt_collapsed')
            @.$(event.target).nextAll('.jt_points').toggleClass('jt_points_collapsed')
            @.$(event.target).nextAll('.jt_b').toggleClass('jt_b_collapsed')
            @.$(event.target).toggleClass('jt_arrow_hidden')
            @set_scrollbar()

        handle_mousedown: (event) =>
            if event?.target?.className is 'click_detector'
                @col_resizing = @$(event.target).parent().data('col')
                @start_width = @$(event.target).parent().width()
                @start_x = event.pageX
                @mouse_down = true
                $('body').toggleClass('resizing', true)

        handle_mousemove: (event) =>
            if @mouse_down
                @container.state.last_columns_size[@col_resizing] = Math.max 5, @start_width-@start_x+event.pageX # Save the personalized size
                @resize_column @col_resizing, @container.state.last_columns_size[@col_resizing] # Resize

        resize_column: (col, size) =>
            @$('.col-'+col).css 'max-width', size
            @$('.value-'+col).css 'max-width', size-20
            @$('.col-'+col).css 'width', size
            @$('.value-'+col).css 'width', size-20
            if size < 20
                @$('.value-'+col).css 'padding-left', (size-5)+'px'
                @$('.value-'+col).css 'visibility', 'hidden'
            else
                @$('.value-'+col).css 'padding-left', '15px'
                @$('.value-'+col).css 'visibility', 'visible'

        handle_mouseup: (event) =>
            if @mouse_down is true
                @mouse_down = false
                $('body').toggleClass('resizing', false)
                @set_scrollbar()



        # Expand a JSON object in a table. We just call the @json_to_tree
        expand_tree_in_table: (event) =>
            dom_element = @.$(event.target).parent()
            @.$(event.target).remove()
            data = dom_element.data('json_data')
            result = @json_to_tree data
            dom_element.html result
            classname_to_change = dom_element.parent().attr('class').split(' ')[0]
            $('.'+classname_to_change).css 'max-width', 'none'
            classname_to_change = dom_element.parent().parent().attr('class')
            $('.'+classname_to_change).css 'max-width', 'none'
            dom_element.css 'max-width', 'none'
            @set_scrollbar()



        show_tree: (event) =>
            event.preventDefault()
            @set_view 'tree'
        show_profile: (event) =>
            event.preventDefault()
            @set_view 'profile'
        show_table: (event) =>
            event.preventDefault()
            @set_view 'table'
        show_raw: (event) =>
            event.preventDefault()
            @set_view 'raw'

        set_view: (view) =>
            @view = view
            @container.state.view = view
            @render_result()



        # We build the tree in a recursive way
        json_to_node: (value) =>
            value_type = typeof value
            
            output = ''
            if value is null
                return @template_json_tree.span
                    classname: 'jt_null'
                    value: 'null'
            else if Object::toString.call(value) is '[object Array]'
                if value.length is 0
                    return '[ ]'
                else
                    sub_values = []
                    for element in value
                        sub_values.push
                            value: @json_to_node element
                        if typeof element is 'string' and (/^(http|https):\/\/[^\s]+$/i.test(element) or  /^[a-z0-9._-]+@[a-z0-9]+.[a-z0-9._-]{2,4}/i.test(element))
                            sub_values[sub_values.length-1]['no_comma'] = true


                    sub_values[sub_values.length-1]['no_comma'] = true
                    return @template_json_tree.array
                        values: sub_values
            else if value_type is 'object' and value.$reql_type$ is 'TIME' and value.epoch_time?
                return @template_json_tree.span
                    classname: 'jt_date'
                    value: @date_to_string(value)
            else if value_type is 'object'
                sub_keys = []
                for key of value
                    sub_keys.push key
                sub_keys.sort()

                sub_values = []
                for key in sub_keys
                    last_key = key
                    sub_values.push
                        key: key
                        value: @json_to_node value[key]
                    # We don't add a coma for url and emails, because we put it in value (value = url, >>)
                    if typeof value[key] is 'string' and ((/^(http|https):\/\/[^\s]+$/i.test(value[key]) or /^[a-z0-9._-]+@[a-z0-9]+.[a-z0-9._-]{2,4}/i.test(value[key])))
                        sub_values[sub_values.length-1]['no_comma'] = true

                if sub_values.length isnt 0
                    sub_values[sub_values.length-1]['no_comma'] = true

                data =
                    no_values: false
                    values: sub_values

                if sub_values.length is 0
                    data.no_value = true

                return @template_json_tree.object data
            else if value_type is 'number'
                return @template_json_tree.span
                    classname: 'jt_num'
                    value: value
            else if value_type is 'string'
                if /^(http|https):\/\/[^\s]+$/i.test(value)
                    return @template_json_tree.url
                        url: value
                else if /^[a-z0-9]+@[a-z0-9]+.[a-z0-9]{2,4}/i.test(value) # We don't handle .museum extension and special characters
                    return @template_json_tree.email
                        email: value
                else
                    return @template_json_tree.span_with_quotes
                        classname: 'jt_string'
                        value: value
            else if value_type is 'boolean'
                return @template_json_tree.span
                    classname: 'jt_bool'
                    value: if value then 'true' else 'false'
 
        ###
        keys =
            primitive_value_count: <int>
            object:
                key_1: <keys>
                key_2: <keys>
        ###
        build_map_keys: (args) =>
            keys_count = args.keys_count
            result = args.result

            if jQuery.isPlainObject(result)
                if result.$reql_type$ is 'TIME' and result.epoch_time?
                    keys_count.primitive_value_count++
                else
                    for key, row of result
                        if not keys_count['object']?
                            keys_count['object'] = {} # That's define only if there are keys!
                        if not keys_count['object'][key]?
                            keys_count['object'][key] =
                                primitive_value_count: 0
                        @build_map_keys
                            keys_count: keys_count['object'][key]
                            result: row
            else
                keys_count.primitive_value_count++

        # Compute occurrence of each key. The occurence can be a float since we compute the average occurence of all keys for an object
        compute_occurrence: (keys_count) =>
            if not keys_count['object']? # That means we are accessing only a primitive value
                keys_count.occurrence = keys_count.primitive_value_count
            else
                count_key = if keys_count.primitive_value_count > 0 then 1 else 0
                count_occurrence = keys_count.primitive_value_count
                for key, row of keys_count['object']
                    count_key++
                    @compute_occurrence row
                    count_occurrence += row.occurrence
                keys_count.occurrence = count_occurrence/count_key # count_key cannot be 0

        # Sort the keys per level
        order_keys: (keys) =>
            copy_keys = []
            if keys.object?
                for key, value of keys.object
                    if jQuery.isPlainObject(value)
                        @order_keys value

                    copy_keys.push
                        key: key
                        value: value.occurrence
                # If we could know if a key is a primary key, that would be awesome
                copy_keys.sort (a, b) ->
                    if b.value-a.value
                        return b.value-a.value
                    else
                        if a.key > b.key
                            return 1
                        else # We cannot have two times the same key
                            return -1
            keys.sorted_keys = _.map copy_keys, (d) -> return d.key
            if keys.primitive_value_count > 0
                keys.sorted_keys.unshift @primitive_key

        # Build the table
        # We order by the most frequent keys then by alphabetic order
        # if indexes is null, it means that we can order all fields
        json_to_table: (result, primary_key, can_sort, indexes) =>
            # While an Array type is never returned by the driver, we still build an Array in the data explorer
            # when a cursor is returned (since we just print @limit results)
            if not result.constructor? or result.constructor isnt Array
                result = [result]

            keys_count =
                primitive_value_count: 0

            for result_entry in result
                @build_map_keys
                    keys_count: keys_count
                    result: result_entry
            @compute_occurrence keys_count

            @order_keys keys_count

            flatten_attr = []

            @get_all_attr # fill attr[]
                keys_count: keys_count
                attr: flatten_attr
                prefix: []
                prefix_str: ''
            for value, index in flatten_attr
                value.col = index

            flatten_attr: flatten_attr
            result: result


        # Flatten the object returns by build_map_keys().
        # We get back an array of keys
        get_all_attr: (args) =>
            keys_count = args.keys_count
            attr = args.attr
            prefix = args.prefix
            prefix_str = args.prefix_str
            for key in keys_count.sorted_keys
                if key is @primitive_key
                    new_prefix_str = prefix_str # prefix_str without the last dot
                    if new_prefix_str.length > 0
                        new_prefix_str = new_prefix_str.slice(0, -1)
                    attr.push
                        prefix: prefix
                        prefix_str: new_prefix_str
                        is_primitive: true
                else
                    if keys_count['object'][key]['object']?
                        new_prefix = DataUtils.deep_copy(prefix)
                        new_prefix.push key
                        @get_all_attr
                            keys_count: keys_count.object[key]
                            attr: attr
                            prefix: new_prefix
                            prefix_str: (if prefix_str? then prefix_str else '')+key+'.'
                    else
                        attr.push
                            prefix: prefix
                            prefix_str: prefix_str
                            key: key


        json_to_tree: (result) =>
            return @template_json_tree.container
                tree: @json_to_node(result)

        json_to_table_get_attr: (flatten_attr) =>
            return @template_json_table.tr_attr
                attr: flatten_attr

        json_to_table_get_values: (args) =>
            result = args.result
            flatten_attr = args.flatten_attr

            document_list = []
            for single_result, i in result
                new_document =
                    cells: []
                for attr_obj, col in flatten_attr
                    key = attr_obj.key
                    value = single_result
                    for prefix in attr_obj.prefix
                        value = value?[prefix]
                    if attr_obj.is_primitive isnt true
                        if value?
                            value = value[key]
                        else
                            value = undefined
                    new_document.cells.push @json_to_table_get_td_value value, col
                @tag_record new_document, i
                document_list.push new_document
            return @template_json_table.tr_value
                document: document_list

        json_to_table_get_td_value: (value, col) =>
            data = @compute_data_for_type(value, col)

            return @template_json_table.td_value
                col: col
                cell_content: @template_json_table.td_value_content data
            
        compute_data_for_type: (value,  col) =>
            data =
                value: value
                class_value: 'value-'+col

            value_type = typeof value
            if value is null
                data['value'] = 'null'
                data['classname'] = 'jta_null'
            else if value is undefined
                data['value'] = 'undefined'
                data['classname'] = 'jta_undefined'
            else if value.constructor? and value.constructor is Array
                if value.length is 0
                    data['value'] = '[ ]'
                    data['classname'] = 'empty array'
                else
                    data['value'] = '[ ... ]'
                    data['data_to_expand'] = JSON.stringify(value)
            else if value_type is 'object' and value.$reql_type$ is 'TIME' and value.epoch_time?
                data['value'] = @date_to_string(value)
                data['classname'] = 'jta_date'
            else if value_type is 'object'
                data['value'] = '{ ... }'
                data['is_object'] = true
            else if value_type is 'number'
                data['classname'] = 'jta_num'
            else if value_type is 'string'
                if /^(http|https):\/\/[^\s]+$/i.test(value)
                    data['classname'] = 'jta_url'
                else if /^[a-z0-9]+@[a-z0-9]+.[a-z0-9]{2,4}/i.test(value) # We don't handle .museum extension and special characters
                    data['classname'] = 'jta_email'
                else
                    data['classname'] = 'jta_string'
            else if value_type is 'boolean'
                data['classname'] = 'jta_bool'
                data.value = if value is true then 'true' else 'false'

            return data

        # Helper for expanding a table when showing an object (creating new columns)
        join_table: (data) =>
            result = ''
            for value, i in data
                data_cell = @compute_data_for_type(value, 'float')
                data_cell['is_inline'] = true
                if i isnt data.length-1
                    data_cell['need_comma'] = true

                result += @template_json_table.data_inline data_cell
                 
            return result

        set_scrollbar: =>
            if @view is 'table'
                content_name = '.json_table'
                content_container = '.table_view_container'
            else if @view is 'tree'
                content_name = '.json_tree'
                content_container = '.tree_view_container'
            else if @view is 'profile'
                content_name = '.json_tree'
                content_container = '.profile_view_container'
            else if @view is 'raw'
                @$('.wrapper_scrollbar').hide()
                # There is no scrolbar with the raw view
                return

            # Set the floating scrollbar
            width_value = @$(content_name).innerWidth() # Include padding
            if width_value < @$(content_container).width()
                # If there is no need for scrollbar, we hide the one on the top
                @$('.wrapper_scrollbar').hide()
                $(window).unbind 'scroll'
            else
                # Else we set the fake_content to the same width as the table that contains data and links the two scrollbars
                @$('.wrapper_scrollbar').show()
                @$('.scrollbar_fake_content').width width_value

                $(".wrapper_scrollbar").scroll ->
                    $(content_container).scrollLeft($(".wrapper_scrollbar").scrollLeft())
                $(content_container).scroll ->
                    $(".wrapper_scrollbar").scrollLeft($(content_container).scrollLeft())

                position_scrollbar = ->
                    if $(content_container).offset()?
                        # Sometimes we don't have to display the scrollbar (when the results are not shown because the query is too big)
                        if $(window).scrollTop()+$(window).height() < $(content_container).offset().top+20 # bottom of the window < beginning of $('.json_table_container') // 20 pixels is the approximate height of the scrollbar (so we don't show JUST the scrollbar)
                            that.$('.wrapper_scrollbar').hide()
                        # We show the scrollbar and stick it to the bottom of the window because there ismore content below
                        else if $(window).scrollTop()+$(window).height() < $(content_container).offset().top+$(content_container).height() # bottom of the window < end of $('.json_table_container')
                            that.$('.wrapper_scrollbar').show()
                            that.$('.wrapper_scrollbar').css 'overflow', 'auto'
                            that.$('.wrapper_scrollbar').css 'margin-bottom', '0px'
                        # And sometimes we "hide" it
                        else
                            # We can not hide .wrapper_scrollbar because it would break the binding between wrapper_scrollbar and content_container
                            that.$('.wrapper_scrollbar').css 'overflow', 'hidden'

                that = @
                position_scrollbar()
                $(window).scroll ->
                    position_scrollbar()
                $(window).resize ->
                    position_scrollbar()

 
        date_to_string: (date) =>
            if date.timezone?
                timezone = date.timezone
                
                # Extract data from the timezone
                timezone_array = date.timezone.split(':')
                sign = timezone_array[0][0] # Keep the sign
                timezone_array[0] = timezone_array[0].slice(1) # Remove the sign

                # Save the timezone in minutes
                timezone_int = (parseInt(timezone_array[0])*60+parseInt(timezone_array[1]))*60
                if sign is '-'
                    timezone_int = -1*timezone_int
                # Add the user local timezone
                timezone_int += (new Date()).getTimezoneOffset()*60
            else
                timezone = '+00:00'
                timezone_int = (new Date()).getTimezoneOffset()*60

            # Tweak epoch and create a date
            raw_date_str = (new Date((date.epoch_time+timezone_int)*1000)).toString()

            # Remove the timezone and replace it with the good one
            return raw_date_str.slice(0, raw_date_str.indexOf('GMT')+3)+timezone





    class @ResultView extends DataExplorerView.SharedResultView
        className: 'result_view'
        template: Handlebars.templates['dataexplorer_result_container-template']
        metadata_template: Handlebars.templates['dataexplorer-metadata-template']
        option_template: Handlebars.templates['dataexplorer-option_page-template']
        error_template: Handlebars.templates['dataexplorer-error-template']
        template_no_result: Handlebars.templates['dataexplorer_result_empty-template']
        cursor_timed_out_template: Handlebars.templates['dataexplorer-cursor_timed_out-template']
        no_profile_template: Handlebars.templates['dataexplorer-no_profile-template']
        profile_header_template: Handlebars.templates['dataexplorer-profiler_header-template']
        primitive_key: '_-primitive value-_--' # We suppose that there is no key with such value in the database.

        events: ->
            _.extend super,
                'click .activate_profiler': 'activate_profiler'

        current_result: []

        initialize: (args) =>
            @container = args.container
            @limit = args.limit
            @skip = 0
            if args.view?
                @view = args.view
            else
                @view = 'tree'

            @last_keys = @container.state.last_keys # Arrays of the last keys displayed
            @last_columns_size = @container.state.last_columns_size # Size of the columns displayed. Undefined if a column has the default size

            ZeroClipboard.setDefaults
                moviePath: 'js/ZeroClipboard.swf'
                forceHandCursor: true #TODO Find a fix for chromium(/linux?)
            @clip = new ZeroClipboard()

        activate_profiler: (event) =>
            event.preventDefault()
            if @container.options_view.state is 'hidden'
                @container.toggle_options
                    cb: =>
                        setTimeout( =>
                            if @container.state.options.profiler is false
                                @container.options_view.$('.option_description[data-option="profiler"]').click()
                            @container.options_view.$('.profiler_enabled').show()
                            @container.options_view.$('.profiler_enabled').css 'visibility', 'visible'
                        , 100)
            else
                if @container.state.options.profiler is false
                    @container.options_view.$('.option_description[data-option="profiler"]').click()
                @container.options_view.$('.profiler_enabled').hide()
                @container.options_view.$('.profiler_enabled').css 'visibility', 'visible'
                @container.options_view.$('.profiler_enabled').slideDown 'fast'



        render_error: (query, err, js_error) =>
            @.$el.html @error_template
                query: query
                error: err.toString().replace(/^(\s*)/, '')
                js_error: js_error is true
            return @

        json_to_table: (result) =>
            {flatten_attr, result} = super result

            @last_keys = flatten_attr.map (attr, i) ->
                if attr.prefix_str isnt ''
                    return attr.prefix_str+attr.key
                return attr.key
            @container.state.last_keys = @last_keys


            return @template_json_table.container
                table_attr: @json_to_table_get_attr flatten_attr
                table_data: @json_to_table_get_values
                    result: result
                    flatten_attr: flatten_attr

        tag_record: (doc, i) =>
            doc.record = @metadata.skip_value + i

        render_result: (args) =>
            if args? and args.results isnt undefined
                @results = args.results
                @results_array = null # if @results is not an array (possible starting from 1.4), we will transform @results_array to [@results] for the table view
            if args? and args.profile isnt undefined
                @profile = args.profile
            if args?.metadata?
                @metadata = args.metadata
            if args?.metadata?.skip_value?
                # @container.state.start_record is the old value of @container.state.skip_value
                # Here we just deal with start_record
                # TODO May have to remove this line as we have metadata.start now
                @container.state.start_record = args.metadata.skip_value

                if args.metadata.execution_time?
                    @metadata.execution_time_pretty = @prettify_duration args.metadata.execution_time

            num_results = @metadata.skip_value
            if @metadata.has_more_data isnt true
                if Object::toString.call(@results) is '[object Array]'
                    num_results += @results.length
                else # @results can be a single value or null
                    num_results += 1

            @.$el.html @template _.extend @metadata,
                show_query_warning: args?.show_query_warning
                show_more_data: @metadata.has_more_data is true and @container.state.cursor_timed_out is false
                cursor_timed_out_template: (@cursor_timed_out_template() if @metadata.has_more_data is true and @container.state.cursor_timed_out is true)
                execution_time_pretty: @metadata.execution_time_pretty
                no_results: @metadata.has_more_data isnt true and @results?.length is 0 and @metadata.skip_value is 0
                num_results: num_results


            # Set the text to copy
            @$('.copy_profile').attr('data-clipboard-text', JSON.stringify(@profile, null, 2))

            if @view is 'profile'
                @$('.more_results').hide()
                @$('.profile_summary').show()
            else
                @$('.more_results').show()
                @$('.profile_summary').hide()
                @$('.copy_profile').hide()

            switch @view
                when 'profile'
                    if @profile is null
                        @$('.profile_container').html @no_profile_template()
                        @$('.copy_profile').hide()
                    else
                        @.$('.profile_container').html @json_to_tree @profile
                        @$('.copy_profile').show()
                        @$('.profile_summary_container').html @profile_header_template
                            total_duration: @metadata.execution_time_pretty
                            server_duration: @prettify_duration @compute_total_duration @profile
                            num_shard_accesses: @compute_num_shard_accesses @profile

                        @clip.glue($('button.copy_profile'))

                    @$('.results').hide()
                    @$('.profile_view_container').show()
                    @.$('.link_to_profile_view').addClass 'active'
                    @.$('.link_to_profile_view').parent().addClass 'active'
                when 'tree'
                    @.$('.json_tree_container').html @json_to_tree @results
                    @$('.results').hide()
                    @$('.tree_view_container').show()
                    @.$('.link_to_tree_view').addClass 'active'
                    @.$('.link_to_tree_view').parent().addClass 'active'
                when 'table'
                    previous_keys = @container.state.last_keys # Save previous keys. @last_keys will be updated in @json_to_table
                    if Object::toString.call(@results) is '[object Array]'
                        if @results.length is 0
                            @.$('.table_view').html @template_no_result()
                        else
                            @.$('.table_view').html @json_to_table @results
                    else
                        if not @results_array?
                            @results_array = []
                            @results_array.push @results
                        @.$('.table_view').html @json_to_table @results_array
                    @$('.results').hide()
                    @$('.table_view_container').show()
                    @.$('.link_to_table_view').addClass 'active'
                    @.$('.link_to_table_view').parent().addClass 'active'

                    # Check if the keys are the same
                    if @container.state.last_keys.length isnt previous_keys.length
                        same_keys = false
                    else
                        same_keys = true
                        for keys, index in @container.state.last_keys
                            if @container.state.last_keys[index] isnt previous_keys[index]
                                same_keys = false

                    # TODO we should just check if previous_keys is included in last_keys
                    # If the keys are the same, we are going to resize the columns as they were before
                    if same_keys is true
                        for col, value of @container.state.last_columns_size
                            @resize_column col, value
                    else
                        # Reinitialize @last_columns_size
                        @last_column_size = {}

                    # Let's try to expand as much as we can
                    extra_size_table = @$('.json_table_container').width()-@$('.json_table').width()
                    if extra_size_table > 0 # The table doesn't take the full width
                        expandable_columns = []
                        for index in [0..@last_keys.length-1] # We skip the column record
                            real_size = 0
                            @$('.col-'+index).children().children().children().each((i, bloc) ->
                                $bloc = $(bloc)
                                if real_size<$bloc.width()
                                    real_size = $bloc.width()
                            )
                            if real_size? and real_size is real_size and real_size > @default_size_column
                                expandable_columns.push
                                    col: index
                                    size: real_size+20 # 20 for padding
                        while expandable_columns.length > 0
                            expandable_columns.sort (a, b) ->
                                return a.size-b.size
                            if expandable_columns[0].size-@$('.col-'+expandable_columns[0].col).width() < extra_size_table/expandable_columns.length
                                extra_size_table = extra_size_table-(expandable_columns[0]['size']-@$('.col-'+expandable_columns[0].col).width())

                                @$('.col-'+expandable_columns[0]['col']).css 'max-width', expandable_columns[0]['size']
                                @$('.value-'+expandable_columns[0]['col']).css 'max-width', expandable_columns[0]['size']-20
                                expandable_columns.shift()
                            else
                                max_size = extra_size_table/expandable_columns.length
                                for column in expandable_columns
                                    current_size = @$('.col-'+expandable_columns[0].col).width()
                                    @$('.col-'+expandable_columns[0]['col']).css 'max-width', current_size+max_size
                                    @$('.value-'+expandable_columns[0]['col']).css 'max-width', current_size+max_size-20
                                expandable_columns = []
                when 'raw'
                    @.$('.raw_view_textarea').html JSON.stringify @results
                    @$('.results').hide()
                    @$('.raw_view_container').show()
                    @expand_raw_textarea()
                    @.$('.link_to_raw_view').addClass 'active'
                    @.$('.link_to_raw_view').parent().addClass 'active'

            @set_scrollbar()
            @delegateEvents()
            return @
 
           
        # Check if the cursor timed out. If yes, make sure that the user cannot fetch more results
        cursor_timed_out: =>
            @container.state.cursor_timed_out = true
            if @container.state.metadata?.has_more_data is true
                @$('.more_results_paragraph').html @cursor_timed_out_template()

        render: =>
            @delegateEvents()
            return @

        render_default: =>
            return @

        prettify_duration: (duration) ->
            if duration < 1
                return '<1ms'
            else if duration < 1000
                return duration.toFixed(0)+"ms"
            else if duration < 60*1000
                return (duration/1000).toFixed(2)+"s"
            else # We do not expect query to last one hour.
                minutes = Math.floor(duration/(60*1000))
                return minutes+"min "+((duration-minutes*60*1000)/1000).toFixed(2)+"s"

        compute_total_duration: (profile) ->
            total_duration = 0
            for task in profile
                if task['duration(ms)']?
                    total_duration += task['duration(ms)']
                else if task['mean_duration(ms)']?
                    total_duration += task['mean_duration(ms)']

            total_duration


        compute_num_shard_accesses: (profile) ->
            num_shard_accesses = 0
            for task in profile
                if task['description'] is 'Perform read on shard.'
                    num_shard_accesses += 1
                if Object::toString.call(task['sub_tasks']) is '[object Array]'
                    num_shard_accesses += @compute_num_shard_accesses task['sub_tasks']
                if Object::toString.call(task['parallel_tasks']) is '[object Array]'
                    num_shard_accesses += @compute_num_shard_accesses task['parallel_tasks']

                # In parallel tasks, we get arrays of tasks instead of a super task
                if Object::toString.call(task) is '[object Array]'
                    num_shard_accesses += @compute_num_shard_accesses task

            return num_shard_accesses



        destroy: =>
            $(window).unbind 'scroll'
            $(window).unbind 'resize'

    class @OptionsView extends Backbone.View
        dataexplorer_options_template: Handlebars.templates['dataexplorer-options-template']
        className: 'options_view'

        events:
            'click li': 'toggle_option'

        initialize: (args) =>
            @container = args.container
            @options = args.options
            @state = 'hidden'

        toggle_option: (event) =>
            event.preventDefault()
            new_target = @$(event.target).data('option')
            @$('#'+new_target).prop 'checked', !@options[new_target]
            if event.target.nodeName isnt 'INPUT' # Label we catch if for us
                new_value = @$('#'+new_target).is(':checked')
                @options[new_target] = new_value
                if window.localStorage?
                    window.localStorage.options = JSON.stringify @options
                if new_target is 'profiler' and new_value is false
                    @$('.profiler_enabled').slideUp 'fast'

        render: (displayed) =>
            @$el.html @dataexplorer_options_template @options
            if displayed is true
                @$el.show()
            @delegateEvents()
            return @

    class @HistoryView extends Backbone.View
        dataexplorer_history_template: Handlebars.templates['dataexplorer-history-template']
        dataexplorer_query_li_template: Handlebars.templates['dataexplorer-query_li-template']
        className: 'history_container'
        
        size_history_displayed: 300
        state: 'hidden' # hidden, visible
        index_displayed: 0

        events:
            'click .load_query': 'load_query'
            'click .delete_query': 'delete_query'

        start_resize: (event) =>
            @start_y = event.pageY
            @start_height = @container.$('.nano').height()
            @mouse_down = true
            $('body').toggleClass('resizing', true)

        handle_mousemove: (event) =>
            if @mouse_down is true
                @height_history = Math.max 0, @start_height-@start_y+event.pageY
                @container.$('.nano').height @height_history

        handle_mouseup: (event) =>
            if @mouse_down is true
                @mouse_down = false
                $('.nano').nanoScroller({preventPageScrolling: true})
                $('body').toggleClass('resizing', false)

        initialize: (args) =>
            @container = args.container
            @history = args.history
            @height_history = 204

        render: (displayed) =>
            @$el.html @dataexplorer_history_template()
            if displayed is true
                @$el.show()
            if @history.length is 0
                @$('.history_list').append @dataexplorer_query_li_template
                    no_query: true
                    displayed_class: 'displayed'
            else
                for query, i in @history
                    @$('.history_list').append @dataexplorer_query_li_template
                        query: query.query
                        broken_query: query.broken_query
                        id: i
                        num: i+1
            @delegateEvents()
            return @

        load_query: (event) =>
            id = @$(event.target).data().id
            # Set + save codemirror
            @container.codemirror.setValue @history[parseInt(id)].query
            @container.state.current_query = @history[parseInt(id)].query

        delete_query: (event) =>
            that = @

            # Remove the query and overwrite localStorage.rethinkdb_history
            id = parseInt(@$(event.target).data().id)
            @history.splice(id, 1)
            window.localStorage.rethinkdb_history = JSON.stringify @history

            # Animate the deletion
            is_at_bottom = @$('.history_list').height() is $('.nano > .content').scrollTop()+$('.nano').height()
            @$('#query_history_'+id).slideUp 'fast', =>
                that.$(this).remove()
                that.render()
                that.container.adjust_collapsible_panel_height
                    is_at_bottom: is_at_bottom


        add_query: (args) =>
            query = args.query
            broken_query = args.broken_query

            that = @
            is_at_bottom = @$('.history_list').height() is $('.nano > .content').scrollTop()+$('.nano').height()

            @$('.history_list').append @dataexplorer_query_li_template
                query: query
                broken_query: broken_query
                id: @history.length-1
                num: @history.length

            if @$('.no_history').length > 0
                @$('.no_history').slideUp 'fast', ->
                    $(@).remove()
                    that.container.adjust_collapsible_panel_height
                        is_at_bottom: is_at_bottom
            else if @state is 'visible'
                @container.adjust_collapsible_panel_height
                    delay_scroll: true
                    is_at_bottom: is_at_bottom

        clear_history: (event) =>
            that = @
            event.preventDefault()
            @container.clear_history()
            @history = @container.history

            @$('.query_history').slideUp 'fast', ->
                $(@).remove()
                if that.$('.no_history').length is 0
                    that.$('.history_list').append that.dataexplorer_query_li_template
                        no_query: true
                        displayed_class: 'hidden'
                    that.$('.no_history').slideDown 'fast'
            that.container.adjust_collapsible_panel_height
                size: 40
                move_arrow: 'show'
                is_at_bottom: 'true'

    class @DriverHandler
        ping_time: 5*60*1000

        query_error_template: Handlebars.templates['dataexplorer-query_error-template']

        # I don't want that thing in window
        constructor: (args) ->
            @on_success = args.on_success
            @on_fail = args.on_fail

            if window.location.port is ''
                if window.location.protocol is 'https:'
                    port = 443
                else
                    port = 80
            else
                port = parseInt window.location.port
            @server =
                host: window.location.hostname
                port: port
                protocol: if window.location.protocol is 'https:' then 'https' else 'http'
                pathname: window.location.pathname

            @hack_driver()
            @connect()
        
        # Hack the driver, remove .run() and private_run()
        hack_driver: =>
            TermBase = r.expr(1).constructor.__super__.constructor.__super__
            if not TermBase.private_run?
                that = @
                TermBase.private_run = TermBase.run
                TermBase.run = ->
                    throw that.query_error_template
                        found_run: true

        connect: =>
            that = @

            if @connection?
                if @driver_status is 'connected'
                    try
                        @connection.close()
                    catch err
                        # Nothing bad here, let's just not pollute the console
            try
                r.connect @server, @connect_callback
   
                @interval = setInterval @ping, @ping_time
            catch err
                @on_fail(err)

        # Callback for r.connect
        connect_callback: (err, connection) =>
         if err?
            @.on_fail(err)
         else
            @connection = connection
            @on_success(connection)

            connection.removeAllListeners 'error'
            connection.on 'error', @on_fail

    
        # Makre sure the connection doesn't die
        ping: =>
            r.expr(1).private_run @connection, ->
                @

        # We could have something to pospone the call to @ping everytime the user make a query

        destroy: =>
            try
                @connection.close()
            catch err
                # Nothing bad here, let's just not pollute the console
            clearTimeout @interval<|MERGE_RESOLUTION|>--- conflicted
+++ resolved
@@ -2213,19 +2213,11 @@
             # Give back focus to code mirror
             @hide_suggestion()
 
-<<<<<<< HEAD
+            # Put back in the stack
             setTimeout =>
                 @handle_keypress() # That's going to describe the function the user just selected
                 @codemirror.focus() # Useful if the user used the mouse to select a suggestion
-            , 0 # # Useful if the user used the mouse to select a suggestion
-=======
-            # Put back in the stack
-            setTimeout =>
-                @handle_keypress() # That's going to describe the function the user just selected
-                @codemirror.focus()
             , 0 # Useful if the user used the mouse to select a suggestion
->>>>>>> 1fce9bb6
-
 
         # Highlight a suggestion in case of a mouseover
         mouseover_suggestion: (event) =>
