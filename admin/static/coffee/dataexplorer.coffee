#TODO remove the test functions
generate_id = (n) ->
    chars = '0123456789qwertasdfgzxcvbyuioplkjhnm'
    result = ''
    for i in [0..n]
        num = Math.floor(Math.random()*(chars.length+1))
        result += chars.substring(num, num+1)

    return result


generate_number = (n) ->
    return Math.floor(Math.random()*n)

generate_string = (n) ->
    chars = 'qwertasdfgzxcvbyuioplkjhnm'
    result = ''
    limit = Math.floor(Math.random()*n)+3
    for i in [Math.floor(limit/2)..limit]
        num = Math.floor(Math.random()*(chars.length+1))
        result += chars.substring(num, num+1)

    return result

#TODO Close connection
#TODO destroy views
#TODO maintain data
module 'DataExplorerView', ->
    class @Container extends Backbone.View
        className: 'dataexplorer_container'
        template: Handlebars.compile $('#dataexplorer_view-template').html()
        template_suggestion_name: Handlebars.compile $('#dataexplorer_suggestion_name_li-template').html()

        events:
            ###
            'keyup .input_query': 'handle_keypress'
            'keydown .input_query': 'handle_tab'
            'blur .input_query': 'hide_suggestion'
            'click .input_query': 'make_suggestion' # Click and not focus for webkit browsers
            ###
            'mousedown .suggestion_name_li': 'select_suggestion' # Keep mousedown to compete with blur on .input_query
            'mouseup .suggestion_name_li': 'position_cursor_after_click'
            'mouseover .suggestion_name_li' : 'mouseover_suggestion'
            'mouseout .suggestion_name_li' : 'mouseout_suggestion'
            'click .clear_query': 'clear_query'
            'click .execute_query': 'execute_query'
            'click .namespace_link': 'write_query_namespace'
            'click .old_query': 'write_query_old'
            'click .home_view': 'display_home'
            'click .change_size': 'toggle_size'

        displaying_full_view: false

        map_state:
            '': ''
            'r': 'db'
            'db': 'table'
            'table': 'stream'
            'get': 'view'
            'filter': 'stream'
            'range': 'stream'
            'length': 'value'
            'map': 'array'

        suggestions:
            stream: [
                {
                    suggestion: 'filter'
                    description: ''
                }
                {
                    suggestion: 'length'
                    description: ''
                }
                {
                    suggestion: 'map'
                    description: ''
                }
            ]
            view:[
                {
                    suggestion: 'view'
                    description: 'testing view'
                }
            ]
            db:[
            ]
            table:[
                {
                    suggestion: 'get'
                    description: ''}
                {
                    suggestion: 'insert'
                    description: ''}
            ]
            r:[
                {
                    suggestion: 'add'
                    description: ''
                }
                {
                    suggestion: 'and'
                    description: ''
                }
            ]
            "" :[
                {
                    suggestion: 'r'
                    description : 'The main ReQL namespace'
                }
                {
                    suggestion: 'r('
                    description : 'Variable'
                }

                {
                    suggestion: 'R('
                    description : 'Attribute Selector'
                }
            ]

        # We have to keep track of a lot of things because web-kit browsers handle the events keydown, keyup, blur etc... in a strange way.
        current_suggestions: []
        current_highlighted_suggestion: -1
        current_conpleted_query: ''
        query_first_part: ''
        query_last_part: ''

        write_suggestion: (suggestion_to_write) =>
            @codemirror.setValue @query_first_part + @current_completed_query + suggestion_to_write + @query_last_part

        mouseover_suggestion: (event) =>
            @highlight_suggestion event.target.dataset.id

        mouseout_suggestion: (event) =>
            @hide_suggestion_description()

        highlight_suggestion: (id) =>
            @.$('.suggestion_name_li').removeClass 'suggestion_name_li_hl'
            @.$('.suggestion_name_li').eq(id).addClass 'suggestion_name_li_hl'

            @.$('.suggestion_description').html @current_suggestions[id].description
            @show_suggestion_description()


        position_cursor: (position) =>
            @codemirror.setCursor position

        select_suggestion: (event) =>
            saved_cursor = @codemirror.getCursor()

            suggestion_to_write = @.$(event.target).html()
            @write_suggestion suggestion_to_write

            start_line_index = (@query_first_part + @current_completed_query).lastIndexOf('\n')
            if start_line_index is -1
                start_line_index = 0
            else
                start_line_index += 1

            @codemirror.focus()
            @cursor =
                line: saved_cursor.line
                ch: (@query_first_part + @current_completed_query + suggestion_to_write).length - start_line_index

        position_cursor_after_click: =>
            @position_cursor @cursor


        hide_suggestion: =>
            ###
            if @refocus_position isnt ''
                @position_cursor @refocus_position
                @refocus_position = ''
            ###
            @.$('.suggestion_name_list').css 'display', 'none'
            @hide_suggestion_description()

        hide_suggestion_description: ->
            @.$('.suggestion_description').html ''
            @.$('.suggestion_description').css 'display', 'none'

        show_suggestion: ->
            @.$('.suggestion_name_list').css 'display', 'block'

        show_suggestion_description: ->
            @.$('.suggestion_description').css 'display', 'block'


        expand_textarea: (event) =>
            if @.$('.input_query').length is 1
                @.$('.input_query').height 0
                height = @.$('.input_query').prop('scrollHeight') # We should have -8 but Firefox doesn't add padding in scrollHeight... Maybe we should start adding hacks...
                @.$('.input_query').css 'height', height if @.$('.input_query').height() isnt height

        # Make suggestions when the user is writing
        handle_keypress: (editor, event) =>
            saved_cursor = @codemirror.getCursor()
            if event?.which?
                if event.which is 9 # is tab
                    event.preventDefault()
                    if event.type isnt 'keydown'
                        return true
                    @current_highlighted_suggestion++
                    if @current_highlighted_suggestion >= @current_suggestions.length
                        @current_highlighted_suggestion = 0

                    if @current_suggestions[@current_highlighted_suggestion]?
                        @highlight_suggestion @current_highlighted_suggestion
                        @write_suggestion @current_suggestions[@current_highlighted_suggestion].suggestion
                
                        start_line_index = (@query_first_part + @current_completed_query).lastIndexOf('\n')
                        if start_line_index is -1
                            start_line_index = 0
                        else
                            start_line_index += 1
                        position = (@query_first_part + @current_completed_query + @current_suggestions[@current_highlighted_suggestion].suggestion).length - start_line_index 

                        @position_cursor
                            line: saved_cursor.line
                            ch: position


                    return true
                if event.which is 13 and (event.shiftKey or event.ctrlKey)
                    event.preventDefault()
                    if event.type isnt 'keydown'
                        return true
                    @.$('suggestion_name_list').css 'display', 'none'
                    @execute_query()
                    #@codemirror.blur()
            if event?.type? and event.type isnt 'keyup' # and event.which isnt 37 and event.which isnt 38 and event.which isnt 39 and event.which isnt 40 and event.which isnt 8
                return false

            @current_highlighted_suggestion = -1
            @.$('.suggestion_name_list').html ''

            query_lines = @codemirror.getValue().split '\n'
            # Get query before the cursor
            query_before_cursor = ''
            if @codemirror.getCursor().line > 0
                for i in [0..@codemirror.getCursor().line-1]
                    query_before_cursor += query_lines[i] + '\n'
            query_before_cursor += query_lines[@codemirror.getCursor().line].slice 0, @codemirror.getCursor().ch

            # Get query after the cursor
            query_after_cursor = query_lines[@codemirror.getCursor().line].slice @codemirror.getCursor().ch
            if query_lines.length > @codemirror.getCursor().line+1
                query_after_cursor += '\n'
                for i in [@codemirror.getCursor().line+1..query_lines.length-1]
                    if i isnt query_lines.length-1
                        query_after_cursor += query_lines[i] + '\n'
                    else
                        query_after_cursor += query_lines[i]

            # Check if we are in a string
            if (query_before_cursor.match(/\"/g)||[]).length%2 is 1
                @hide_suggestion()
                return ''
            


            slice_index = @extract_query_first_part query_before_cursor
            #TODO What is slice_index is -1?
            query = query_before_cursor.slice slice_index
            
            @query_first_part = query_before_cursor.slice 0, slice_index
            next_dot_position = query_after_cursor.indexOf('.')
            if next_dot_position is -1
                @query_last_part = ''
            else
                @query_last_part = query_after_cursor.slice next_dot_position
                if query_after_cursor[next_dot_position-1]? and query_after_cursor[next_dot_position-1] is '\n'
                    @query_last_part = '\n' + @query_last_part
            
            last_function = @extract_last_function(query)
            console.log last_function
            if @map_state[last_function]? and @suggestions[@map_state[last_function]]?
                suggestions = []
                for suggestion in @suggestions[@map_state[last_function]]
                    suggestions.push suggestion
                if last_function is 'r'
                    for database in databases.models
                        suggestions.unshift
                            suggestion: 'db(\''+database.get('name')+'\')'
                            description: 'Select database '+database.get('name')
                else if last_function is 'db'
                    for namespace in namespaces.models
                        suggestions.unshift
                            suggestion: 'table(\''+namespace.get('name')+'\')'
                            description: 'Select table '+namespace.get('name')

                if suggestions.length is 0
                    @hide_suggestion
                else
                    @append_suggestion(query, suggestions)

            return false

        extract_current_function: (query) =>
            #TODO Handle string
            start = query.lastIndexOf '.'
            if start is -1
                s = query
            else
                s = query.slice start+1

            end = s.indexOf '('
            if end is -1
                return s
            else
                return s.slice 0, end
 
        extract_last_function: (query) =>
            start = 0
            count_dot = 0
            num_not_open_parenthesis = 0
            for i in [query.length-1..0] by -1
                if query[i] is ')'
                    num_not_open_parenthesis++
                else if query[i] is '('
                    num_not_open_parenthesis--
                else if query[i] is '.' and num_not_open_parenthesis <= 0
                    count_dot++
                    if count_dot is 2
                        start = i+1
                        break
            dot_position = query.indexOf('.', start) 
            dot_position = query.length if dot_position is -1
            parenthesis_position = query.indexOf('(', start) 
            parenthesis_position = query.length if parenthesis_position is -1

            end = Math.min dot_position, parenthesis_position

            return query.slice start, end



        # Return the position of the beggining of the first subquery
        extract_query_first_part: (query) ->
            is_string = false
            count_opening_parenthesis = 0
            for i in [query.length-1..0] by -1
                if query[i] is '"'
                    is_string = !is_string
                else
                    if is_string
                        continue
                    else
                        if query[i] is '('
                            count_opening_parenthesis++
                            if count_opening_parenthesis > 0
                                return i+1
                        else if query[i] is ')'
                            count_opening_parenthesis--
            return 0

        append_suggestion: (query, suggestions) =>
            splitdata = query.split('.')
            @current_completed_query = ''
            if splitdata.length>1
                for i in [0..splitdata.length-2]
                    @current_completed_query += splitdata[i]+'.'
            element_currently_written = splitdata[splitdata.length-1]


            for char in @unsafe_to_safe_regexstr
                element_currently_written = element_currently_written.replace char.pattern, char.replacement

            found_suggestion = false
            pattern = new RegExp('^('+element_currently_written+')', 'i')
            @current_suggestions = []
            for suggestion, i in suggestions
                if pattern.test(suggestion.suggestion)
                    found_suggestion = true
                    @current_suggestions.push suggestion
                    @.$('.suggestion_name_list').append @template_suggestion_name 
                        id: i
                        suggestion: suggestion.suggestion
            if found_suggestion
                @show_suggestion()
            else
                @hide_suggestion()
            return @


        callback_render: (data) =>
            @data_container.render(@query, data)

        execute_query: =>
            window.result = {}

            #@query = @.$('.input_query').val()
            @query = @codemirror.getValue()
            full_query = @query + '.run(this.callback_render)'
            try
                eval(full_query)
            catch err
                @data_container.render_error(err)


            ###
            welcome = q.table('Welcome-rdb')

            for i in [0..20]
                welcome.insert({id: i, num: 20-i}).run()

            welcome.length().run(print)
            welcome.filter({'id': 1}).run(print)
            welcome.filter().run(print)


            query = @.$('.input_query').val() + '.run(call)'
            eval(query)
            @data_container.render(query, result)

            query = @.$('.input_query').val()
            @data_container.add_query(query)
            window.router.sidebar.add_query(query)
            #TODO ajax callsuggestion loading
            if query is '0'
                result = []
            else if query is '1'
                result =  [
                    _id: '97a54c09-112e-4e32-86f8-24522e6e1df4'
                    login: 'michel'
                    first_name: 'Michel'
                    last_name: 'Tu'
                    email: 'michel@rethinkdb.com'
                    messages: 52.54
                    inscription_date: '04/26/1998'
                    citizen_id: null
                    member: true
                    website: "http://www.neumino.com"
                    groups: [
                            id: 'a53e4190-dfcc-4810-aded-a3d4f422e9b9'
                            name: 'front end developers'
                        ,
                            id: 'ebcdb08d-302c-4403-a392-eadad3f5bea5'
                            name: 'rethinkDB'
                    ]
                    skills:
                        development:
                            'javascript': 9
                            'css': 9
                            'c++': 2
                        music:
                            'violin': 0
                            'piano': 1
                            'guitare': 2
                    last_score: [ 54, 43, 11, 95, 78]
                ]
            else
                result = []
                for i in [0..20]
                    element = {}
                    element['_id'] = generate_id(25)
                    element['name'] = generate_string(9)+' '+generate_string(9)
                    element['mail'] = generate_string(8)+'@'+generate_string(6)+'.com'
                    element['age'] = generate_number(100)
                    element['possess_car'] = false
                    element['driver_license'] = null
                    element['last_scores'] = []
                    limit = generate_number(20)
                    for p in [0..limit]
                        element['last_scores'].push generate_number(100)
                    element['phone'] =
                        home: generate_number(10)+''+generate_number(10)+''+generate_number(10)+'-'+generate_number(10)+''+generate_number(10)+''+generate_number(10)+''+generate_number(10)+'-'+generate_number(10)+''+generate_number(10)+''+generate_number(10)+''+generate_number(10)
                        mobile: generate_number(10)+''+generate_number(10)+''+generate_number(10)+'-'+generate_number(10)+''+generate_number(10)+''+generate_number(10)+''+generate_number(10)+'-'+generate_number(10)+''+generate_number(10)+''+generate_number(10)+''+generate_number(10)
                    element['website'] = 'http://www.'+generate_string(12)+'.com'
                    if query is '100'
                        element[generate_string(10)] = generate_string(10)
                    

                    result.push element

                delete result[result.length-1]['phone']['mobile']
                delete result[result.length-1]['website']
            @data_container.render(query, result)
            ###

        clear_query: =>
            #TODO remove when not testing
            welcome = r.db('Welcome-db').table('Welcome-rdb')
            welcome.insert({
                id: generate_id(25)
                name: generate_string(9)+' '+generate_string(9)
                mail: generate_string(8)+'@'+generate_string(6)+'.com'
                age: generate_number(100)
                possess_car: false
                driver_license: null
                phone:
                    home: generate_number(10)+''+generate_number(10)+''+generate_number(10)+'-'+generate_number(10)+''+generate_number(10)+''+generate_number(10)+''+generate_number(10)+'-'+generate_number(10)+''+generate_number(10)+''+generate_number(10)+''+generate_number(10)
                    mobile: generate_number(10)+''+generate_number(10)+''+generate_number(10)+'-'+generate_number(10)+''+generate_number(10)+''+generate_number(10)+''+generate_number(10)+'-'+generate_number(10)+''+generate_number(10)+''+generate_number(10)+''+generate_number(10)
                website: 'http://www.'+generate_string(12)+'.com'
                }).run()

            @.$('.input_query').val ''
            @.$('.input_query').focus()

        # Write a query for the namespace clicked
        write_query_namespace: (event) =>
            event.preventDefault()
            query = 'r.'+event.target.dataset.name+'.find()'
            @.$('.input_query').focus() # Keep this order to have focus at the end of the textarea
            @.$('.input_query').val query

        # Write an old query in the input
        write_query_old: (event) =>
            event.preventDefault()
            @.$('.input_query').focus() # Keep this order to have focus at the end of the textarea
            @.$('.input_query').val event.target.dataset.query

        initialize: =>
            log_initial '(initializing) dataexplorer view:'
            
            host = window.location.hostname
<<<<<<< HEAD
            port = window.location.port
            if port is ''
                port = 13457
            else
                port = parseInt(port)-1000+13457
            window.conn = new rethinkdb.net.HttpConnection 
                host: host
                port: port
=======
            window.conn = new rethinkdb.net.HttpConnection 'http://'+host+':'+window.location.port+'/ajax/reql'
>>>>>>> 7304cb67
            window.r = rethinkdb.query
            window.R = r.R


            #TODO Make this little thing prettier
            @unsafe_to_safe_regexstr = []
            @unsafe_to_safe_regexstr.push # This one has to be firest
                pattern: /\\/g
                replacement: '\\\\'
            @unsafe_to_safe_regexstr.push
                pattern: /\(/g
                replacement: '\\('
            @unsafe_to_safe_regexstr.push
                pattern: /\)/g
                replacement: '\\)'
            @unsafe_to_safe_regexstr.push
                pattern: /\^/g
                replacement: '\\^'
            @unsafe_to_safe_regexstr.push
                pattern: /\$/g
                replacement: '\\$'
            @unsafe_to_safe_regexstr.push
                pattern: /\*/g
                replacement: '\\*'
            @unsafe_to_safe_regexstr.push
                pattern: /\+/g
                replacement: '\\+'
            @unsafe_to_safe_regexstr.push
                pattern: /\?/g
                replacement: '\\?'
            @unsafe_to_safe_regexstr.push
                pattern: /\./g
                replacement: '\\.'
            @unsafe_to_safe_regexstr.push
                pattern: /\|/g
                replacement: '\\|'
            @unsafe_to_safe_regexstr.push
                pattern: /\{/g
                replacement: '\\{'
            @unsafe_to_safe_regexstr.push
                pattern: /\}/g
                replacement: '\\}'
   



            @input_query = new DataExplorerView.InputQuery
            @data_container = new DataExplorerView.DataContainer

            @render()

        render: =>
            @.$el.html @template
            @.$el.append @input_query.render().el
            @.$el.append @data_container.render().el
            return @

        call_codemirror: =>
            @codemirror = CodeMirror.fromTextArea document.getElementById('input_query'),
                mode:
                    name: 'javascript'
                    json: true
                onKeyEvent: @handle_keypress
                onFocus: @handle_keypress
                onBlur: @hide_suggestion
                lineNumbers: true
                lineWrapping: true
                matchBrackets: true

            @codemirror.setSize 700, 100

        # Go home
        display_home: =>
            @.$el.append @data_container.render().el
            return @

        toggle_size: =>
            if @displaying_full_view
                @display_normal()
                @displaying_full_view = false
            else
                @display_full()
                @displaying_full_view = true

        display_normal: =>
            $('.main-container').width '940'
            $('#cluster').width 700
            $('.input_query').width 678
            $('.dataexplorer_container').removeClass 'full_container'
            $('.dataexplorer_container').css 'margin', '0px'
            $('.change_size').val 'Full view'

        display_full: =>
            width = $(window).width() - 220 -40
            $('.main-container').width '100%'
            $('#cluster').width width
            $('.input_query').width width-45
            $('.dataexplorer_container').addClass 'full_container'
            $('.dataexplorer_container').css 'margin', '0px 0px 0px 20px'
            $('.change_size').val 'Smaller view'

        destroy: =>
            @input_query.destroy()
            @data_container.destroy()

    
    class @InputQuery extends Backbone.View
        className: 'query_control'
        template: Handlebars.compile $('#dataexplorer_input_query-template').html()
 
        render: =>
            @.$el.html @template()
            return @

        destroy: ->
            @.$('.input_query').off()


    class @DataContainer extends Backbone.View
        className: 'data_container'
        error_template: Handlebars.compile $('#dataexplorer-error-template').html()

        initialize: ->
            @default_view = new DataExplorerView.DefaultView
            @result_view = new DataExplorerView.ResultView

        add_query: (query) =>
            @default_view.add_query(query)

        render: (query, result) =>
            if query? and result?
                @.$el.html @result_view.render(query, result).el
                @result_view.delegateEvents()
            else
                @.$el.html @default_view.render().el

            return @

        render_error: (err) =>
            @.$el.html @error_template 
                error: err.toString()
            return @

        destroy: =>
            @default_view.destroy()


    class @ResultView extends Backbone.View
        className: 'result_view'
        template: Handlebars.compile $('#dataexplorer_result_container-template').html()
        template_no_result: Handlebars.compile $('#dataexplorer_result_empty-template').html()
        template_json_tree: 
            'container' : Handlebars.compile $('#dataexplorer_result_json_tree_container-template').html()
            'span': Handlebars.compile $('#dataexplorer_result_json_tree_span-template').html()
            'span_with_quotes': Handlebars.compile $('#dataexplorer_result_json_tree_span_with_quotes-template').html()
            'url': Handlebars.compile $('#dataexplorer_result_json_tree_url-template').html()
            'email': Handlebars.compile $('#dataexplorer_result_json_tree_email-template').html()
            'object': Handlebars.compile $('#dataexplorer_result_json_tree_object-template').html()
            'array': Handlebars.compile $('#dataexplorer_result_json_tree_array-template').html()

        template_json_table:
            'container' : Handlebars.compile $('#dataexplorer_result_json_table_container-template').html()
            'tr_attr': Handlebars.compile $('#dataexplorer_result_json_table_tr_attr-template').html()
            'td_attr': Handlebars.compile $('#dataexplorer_result_json_table_td_attr-template').html()
            'tr_value': Handlebars.compile $('#dataexplorer_result_json_table_tr_value-template').html()
            'td_value': Handlebars.compile $('#dataexplorer_result_json_table_td_value-template').html()
            'td_value_content': Handlebars.compile $('#dataexplorer_result_json_table_td_value_content-template').html()
            'data_inline': Handlebars.compile $('#dataexplorer_result_json_table_data_inline-template').html()

        events:
            # Global events
            'click .link_to_raw_view': 'expand_raw_textarea'
            # For Tree view
            'click .jt_arrow': 'toggle_collapse'
            'keypress .jt_editable': 'handle_keypress'
            'blur .jt_editable': 'send_update'
            # For Table view
            'mousedown td': 'handle_mousedown'
            'click .jta_arrow_v': 'expand_tree_in_table'
            'click .jta_arrow_h': 'expand_table_in_table'


        current_result: []

        initialize: =>
            $(document).mousemove @handle_mousemove
            $(document).mouseup @handle_mouseup

        json_to_tree: (result) =>
            return @template_json_tree.container 
                tree: @json_to_node(result)

        #TODO catch RangeError: Maximum call stack size exceeded?
        #TODO check special characters
        #TODO what to do with new line?
        json_to_node: (value) =>
            value_type = typeof value
            
            output = ''
            if value is null
                return @template_json_tree.span
                    classname: 'jt_null'
                    value: 'null'
            else if value.constructor? and value.constructor is Array
                if value.length is 0
                    return '[ ]'
                else
                    sub_values = []
                    for element in value
                        sub_values.push 
                            value: @json_to_node element
                        if typeof element is 'string' and (/^(http|https):\/\/[^\s]+$/i.test(element) or  /^[a-z0-9._-]+@[a-z0-9]+.[a-z0-9._-]{2,4}/i.test(element))
                            sub_values[sub_values.length-1]['no_comma'] = true


                    sub_values[sub_values.length-1]['no_comma'] = true
                    return @template_json_tree.array
                        values: sub_values
            else if value_type is 'object'
                sub_values = []
                for key of value
                    last_key = key
                    sub_values.push
                        key: key
                        value: @json_to_node value[key]
                    #TODO Remove this check by sending whether the comma should be add or not
                    if typeof value[key] is 'string' and (/^(http|https):\/\/[^\s]+$/i.test(value[key]) or  /^[a-z0-9._-]+@[a-z0-9]+.[a-z0-9._-]{2,4}/i.test(value[key]))
                        sub_values[sub_values.length-1]['no_comma'] = true

                if sub_values.length isnt 0
                    sub_values[sub_values.length-1]['no_comma'] = true

                data =
                    no_values: false
                    values: sub_values

                if sub_values.length is 0
                    data.no_value = true

                return @template_json_tree.object data
            else if value_type is 'number'
                return @template_json_tree.span
                    classname: 'jt_num'
                    value: value
            else if value_type is 'string'
                if /^(http|https):\/\/[^\s]+$/i.test(value)
                    return @template_json_tree.url
                        url: value
                else if /^[a-z0-9]+@[a-z0-9]+.[a-z0-9]{2,4}/i.test(value) # We don't handle .museum extension and special characters
                    return @template_json_tree.email
                        email: value

                else
                    return @template_json_tree.span_with_quotes
                        classname: 'jt_string'
                        value: value
            else if value_type is 'boolean'
                return @template_json_tree.span
                    classname: 'jt_bool'
                    value: value
 


        json_to_table: (result) =>
            if not (result.constructor? and result.constructor is Array)
                result = [result]

            map = {}
            for element in result
                if jQuery.isPlainObject(element)
                    for key of element
                        if map[key]?
                            map[key]++
                        else
                            map[key] = 1
                else
                    map['_anonymous object'] = Infinity

            keys_sorted = []
            for key of map
                keys_sorted.push [key, map[key]]

            keys_sorted.sort((a, b) ->
                if a[1] < b[1]
                    return 1
                else if a[1] > b[1]
                    return -1
                else
                    if a[0] < b[0]
                        return -1
                    else if a[0] > b[0]
                        return 1
                    else return 0
            )

            return @template_json_table.container
                table_attr: @json_to_table_get_attr keys_sorted
                table_data: @json_to_table_get_values result, keys_sorted

        json_to_table_get_attr: (keys_sorted) ->
            attr = []
            for element, col in keys_sorted
                attr.push
                    key: element[0]
                    col: col
 
            return @template_json_table.tr_attr 
                attr: attr

        json_to_table_get_values: (result, keys_stored) ->
            document_list = []
            for element in result
                new_document = {}
                new_document.cells = []
                for key_container, col in keys_stored
                    key = key_container[0]
                    if key is '_anonymous object'
                        value = element
                    else
                        value = element[key]

                    new_document.cells.push @json_to_table_get_td_value value, col

                document_list.push new_document
            return @template_json_table.tr_value
                document: document_list

        json_to_table_get_td_value: (value, col) =>
            data = @compute_data_for_type(value, col)

            return @template_json_table.td_value
                class_td: 'col-'+col
                cell_content: @template_json_table.td_value_content data
            
        compute_data_for_type: (value,  col) =>
            data =
                value: value
                class_value: 'value-'+col

            value_type = typeof value
            if value is null
                data['value'] = 'null'
                data['classname'] = 'jta_null'
            else if value is undefined
                data['value'] = 'undefined'
                data['classname'] = 'jta_undefined'
            else if value.constructor? and value.constructor is Array
                if value.length is 0
                    data['value'] = '[ ]'
                    data['classname'] = 'empty array'
                else
                    #TODO Build preview
                    #TODO Add arrows for attributes
                    data['value'] = '[ ... ]'
                    data['data_to_expand'] = JSON.stringify(value)
            else if value_type is 'object'
                data['value'] = '{ ... }'
                data['data_to_expand'] = JSON.stringify(value)
            else if value_type is 'number'
                data['classname'] = 'jta_num'
            else if value_type is 'string'
                if /^(http|https):\/\/[^\s]+$/i.test(value)
                    data['classname'] = 'jta_url'
                else if /^[a-z0-9]+@[a-z0-9]+.[a-z0-9]{2,4}/i.test(value) # We don't handle .museum extension and special characters
                    data['classname'] = 'jta_email'
                else
                    data['classname'] = 'jta_string'
            else if value_type is 'boolean'
                data['classname'] = 'jta_bool'

            return data


        expand_tree_in_table: (event) =>
            dom_element = @.$(event.target).parent()
            data = dom_element.data('json_data')
            result = @json_to_tree data
            dom_element.html result
            classname_to_change = dom_element.parent().attr('class').split(' ')[0] #TODO Use a Regex
            $('.'+classname_to_change).css 'max-width', 'none'
            classname_to_change = dom_element.parent().parent().attr('class')
            $('.'+classname_to_change).css 'max-width', 'none'
 
            @.$(event.target).parent().css 'max-width', 'none'
            @.$(event.target).remove() #TODO Fix this trick



        expand_table_in_table: (event) ->
            dom_element = @.$(event.target).parent()
            parent = dom_element.parent()
            classname = dom_element.parent().attr('class').split(' ')[0] #TODO Use a regex
            data = dom_element.data('json_data')
            if data.constructor? and data.constructor is Array
                classcolumn = dom_element.parent().parent().attr('class')
                $('.'+classcolumn).css 'max-width', 'none'
                join_table = @join_table
                $('.'+classname).each ->
                    $(this).children('.jta_arrow_v').remove()
                    new_data = $(this).children('.jta_object').data('json_data')
                    if new_data? and new_data.constructor? and new_data.constructor is Array
                        $(this).children('.jta_object').html join_table(new_data)
                        $(this).children('.jta_arrow_h').remove()
                    $(this).css 'max-width', 'none'
                        
            else if typeof data is 'object'
                classcolumn = dom_element.parent().parent().attr('class')
                map = {}
                $('.'+classname).each ->
                    new_data = $(this).children('.jta_object').data('json_data')
                    if new_data? and typeof new_data is 'object'
                        for key of new_data
                            if map[key]?
                                map[key]++
                            else
                                map[key] = 1
                    $(this).css 'max-width', 'none'
                keys_sorted = []
                for key of map
                    keys_sorted.push [key, map[key]]

                # TODO Use a stable sort, Mozilla doesn't use a stable sort for .sort
                keys_sorted.sort (a, b) ->
                    if a[1] < b[1]
                        return 1
                    else if a[1] > b[1]
                        return -1
                    else
                        if a[0] < b[0]
                            return -1
                        else if a[0] > b[0]
                            return 1
                        else return 0
                for i in [keys_sorted.length-1..0] by -1
                    key = keys_sorted[i]
                    collection = $('.'+classcolumn)

                    is_description = true
                    template_json_table_td_attr = @template_json_table.td_attr
                    json_to_table_get_td_value = @json_to_table_get_td_value

                    collection.each ->
                        if is_description
                            is_description = false
                            prefix = $(this).children('.jta_attr').html()
                            $(this).after template_json_table_td_attr
                                classtd: classcolumn+'-'+i
                                key: prefix+'.'+key[0]
                                col: $(this).data('col')+'-'+i
                        else
                            new_data = $(this).children().children('.jta_object').data('json_data')
                            if new_data? and new_data[key[0]]?
                                value = new_data[key[0]]
                                    
                            full_class = classname+'-'+i
                            col = full_class.slice(full_class.indexOf('-')+1) #TODO Replace this trick

                            $(this).after json_to_table_get_td_value(value, col)
                            
                        return true

                $('.'+classcolumn) .remove();


        join_table: (data) =>
            result = ''
            for value, i in data
                data_cell = @compute_data_for_type(value, 'float')
                data_cell['is_inline'] = true
                if i isnt data.length-1
                    data_cell['need_comma'] = true

                result += @template_json_table.data_inline data_cell
                 
            return result

        #TODO change cursor
        mouse_down: false
        handle_mousedown: (event) ->
            if event.target.nodeName is 'TD' and event.which is 1
                @event_target = event.target
                @col_resizing = event.target.dataset.col
                @start_width = @.$(event.target).width()
                @start_x = event.pageX
                @mouse_down = true
                @.$('.json_table').toggleClass('resizing', true)

        #TODO Handle when last column is resized or when table expands too much
        handle_mousemove: (event) =>
            if @mouse_down
                # +30 for padding
                # Fix bug with Firefox (-30) or fix chrome bug...
                $('.col-'+@col_resizing).css 'max-width', @start_width-@start_x+event.pageX
                $('.value-'+@col_resizing).css 'max-width', @start_width-@start_x+event.pageX-20

                $('.col-'+@col_resizing).css 'width' ,@start_width-@start_x+event.pageX
                $('.value-'+@col_resizing).css 'width', @start_width-@start_x+event.pageX-20

        handle_mouseup: (event) =>
            @mouse_down = false
            @.$('.json_table').toggleClass('resizing', false)

        render: (query, result, type) =>
            @current_result = result

            @.$el.html @template
                query: query
            
            if @current_result.length is 0
                @.$('.results').html @template_no_result
                @.$('#tree_view').addClass 'active'
                return @

            @.$('#tree_view').html @json_to_tree @current_result
            @.$('#table_view').html @json_to_table @current_result
            @.$('.raw_view_textarea').html JSON.stringify @current_result
 
            if !type?
                type = 'json'
                ### No table view per default
                if @current_result.length is 1
                    type = "json"
                else
                    type = "table"
                ###


            #TODO We should really remove bootstraps...
            switch type
                when  'json'
                    @.$('.link_to_tree_view').tab 'show'
                    @.$('#tree_view').addClass 'active'
                    @.$('#table_view').removeClass 'active'
                    @.$('#raw_view').removeClass 'active'
                when  'table'
                    @.$('.link_to_table_view').tab 'show'
                    @.$('#table_view').addClass 'active'
                    @.$('#tree_view').removeClass 'active'
                    @.$('#raw_view').removeClass 'active'
                when  'raw'
                    @.$('.link_to_raw_view').tab 'show'
                    @.$('#raw_view').addClass 'active'
                    @.$('#table_view').removeClass 'active'
                    @.$('#tree_view').removeClass 'active'
 

            @delegateEvents()

            return @

        toggle_collapse: (event) =>
            @.$(event.target).nextAll('.jt_collapsible').toggleClass('jt_collapsed')
            @.$(event.target).nextAll('.jt_points').toggleClass('jt_points_collapsed')
            @.$(event.target).nextAll('.jt_b').toggleClass('jt_b_collapsed')
            @.$(event.target).toggleClass('jt_arrow_hidden')

       
        handle_keypress: (event) =>
            if event.which is 13 and !event.shiftKey
                event.preventDefault()
                @.$('suggestion_name_list').css 'display', 'none'
                @.$(event.target).blur()

        on_editable_blur: (data) ->
            @send_update(data)


        #TODO Fix it for Firefox
        expand_raw_textarea: =>
            setTimeout(@bootstrap_hack, 0) #TODO remove this trick when we will remove bootstrap's tab 
        bootstrap_hack: =>
            @expand_textarea 'raw_view_textarea'
            return @

        expand_textarea: (classname) =>
            if $('.'+classname).length > 0
                height = $('.'+classname)[0].scrollHeight
                $('.'+classname).height(height)

        #TODO complete method
        #TODO change color
        #TOOD handle change type
        send_update: (target) ->
            console.log 'update'

    class @DefaultView extends Backbone.View
        className: 'helper_view'
        template: Handlebars.compile $('#dataexplorer_default_view-template').html()
        template_query: Handlebars.compile $('#dataexplorer_query_element-template').html()
        template_query_list: Handlebars.compile $('#dataexplorer_query_list-template').html()


        history_queries: []

        initialize :->
            namespaces.on 'all', @render

        add_query: (query) =>
            @history_queries.unshift query
            # Let's check if the list already exists
            if @history_queries.length is 1
                @.$('.history_query_container').html @template_query_list

            #TODO Trunk query
            @.$('.history_query_list').prepend @template_query 
                query: query

        render: => 
            json = {}
            json.namespaces = []
            for namespace in namespaces.models
                json.namespaces.push
                    name: namespace.get('name')

            json.has_namespaces = if json.namespaces.length is 0 then false else true

            json.has_old_queries = if @history_queries.length is 0 then false else true
            json.old_queries = @history_queries

            @.$el.html @template json
        
            return @

        destroy: ->
            namespaces.off()<|MERGE_RESOLUTION|>--- conflicted
+++ resolved
@@ -515,7 +515,7 @@
             log_initial '(initializing) dataexplorer view:'
             
             host = window.location.hostname
-<<<<<<< HEAD
+            ###
             port = window.location.port
             if port is ''
                 port = 13457
@@ -524,9 +524,8 @@
             window.conn = new rethinkdb.net.HttpConnection 
                 host: host
                 port: port
-=======
+            ###
             window.conn = new rethinkdb.net.HttpConnection 'http://'+host+':'+window.location.port+'/ajax/reql'
->>>>>>> 7304cb67
             window.r = rethinkdb.query
             window.R = r.R
 
