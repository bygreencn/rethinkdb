# Namespace view
module 'NamespaceView', ->
    # Hardcoded!
    MAX_SHARD_COUNT = 32

    class @Sharding extends Backbone.View
        template: Handlebars.compile $('#shards_container-template').html()
        view_template: Handlebars.compile $('#view_shards-template').html()
        edit_template: Handlebars.compile $('#edit_shards-template').html()
        data_repartition_template: Handlebars.compile $('#data_repartition-template').html()
        feedback_template: Handlebars.compile $('#edit_shards-feedback-template').html()
        error_ajax_template: Handlebars.compile $('#edit_shards-ajax_error-template').html()
        alert_shard_template: Handlebars.compile $('#alert_shard-template').html()
        reasons_cannot_shard_template: Handlebars.compile $('#shards-reason_cannot_shard-template').html()

        shards_status_template: Handlebars.compile $('#shards_status-template').html()
        className: 'shards_container'

        events:
            'keyup .num-shards': 'keypress_shards_changes'
            'click .edit': 'switch_to_edit'
            'click .cancel': 'switch_to_read'
            'click .rebalance': 'shard_table'

        initialize: =>
            # Forbid changes if issues
            @can_change_shards = false
            @reasons_cannot_shard = {}
            issues.on 'all', @check_can_change_shards

            # Listeners/cache for the data repartition
            @model.on 'change:key_distr', @render_data_repartition
            @model.on 'change:shards', @render_data_repartition

            @model.on 'change:shards', @render_status
            @model.on 'change:ack_expectations', @render_status
            directory.on 'all', @render_status


        keypress_shards_changes: (event) =>
            new_num_shards = @.$('.num-shards').val()

            if DataUtils.is_integer(new_num_shards) is false
                error_msg = "The number of shards must be an integer."
                @display_msg error_msg
                return

            if new_num_shards < 1 or new_num_shards > MAX_SHARD_COUNT
                error_msg = "The number of shards must be beteen 1 and " + MAX_SHARD_COUNT + "."
                @display_msg error_msg
                return

            data = @model.get('key_distr')
            distr_keys = @model.get('key_distr_sorted')
            total_rows = _.reduce distr_keys, ((agg, key) => return agg + data[key]), 0
            rows_per_shard = total_rows / new_num_shards

            if not data? or not distr_keys?
                error_msg = "The distribution of keys has not been loaded yet. Please try again."
                @display_msg error_msg
                return

            if distr_keys.length < new_num_shards
                error_msg = 'There is not enough data in the database to make '+distr_keys.length+' balanced shards.'
                @display_msg error_msg
                return

            current_count = 0 # Global count to spread errors among shards
            split_points = []
            no_more_splits = false
            for key, i in distr_keys
                if i is 0
                    if key isnt '' # For safety. The empty string is always the smallest key
                        return 'Error'
                    split_points.push key
                    current_count += data[key]
                    continue

                # If we have just enough keys left, we just add all of them as split points
                # keys_left <= splits_point left to add
                if distr_keys.length-i <= new_num_shards-split_points.length # We don't add 1 because there is null
                    split_points.push key
                    continue

                # Else we check if we have enough keys
                if current_count >= rows_per_shard*split_points.length
                    split_points.push key
                current_count += data[key]

            split_points.push(null)

            shard_set = []
            for splitIndex in [0..(split_points.length - 2)]
                shard_set.push(JSON.stringify([split_points[splitIndex], split_points[splitIndex + 1]]))

            if event?.which? and event.which is 13
                @shard_table()

            @.$('.cannot_shard-alert').slideUp 'fast'
            @shard_set = shard_set
            return true

        display_msg: (msg) =>
            @.$('.cannot_shard-alert').html @feedback_template msg

            @.$('.cannot_shard-alert').slideDown 'fast'


        shard_table: (event) =>
            if event?
                event.preventDefault()
            if @keypress_shards_changes() is true

                @empty_master_pin = {}
                @empty_replica_pins = {}
                for shard in @shard_set
                    @empty_master_pin[shard] = null
                    @empty_replica_pins[shard] = []

                data =
                    shards: @shard_set
                    primary_pinnings: @empty_master_pin
                    secondary_pinnings: @empty_replica_pins

                @data_sent = data

                $.ajax
                     processData: false
                     url: "/ajax/semilattice/#{@model.attributes.protocol}_namespaces/#{@model.get('id')}?prefer_distribution=1"
                     type: 'POST'
                     contentType: 'application/json'
                     data: JSON.stringify(data)
                     success: @on_success
                     error: @on_error

        on_success: =>
            @model.set 'shards', @shard_set
            @model.set 'primary_pinnings', @empty_master_pin
            @model.set 'secondary_pinnings', @empty_replica_pins

            @switch_to_read()
            @display_msg @alert_shard_template
                changing: true
                num_shards: @shard_set.length

            @is_sharding = true

        on_error: =>
            @display_msg @error_ajax_template()

        render_status: =>
            # If blueprint not ready, we just skip. It shouldn't happen.
            blueprint = @model.get('blueprint').peers_roles
            if not blueprint?
                return ''

            # Compute an object tracking is we have found the master of each shard and if we have enough secondary up to date
            shards = {}
            num_shards = 0
            for shard in @model.get('shards')
                num_shards++
                shards[shard] =
                    found_master: false
                    num_secondaries_left_to_find: @model.get('ack_expectations')[@model.get('primary_uuid')]

            # Loop over the blueprint
            for machine_id of blueprint
                for shard of blueprint[machine_id]
                    if not shards[shard]?
                        continue
                    if shards[shard].found_master is true and shards[shard].num_secondaries_left_to_find <= 0
                        continue

                    role = blueprint[machine_id][shard]
                    if role is 'role_nothing'
                        continue

                    # Because the back end doesn't match the terms in blueprint and directory
                    if role is 'role_primary'
                        expected_status = 'primary'
                    else if role is 'role_secondary'
                        expected_status = 'secondary_up_to_date'

                    # Loop over the directory
                    activities = directory.get(machine_id)?.get(@model.get('protocol')+'_namespaces')?['reactor_bcards'][@model.get('id')]?['activity_map']
                    if activities?
                        for activity_id of activities
                            activity = activities[activity_id]
                            if activity[0] is shard
                                if activity[1]['type'] is expected_status
                                    if activity[1]['type'] is 'primary'
                                        shards[shard].found_master = true
                                    shards[shard].num_secondaries_left_to_find--

                                    if shards[shard].found_master is true and shards[shard].num_secondaries_left_to_find <= 0
                                        break

            # Compute the number of shards that are ready
            num_shards_ready = 0
            for shard in @model.get('shards')
                if shards[shard]?.found_master is true and shards[shard].num_secondaries_left_to_find <= 0
                    num_shards_ready++

            # If the user changed shards and if we detect a change in the status, we say that the Sharding is completed.
            if @is_sharding? and @is_sharding is true
                if num_shards is num_shards_ready
                    @is_sharding = false
                    @display_msg @alert_shard_template
                        changing: false

            data =
                all_shards_ready: num_shards is num_shards_ready
                num_shards: num_shards
                num_shards_ready: num_shards_ready
                is_sharding: @is_sharding

            if @is_sharding
                @.$('.sharding_img').show()
            else
                @.$('.sharding_img').hide()
            @.$('.shards_status').html @shards_status_template data

            return data

<<<<<<< HEAD
        check_has_unsatisfiable_goals: =>
            if @should_be_hidden
                should_be_hidden_new = false
                for issue in issues.models
                    if issue.get('type') is 'UNSATISFIABLE_GOALS' and issue.get('namespace_id') is @model.get('id') # If unsatisfiable goals, the user should not change shards
                        should_be_hidden_new = true
                        break
                    if issue.get('type') is 'MACHINE_DOWN' # If a machine connected (even with a role nothing) is down, the user should not change shards
                        if machines.get(issue.get('victim')).get('datacenter_uuid') of @model.get('replica_affinities')
                            should_be_hidden_new = true
                            break

                if not should_be_hidden_new
                    @should_be_hidden = false
                    @render()
            else
                for issue in issues.models
                    if issue.get('type') is 'UNSATISFIABLE_GOALS' and issue.get('namespace_id') is @model.get('id')
                        @should_be_hidden = true
                        @render()
                        break
                    if issue.get('type') is 'MACHINE_DOWN'
                        if machines.get(issue.get('victim')).get('datacenter_uuid') of @model.get('replica_affinities')
                            @should_be_hidden = true
                            @render()
                            break
=======
        check_can_change_shards: =>
            reasons_cannot_shard = {}

            can_change_shards_now = true
            for issue in issues.models
                if issue.get('type') is 'UNSATISFIABLE_GOALS' and issue.get('namespace_id') is @model.get('id') # If unsatisfiable goals, the user should not change shards
                    can_change_shards_now = false
                    reasons_cannot_shard.unsatisfiable_goals = true
                if issue.get('type') is 'MACHINE_DOWN' # If a machine connected (even with a role nothing) is down, the user should not change shards
                    can_change_shards_now = false
                    reasons_cannot_shard.machine_down = true

            if @can_change_shards is true and can_change_shards_now is false
                @.$('.critical_error').html @reasons_cannot_shard_template @reasons_cannot_shard
                @.$('.critical_error').slideDown()
                @.$('.edit').prop 'disabled', 'disabled'
                @.$('.rebalance').prop 'disabled', 'disabled'
            else if @can_change_shards is false and can_change_shards_now is true
                @.$('.critical_error').hide()
                @.$('.critical_error').empty()
                @.$('.edit').removeProp 'disabled'
                @.$('.rebalance').removeProp 'disabled'
            else if @can_change_shards is false and can_change_shards_now is false
                if not _.isEqual reasons_cannot_shard, @reasons_cannot_shard
                    @reasons_cannot_shard = reasons_cannot_shard
                    @.$('.critical_error').html @reasons_cannot_shard_template @reasons_cannot_shard
                    @.$('.critical_error').slideDown()
                # Just for safety
                @.$('.edit').prop 'disabled', 'disabled'
                @.$('.rebalance').prop 'disabled', 'disabled'
>>>>>>> 9cccc2f9

        render: =>
            @.$el.html @template({})
            @switch_to_read()
            @render_status()
            @check_can_change_shards()
            return @

        switch_to_read: =>
            @.$('.edit-shards').html @view_template
                num_shards: @model.get('shards').length

        switch_to_edit: =>
            @.$('.edit-shards').html @edit_template
                num_shards: @model.get('shards').length

        render_data_repartition: =>
            $('.tooltip').remove()

            # Compute the data we need do draw the graph
            shards = []
            total_keys = 0
            for shard in @model.get('shards')
                new_shard =
                    boundaries: shard
                    num_keys: parseInt @model.compute_shard_rows_approximation shard
                shards.push new_shard
                total_keys += new_shard.num_keys

            max_keys = d3.max shards, (d) -> return d.num_keys
            min_keys = d3.min shards, (d) -> return d.num_keys

            if @model.get('key_distr')? and max_keys? and not _.isNaN max_keys and shards.length isnt 0 # Should not happen

                @.$('.data_repartition-container').html @data_repartition_template()
                @.$('.loading_text-diagram').css 'display', 'none'

                svg_width = 328 # Width of the whole svg
                svg_height = 270 # Height of the whole svg

                margin_width = 20 # Margin on left of the y-axis
                margin_height = 20 # Margin under the x-axis
                min_margin_width_inner = 20 # Min margin on the right of the y-axis

                # We have two special cases
                if shards.length is 1
                    bar_width = 100
                    margin_bar = 20
                else if shards.length is 2
                    bar_width = 80
                    margin_bar = 20
                else #80% for the bar, 20% for the margin
                    bar_width = Math.floor(0.8*(328-margin_width*2-min_margin_width_inner*2)/shards.length)
                    margin_bar = Math.floor(0.2*(328-margin_width*2-min_margin_width_inner*2)/shards.length)

                # size of all bars and white space between bars
                width_of_all_bars = bar_width*shards.length + margin_bar*(shards.length-1)

                # Update the margin on the right of the y-axis
                margin_width_inner = Math.floor((svg_width-margin_width*2-width_of_all_bars)/2)

                # Y scale
                y = d3.scale.linear().domain([0, max_keys]).range([1, svg_height-margin_height*2.5])

                # Add svg
                svg = d3.select('.shard-diagram').attr('width', svg_width).attr('height', svg_height).append('svg:g')

                # Add rectangle
                svg.selectAll('rect').data(shards)
                    .enter()
                    .append('rect')
                    .attr('class', 'rect')
                    .attr('x', (d, i) ->
                        return margin_width+margin_width_inner+bar_width*i+margin_bar*i
                    )
                    .attr('y', (d) -> return svg_height-y(d.num_keys)-margin_height-1) #-1 not to overlap with axe
                    .attr('width', bar_width)
                    .attr( 'height', (d) -> return y(d.num_keys))
                    .attr( 'title', (d) ->
                        keys = $.parseJSON(d.boundaries)
                        for key, i in keys
                            keys[i] = pretty_key key
                            if typeof keys[i] is 'number'
                                keys[i] = keys[i].toString()
                            if typeof keys[i] is 'string'
                                if keys[i].length > 7
                                    keys[i] =keys[i].slice(0, 7)+'...'

                        result = 'Shard: '
                        result += '[ '+keys[0]+', '+keys[1]+']'
                        result += '<br />'+d.num_keys+' keys'
                        return result
                    )


                # Create axes
                extra_data = []
                extra_data.push
                    x1: margin_width
                    x2: margin_width
                    y1: margin_height
                    y2: svg_height-margin_height

                extra_data.push
                    x1: margin_width
                    x2: svg_width-margin_width
                    y1: svg_height-margin_height
                    y2: svg_height-margin_height

                svg = d3.select('.shard-diagram').attr('width', svg_width).attr('height', svg_height).append('svg:g')
                svg.selectAll('line').data(extra_data).enter().append('line')
                    .attr('x1', (d) -> return d.x1)
                    .attr('x2', (d) -> return d.x2)
                    .attr('y1', (d) -> return d.y1)
                    .attr('y2', (d) -> return d.y2)

                # Create legend
                axe_legend = []
                axe_legend.push
                    x: margin_width
                    y: Math.floor(margin_height/2)
                    string: 'Keys'
                    anchor: 'middle'
                axe_legend.push
                    x: Math.floor(svg_width/2)
                    y: svg_height
                    string: 'Shards'
                    anchor: 'middle'

                svg.selectAll('.legend')
                    .data(axe_legend).enter().append('text')
                    .attr('x', (d) -> return d.x)
                    .attr('y', (d) -> return d.y)
                    .attr('text-anchor', (d) -> return d.anchor)
                    .text((d) -> return d.string)

                # Create ticks
                # First the tick's background
                svg.selectAll('.cache').data(y.ticks(5))
                    .enter()
                    .append('rect')
                    .attr('width', (d, i) ->
                        if i is 0
                            return 0 # We don't display 0
                        return 4
                    )
                    .attr('height',18)
                    .attr('x', margin_width-2)
                    .attr('y', (d) -> svg_height-margin_height-y(d)-14)
                    .attr('fill', '#fff')

                # Then the actual tick's value
                svg.selectAll('.rule').data(y.ticks(5))
                    .enter()
                    .append('text')
                    .attr('x', margin_width)
                    .attr('y', (d) -> svg_height-margin_height-y(d))
                    .attr('text-anchor', "middle")
                    .text((d, i) ->
                        if i isnt 0
                            return d # We don't display 0
                        else
                            return ''
                    )

                @.$('rect').tooltip
                    trigger: 'hover'

                @delegateEvents()
            return @

        destroy: =>
            issues.off 'all', @check_can_change_shards
            @model.off 'change:key_distr', @render_data_repartition
            @model.off 'change:shards', @render_data_repartition

            @model.off 'change:shards', @render_status
            @model.off 'change:ack_expectations', @render_status
            directory.off 'all', @render_status

    # Modify replica counts and ack counts in each datacenter
    class @ChangeShardsModal extends UIComponents.AbstractModal
        ###
        template: Handlebars.compile $('#change_shards-modal-template').html()
        change_shards_success_alert_template: Handlebars.compile $('#change_shards-success-alert-template').html()
        ###
        class: 'change_shards'

        initialize: (data) =>
            @model = data.model
            @parent = data.parent
            super

        set_num_shards: (num_shards) =>
            @num_shards = num_shards

        render: =>
            super
                modal_title: "Confirm rebalancing shards"
                btn_primary_text: "Shard"
                num_shards: @num_shards
            $('.btn-primary').focus()


        display_error: (error) =>
            @.$('.alert-error').css 'display', 'none'
            @.$('.alert-error').html error
            @.$('.alert-error').slideDown 'fast'
            @reset_buttons()

        on_submit: =>
            super


        on_success: =>
            @parent.$('.user-alert-space').css 'display', 'none'
            @parent.$('.user-alert-space').html @change_shards_success_alert_template({})
            @parent.$('.user-alert-space').slideDown 'fast'
            super

            #Update data // assuming no bug on the server...
            namespaces.get(@model.get('id')).set @data_sent<|MERGE_RESOLUTION|>--- conflicted
+++ resolved
@@ -222,34 +222,6 @@
 
             return data
 
-<<<<<<< HEAD
-        check_has_unsatisfiable_goals: =>
-            if @should_be_hidden
-                should_be_hidden_new = false
-                for issue in issues.models
-                    if issue.get('type') is 'UNSATISFIABLE_GOALS' and issue.get('namespace_id') is @model.get('id') # If unsatisfiable goals, the user should not change shards
-                        should_be_hidden_new = true
-                        break
-                    if issue.get('type') is 'MACHINE_DOWN' # If a machine connected (even with a role nothing) is down, the user should not change shards
-                        if machines.get(issue.get('victim')).get('datacenter_uuid') of @model.get('replica_affinities')
-                            should_be_hidden_new = true
-                            break
-
-                if not should_be_hidden_new
-                    @should_be_hidden = false
-                    @render()
-            else
-                for issue in issues.models
-                    if issue.get('type') is 'UNSATISFIABLE_GOALS' and issue.get('namespace_id') is @model.get('id')
-                        @should_be_hidden = true
-                        @render()
-                        break
-                    if issue.get('type') is 'MACHINE_DOWN'
-                        if machines.get(issue.get('victim')).get('datacenter_uuid') of @model.get('replica_affinities')
-                            @should_be_hidden = true
-                            @render()
-                            break
-=======
         check_can_change_shards: =>
             reasons_cannot_shard = {}
 
@@ -280,7 +252,6 @@
                 # Just for safety
                 @.$('.edit').prop 'disabled', 'disabled'
                 @.$('.rebalance').prop 'disabled', 'disabled'
->>>>>>> 9cccc2f9
 
         render: =>
             @.$el.html @template({})
