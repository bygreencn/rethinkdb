<script id="namespace_view-container-template" type="text/x-handlebars-template">
<<<<<<< HEAD
  <div class="profile-holder"></div>
  <h3 class="title">Replication settings</h3>
  <div class="section replication"></div>
  <div class="section sharding"></div>
=======
    <div class="full_profile">
        <div class="main_title"></div>
        <div id="user-alert-space">{{print_safe old_alert_html}}</div>
        <div class="two-panel-section">
            <div class="panel-left-unbalanced profile">
        </div>
        <div class="panel-right-unbalanced">
            <h3 class="title">Performance</h3>
            <div class="performance-graph"></div>
        </div>
      </div>

    <h3 class="title">Statistics</h3>
    <div class="section namespace-stats">
    </div>

    <h3 class="title">Replication settings</h3>
    <div class="section replication"></div>

    <h3 class="title">Sharding settings</h3>
    <div class="section sharding"></div>
</script>

<script id="namespace_view_title-template" type="text/x-handlebars-template">
    <h1>Namespace overview for {{name}}</h1> (<a href="#" class="rename-namespace">rename</a>)
>>>>>>> 64967c25
</script>


<script id="namespace_view-profile-template" type="text/x-handlebars-template">
    <h3 class="title">Namespace profile</h3>
    <div class="section summary">
        <p class="protocol">Protocol: {{protocol}}</p>
        <p class="port">Port: {{port}}</p>
    </div>

    <div class="section summary">
        <p>Status: {{humanize_namespace_reachability reachability}}</p>
        <p>Masters: {{nashards}} of {{nshards}} reachable</p>
        <p>Replicas: {{nareplicas}} of {{nreplicas}} reachable</p>
        <p>Replication: {{> backfill_progress_summary}}</p>
    </div>
</script>


<script id="namespace_stats-template" type="text/x-handlebars-template">
    <ul class="list_stats total_ops_sec">
        <li class="title"><span>Total ops/sec:</span></td>
        <li class="opsec_sparkline">Loading...</td>
        <li class="value"><span>{{total_ops_sec}}</span></td>
    </ul>
    <ul class="list_stats ram_usage">
        <li class="title"><span>Ram usage:</span></td>
        <li class="minichart">
            <div class="progress contains_info">
                <div class="bar" style="width: {{data_in_memory_percent}}%;"></div>
            </div>
        </li>
        <li class="value"><span>{{data_in_memory}} of {{data_total}} in RAM</span></td>
    </ul>
</script><|MERGE_RESOLUTION|>--- conflicted
+++ resolved
@@ -1,13 +1,7 @@
 <script id="namespace_view-container-template" type="text/x-handlebars-template">
-<<<<<<< HEAD
-  <div class="profile-holder"></div>
-  <h3 class="title">Replication settings</h3>
-  <div class="section replication"></div>
-  <div class="section sharding"></div>
-=======
     <div class="full_profile">
         <div class="main_title"></div>
-        <div id="user-alert-space">{{print_safe old_alert_html}}</div>
+        <dIv id="user-alert-space">{{print_safe old_alert_html}}</div>
         <div class="two-panel-section">
             <div class="panel-left-unbalanced profile">
         </div>
@@ -30,7 +24,6 @@
 
 <script id="namespace_view_title-template" type="text/x-handlebars-template">
     <h1>Namespace overview for {{name}}</h1> (<a href="#" class="rename-namespace">rename</a>)
->>>>>>> 64967c25
 </script>
 
 
