#ifndef __CMD_ARGS_HPP__
#define __CMD_ARGS_HPP__

#include "config/args.hpp"
#include <stdint.h>
#include <sys/types.h>
#include <string>
#include <vector>

#include "serializer/types.hpp"

#define NEVER_FLUSH -1

/* Private serializer dynamic configuration values */

struct log_serializer_private_dynamic_config_t {
    std::string db_filename;
#ifdef SEMANTIC_SERIALIZER_CHECK
    std::string semantic_filename;
#endif
};

/* Configuration for the serializer that can change from run to run */

struct log_serializer_dynamic_config_t {
    /* When the proportion of garbage blocks hits gc_high_ratio, then the serializer will collect
    garbage until it reaches gc_low_ratio. */
    float gc_low_ratio, gc_high_ratio;
    
    /* How many data block extents the serializer will be writing to at once */
    unsigned num_active_data_extents;

    /* If file_size is nonzero and the serializer is not running on a block device, then it will
    pretend to be running on a block device by immediately resizing the file to file_size and then
    zoning it like a block device. */
    size_t file_size;
    
    /* How big to make each zone if the database is on a block device or if file_size is given */
    size_t file_zone_size;
};

/* Configuration for the serializer that is set when the database is created */
struct log_serializer_static_config_t {
    uint64_t block_size_;
    uint64_t extent_size_;

    uint64_t blocks_per_extent() const { return extent_size_ / block_size_; }
    int block_index(off64_t offset) const { return (offset % extent_size_) / block_size_; }
    int extent_index(off64_t offset) const { return offset / extent_size_; }

    // Minimize calls to these.
    block_size_t block_size() const { return block_size_t::unsafe_make(block_size_); }
    uint64_t extent_size() const { return extent_size_; }

    // Avoid calls to these.
    uint64_t& unsafe_block_size() { return block_size_; }
    uint64_t& unsafe_extent_size() { return extent_size_; }
};

/* Configuration for the cache (it can all change from run to run) */

struct mirrored_cache_config_t {
    // Max amount of memory that will be used for the cache, in bytes.
    long long max_size;
    
    // If wait_for_flush is true, then write operations will not return until after the data is
    // safely sitting on the disk.
    bool wait_for_flush;
    
    // flush_timer_ms is how long (in milliseconds) the cache will allow modified data to sit in
    // memory before flushing it to disk. If it is NEVER_FLUSH, then data will be allowed to sit in
    // memory indefinitely.
    int flush_timer_ms;
    
    // max_dirty_size is the most unsaved data that is allowed in memory before the cache will
    // throttle write transactions. It's in bytes.
    long long max_dirty_size;
    
    // flush_dirty_size is the amount of unsaved data that will trigger an immediate flush. It
    // should be much less than max_dirty_size. It's in bytes.
    long long flush_dirty_size;
};

/* Configuration for the btree that is set when the database is created and serialized in the
serializer */

struct btree_config_t {
    int32_t n_slices;
};

/* Configuration for the store (btree, cache, and serializers) that can be changed from run
to run */

struct btree_key_value_store_dynamic_config_t {
    log_serializer_dynamic_config_t serializer;

    /* Vector of per-serializer database information structures */
    std::vector<log_serializer_private_dynamic_config_t> serializer_private;

    mirrored_cache_config_t cache;
};

/* Configuration for the store (btree, cache, and serializers) that is set at database
creation time */

struct btree_key_value_store_static_config_t {
    log_serializer_static_config_t serializer;
    btree_config_t btree;
};

<<<<<<< HEAD
/* Configuration for replication */
struct replication_config_t {
    char hostname[MAX_HOSTNAME_LEN];
    int port;
=======
/* Configuration for failover */
struct failover_static_config_t {
    char    failover_script_path[MAX_PATH_LEN]; /* !< script to be called when the other server goes down */
    int     heartbeat_timeout; /* noncommunicative period after which the other server is considered to be unreachable */
>>>>>>> c1d812b7
};

/* All the configuration together */

struct cmd_config_t {
    /* Methods */

    cmd_config_t(); // Automatically initializes to default values

    void print();
    void print_runtime_flags();
    void print_database_flags();
    void print_system_spec();

    
    /* Attributes */
    
    int port;
    int n_workers;
    
    char log_file_name[MAX_LOG_FILE_NAME];
    // Log messages below this level aren't printed
    //log_level min_log_level;
    
    // Configuration information for the btree
    btree_key_value_store_dynamic_config_t store_dynamic_config;
    btree_key_value_store_static_config_t store_static_config;
    bool create_store, force_create, shutdown_after_creation;

<<<<<<< HEAD
    //replication configuration
    replication_config_t replication_config;
=======
    // Configuration for failover
    failover_static_config_t failover_config;
>>>>>>> c1d812b7

    bool verbose;
};

// This variant adds parsing functionality and also validates the values given
class parsing_cmd_config_t : public cmd_config_t
{
public:
    parsing_cmd_config_t();
    
    void set_cores(const char* value);
    void set_port(const char* value);
    void set_log_file(const char* value);
    void set_slices(const char* value);
    void set_max_cache_size(const char* value);
    void set_wait_for_flush(const char* value);
    void set_unsaved_data_limit(const char* value);
    void set_flush_timer(const char* value);
    void set_gc_range(const char* value);
    void set_active_data_extents(const char* value);
    void set_block_size(const char* value);
    void set_extent_size(const char* value);
    void set_coroutine_stack_size(const char* value);
#ifdef SEMANTIC_SERIALIZER_CHECK
    void set_last_semantic_file(const char* value);
#endif
<<<<<<< HEAD
    void set_master_addr(char *value);
=======
    void set_failover_file(const char* value);
    void set_heartbeat_timeout(const char* value);
>>>>>>> c1d812b7
    void push_private_config(const char* value);
    
private:
    bool parsing_failed;
    int parse_int(const char* value);
    long long int parse_longlong(const char* value);
    
    template<typename T> bool is_positive(const T value) const;
    template<typename T> bool is_in_range(const T value, const T minimum_value, const T maximum_value) const;
    template<typename T> bool is_at_least(const T value, const T minimum_value) const;
    template<typename T> bool is_at_most(const T value, const T maximum_value) const;
};

cmd_config_t parse_cmd_args(int argc, char *argv[]);


#endif // __CMD_ARGS_HPP__
<|MERGE_RESOLUTION|>--- conflicted
+++ resolved
@@ -108,17 +108,16 @@
     btree_config_t btree;
 };
 
-<<<<<<< HEAD
 /* Configuration for replication */
 struct replication_config_t {
     char hostname[MAX_HOSTNAME_LEN];
     int port;
-=======
+};
+
 /* Configuration for failover */
 struct failover_static_config_t {
     char    failover_script_path[MAX_PATH_LEN]; /* !< script to be called when the other server goes down */
     int     heartbeat_timeout; /* noncommunicative period after which the other server is considered to be unreachable */
->>>>>>> c1d812b7
 };
 
 /* All the configuration together */
@@ -148,13 +147,11 @@
     btree_key_value_store_static_config_t store_static_config;
     bool create_store, force_create, shutdown_after_creation;
 
-<<<<<<< HEAD
     //replication configuration
     replication_config_t replication_config;
-=======
+
     // Configuration for failover
     failover_static_config_t failover_config;
->>>>>>> c1d812b7
 
     bool verbose;
 };
@@ -181,12 +178,9 @@
 #ifdef SEMANTIC_SERIALIZER_CHECK
     void set_last_semantic_file(const char* value);
 #endif
-<<<<<<< HEAD
     void set_master_addr(char *value);
-=======
     void set_failover_file(const char* value);
     void set_heartbeat_timeout(const char* value);
->>>>>>> c1d812b7
     void push_private_config(const char* value);
     
 private:
