#include "server/key_value_store.hpp"

#include "btree/rget.hpp"
#include "concurrency/cond_var.hpp"
#include "concurrency/signal.hpp"
#include "concurrency/side_coro.hpp"
#include "concurrency/pmap.hpp"
#include "db_thread_info.hpp"
#include "replication/backfill.hpp"
#include "replication/master.hpp"
#include "cmd_args.hpp"
#include "arch/timing.hpp"

#include <boost/shared_ptr.hpp>

#include <math.h>

static void co_persist_stats(btree_key_value_store_t *, signal_t *); // forward decl

/* shard_store_t */

shard_store_t::shard_store_t(
    serializer_t *serializer,
    mirrored_cache_config_t *dynamic_config,
    int64_t delete_queue_limit) :
    btree(serializer, dynamic_config, delete_queue_limit),
    dispatching_store(&btree),
    timestamper(&dispatching_store)
    { }

get_result_t shard_store_t::get(const store_key_t &key, order_token_t token) {
    on_thread_t th(home_thread());
    // We need to let gets reorder themselves, and haven't implemented that yet.
    return dispatching_store.get(key, token);
}

rget_result_t shard_store_t::rget(rget_bound_mode_t left_mode, const store_key_t &left_key, rget_bound_mode_t right_mode, const store_key_t &right_key, order_token_t token) {
    on_thread_t th(home_thread());

    // We need to let gets reorder themselves, and haven't implemented that yet.
    return dispatching_store.rget(left_mode, left_key, right_mode, right_key, token);
}

mutation_result_t shard_store_t::change(const mutation_t &m, order_token_t token) {
    on_thread_t th(home_thread());
    return timestamper.change(m, token);
}

mutation_result_t shard_store_t::change(const mutation_t &m, castime_t ct, order_token_t token) {
    /* Bypass the timestamper because we already have a castime_t */
    on_thread_t th(home_thread());
    return dispatching_store.change(m, ct, token);
}

void shard_store_t::delete_all_keys_for_backfill(order_token_t token) {
    on_thread_t th(home_thread());
    dispatching_store.delete_all_keys_for_backfill(token);
}

void shard_store_t::set_replication_clock(repli_timestamp_t t, order_token_t token) {
    on_thread_t th(home_thread());
    dispatching_store.set_replication_clock(t, token);
}

/* btree_key_value_store_t */
void prep_for_serializer(
        btree_key_value_store_dynamic_config_t *dynamic_config,
        btree_key_value_store_static_config_t *static_config,
        int i) {
    /* Prepare the file */
    standard_serializer_t::create(
        &dynamic_config->serializer,
        &dynamic_config->serializer_private[i],
        &static_config->serializer);
}

void create_existing_serializer(standard_serializer_t **serializer, int i,
                                log_serializer_dynamic_config_t *config,
                                log_serializer_private_dynamic_config_t *privconfig) {
    on_thread_t switcher(i % get_num_db_threads());
    *serializer = new standard_serializer_t(config, privconfig);
}

void create_existing_shard_serializer(
        btree_key_value_store_dynamic_config_t *dynamic_config,
        standard_serializer_t **serializers,
        int i) {
    create_existing_serializer(&serializers[i], i,
                               &dynamic_config->serializer,
                               &dynamic_config->serializer_private[i]);
}

void prep_serializer(
        serializer_t *serializer,
        mirrored_cache_static_config_t *static_config,
        int i) {
    on_thread_t thread_switcher(i % get_num_db_threads());
    btree_slice_t::create(serializer, static_config);
}

void prep_serializer_for_shard(
        translator_serializer_t **pseudoserializers,
        mirrored_cache_static_config_t *static_config,
        int i) {
    prep_serializer(pseudoserializers[i], static_config, i);
}

void destroy_serializer(standard_serializer_t *serializer) {
    on_thread_t thread_switcher(serializer->home_thread());
    delete serializer;
}

void destroy_shard_serializer(standard_serializer_t **serializers, int i) {
    destroy_serializer(serializers[i]);
}

void btree_key_value_store_t::create(btree_key_value_store_dynamic_config_t *dynamic_config,
                                     btree_key_value_store_static_config_t *static_config) {

    int n_files = dynamic_config->serializer_private.size();
    rassert(n_files > 0);
    rassert(n_files <= MAX_SERIALIZERS);

    /* Wipe out contents of files and initialize with an empty serializer */
    pmap(n_files, boost::bind(&prep_for_serializer,
        dynamic_config, static_config, _1));

    /* Create serializers so we can initialize their contents */
<<<<<<< HEAD
    standard_serializer_t *serializers[n_files];
    pmap(n_files, boost::bind(&create_existing_shard_serializer,
        dynamic_config, serializers, _1));
=======
    std::vector<standard_serializer_t *> serializers(n_files);
    pmap(n_files, boost::bind(&create_existing_serializer,
			      dynamic_config, serializers.data(), _1));

>>>>>>> 3f09d317
    {
        /* Prepare serializers for multiplexing */
        std::vector<serializer_t *> serializers_for_multiplexer(n_files);
        for (int i = 0; i < n_files; i++) serializers_for_multiplexer[i] = serializers[i];
        serializer_multiplexer_t::create(serializers_for_multiplexer, static_config->btree.n_slices);

        /* Create pseudoserializers */
        serializer_multiplexer_t multiplexer(serializers_for_multiplexer);

        /* Initialize the btrees. */
        pmap(multiplexer.proxies.size(), boost::bind(
                 &prep_serializer_for_shard, multiplexer.proxies.data(), &static_config->cache, _1));
    }

    /* Shut down serializers */
<<<<<<< HEAD
    pmap(n_files, boost::bind(&destroy_shard_serializer, serializers, _1));

    // Create, initialize, & shutdown metadata serializer
    standard_serializer_t::create(&dynamic_config->serializer,
                                  &dynamic_config->metadata_serializer_private,
                                  &static_config->serializer);
    standard_serializer_t *metadata_serializer;
    create_existing_serializer(&metadata_serializer, n_files,
                               &dynamic_config->serializer, &dynamic_config->metadata_serializer_private);
    prep_serializer(metadata_serializer, &static_config->cache, n_files);
    destroy_serializer(metadata_serializer);
=======
    pmap(n_files, boost::bind(&destroy_serializer, serializers.data(), _1));
>>>>>>> 3f09d317
}

void create_existing_shard(
        shard_store_t **shard,
        int i,
        serializer_t *serializer,
        mirrored_cache_config_t *dynamic_config,
        int64_t delete_queue_limit)
{
    on_thread_t thread_switcher(i % get_num_db_threads());
    *shard = new shard_store_t(serializer, dynamic_config, delete_queue_limit);
}

void create_existing_data_shard(
        shard_store_t **shards,
        int i,
        translator_serializer_t **pseudoserializers,
        mirrored_cache_config_t *dynamic_config,
        int64_t delete_queue_limit)
{
    // TODO try to align slices with serializers so that when possible, a slice is on the
    // same thread as its serializer
    create_existing_shard(&shards[i], i, pseudoserializers[i], dynamic_config, delete_queue_limit);
}

static mirrored_cache_config_t partition_cache_config(const mirrored_cache_config_t &orig, float share) {
    mirrored_cache_config_t shard = orig;
    shard.max_size = std::max((long long) floorf(orig.max_size * share), 1LL);
    shard.max_dirty_size = std::max((long long) floorf(orig.max_dirty_size * share), 1LL);
    shard.flush_dirty_size = std::max((long long) floorf(orig.flush_dirty_size * share), 1LL);
    shard.io_priority_reads = std::max((int) floorf(orig.io_priority_reads * share), 1);
    shard.io_priority_writes = std::max((int) floorf(orig.io_priority_writes * share), 1);
    return shard;
}

btree_key_value_store_t::btree_key_value_store_t(btree_key_value_store_dynamic_config_t *dynamic_config)
    : hash_control(this) {

    /* Start data shard serializers */
    n_files = dynamic_config->serializer_private.size();
    rassert(n_files > 0);
    rassert(n_files <= MAX_SERIALIZERS);

    for (int i = 0; i < n_files; i++) serializers[i] = NULL;
    pmap(n_files, boost::bind(&create_existing_shard_serializer, dynamic_config, serializers, _1));
    for (int i = 0; i < n_files; i++) rassert(serializers[i]);

    /* Multiplex serializers so we have enough proxy-serializers for our slices */
    std::vector<serializer_t *> serializers_for_multiplexer(n_files);
    for (int i = 0; i < n_files; i++) serializers_for_multiplexer[i] = serializers[i];
    multiplexer = new serializer_multiplexer_t(serializers_for_multiplexer);

    btree_static_config.n_slices = multiplexer->proxies.size();

    // calculate what share of the resources we have go to the metadata shard
    float resource_total = 1 + (METADATA_SHARD_RESOURCE_QUOTIENT / btree_static_config.n_slices);
    float shard_share = 1 / (btree_static_config.n_slices * resource_total);
    float metadata_shard_share = METADATA_SHARD_RESOURCE_QUOTIENT / resource_total;

    /* Divide resources among the several slices and the metadata slice */
    mirrored_cache_config_t per_slice_config = partition_cache_config(dynamic_config->cache, shard_share);
    mirrored_cache_config_t metadata_slice_config = partition_cache_config(dynamic_config->cache, metadata_shard_share);
    int64_t per_slice_delete_queue_limit = dynamic_config->total_delete_queue_limit * shard_share;
    int64_t metadata_slice_delete_queue_limit = dynamic_config->total_delete_queue_limit * metadata_shard_share;

    /* Load btrees */
    translator_serializer_t **pseudoserializers = multiplexer->proxies.data();
    pmap(btree_static_config.n_slices,
         boost::bind(&create_existing_data_shard, shards, _1,
                     pseudoserializers, &per_slice_config, per_slice_delete_queue_limit));

    /* Initialize the timestampers to the timestamp value on disk */
    repli_timestamp_t t = get_replication_clock();
    set_timestampers(t);

    // Start metadata serializer & load its btree
    create_existing_serializer(&metadata_serializer, n_files,
                               &dynamic_config->serializer,
                               &dynamic_config->metadata_serializer_private);
    create_existing_shard(&metadata_shard, btree_static_config.n_slices,
                          metadata_serializer, &metadata_slice_config, metadata_slice_delete_queue_limit);

    // Unpersist stats & create the stat persistence coro
    // TODO (rntz) should this really be in the constructor? what if it errors?
    // But how else can I ensure the first unpersist happens before the first persist?
    persistent_stat_t::unpersist_all(this);
    stat_persistence_side_coro_ptr =
        new side_coro_handler_t(boost::bind(&co_persist_stats, this, _1));
}

static void set_one_timestamper(shard_store_t **shards, int i, repli_timestamp_t t) {
    // TODO: Do we really need to wait for the operation to finish before returning?
    on_thread_t th(shards[i]->timestamper.home_thread());
    shards[i]->timestamper.set_timestamp(t);
}

void btree_key_value_store_t::set_timestampers(repli_timestamp_t t) {
    pmap(btree_static_config.n_slices, boost::bind(&set_one_timestamper, shards, _1, t));
}

void destroy_shard(shard_store_t **shards, int i) {
    on_thread_t thread_switcher(shards[i]->home_thread());
    delete shards[i];
}

btree_key_value_store_t::~btree_key_value_store_t() {
    // make sure side coro finishes so we're done with the metadata shard
    delete stat_persistence_side_coro_ptr;

    /* Shut down btrees */
    pmap(btree_static_config.n_slices, boost::bind(&destroy_shard, shards, _1));
    destroy_shard(&metadata_shard, 0); // hackish reuse of destroy_shard

    /* Destroy proxy-serializers */
    delete multiplexer;

    /* Shut down serializers */
    pmap(n_files, boost::bind(&destroy_shard_serializer, serializers, _1));
    destroy_serializer(metadata_serializer);
}

/* Function to check if any of the files seem to contain existing databases */

struct check_existing_fsm_t
    : public standard_serializer_t::check_callback_t
{
    int n_unchecked;
    btree_key_value_store_t::check_callback_t *callback;
    bool is_ok;
    check_existing_fsm_t(const std::vector<std::string>& filenames, btree_key_value_store_t::check_callback_t *cb)
        : callback(cb)
    {
        int n_files = filenames.size();
        n_unchecked = n_files;
        is_ok = true;
        for (int i = 0; i < n_files; i++)
            standard_serializer_t::check_existing(filenames[i].c_str(), this);
    }
    void on_serializer_check(bool ok) {
        is_ok = is_ok && ok;
        n_unchecked--;
        if (n_unchecked == 0) {
            callback->on_store_check(is_ok);
            delete this;
        }
    }
};

void btree_key_value_store_t::check_existing(const std::vector<std::string>& filenames, check_callback_t *cb) {
    new check_existing_fsm_t(filenames, cb);
}


void btree_key_value_store_t::set_replication_clock(repli_timestamp_t t, order_token_t token) {
    shards[0]->set_replication_clock(t, token);
}

repli_timestamp btree_key_value_store_t::get_replication_clock() {
    return shards[0]->btree.get_replication_clock();   /* Read the value from disk */
}

void btree_key_value_store_t::set_last_sync(repli_timestamp_t t, order_token_t token) {
    shards[0]->btree.set_last_sync(t, token);   /* Write the value to disk */
}

repli_timestamp btree_key_value_store_t::get_last_sync() {
    return shards[0]->btree.get_last_sync();   /* Read the value from disk */
}

void btree_key_value_store_t::set_replication_master_id(uint32_t t) {
    shards[0]->btree.set_replication_master_id(t);
}

uint32_t btree_key_value_store_t::get_replication_master_id() {
    return shards[0]->btree.get_replication_master_id();
}

void btree_key_value_store_t::set_replication_slave_id(uint32_t t) {
    shards[0]->btree.set_replication_slave_id(t);
}

uint32_t btree_key_value_store_t::get_replication_slave_id() {
    return shards[0]->btree.get_replication_slave_id();
}

/* Hashing keys and choosing a slice for each key */

/* The following hash function was developed by Paul Hsieh, its source
 * is taken from <http://www.azillionmonkeys.com/qed/hash.html>.
 * According to the site, the source is licensed under LGPL 2.1.
 */
#define get16bits(d) ((((uint32_t)(((const uint8_t *)(d))[1])) << 8)\
                       +(uint32_t)(((const uint8_t *)(d))[0]) )

uint32_t btree_key_value_store_t::hash(const store_key_t &key) {
    const char *data = key.contents;
    int len = key.size;
    uint32_t hash = len, tmp;
    int rem;
    if (len <= 0 || data == NULL) return 0;

    rem = len & 3;
    len >>= 2;

    for (;len > 0; len--) {
        hash  += get16bits (data);
        tmp    = (get16bits (data+2) << 11) ^ hash;
        hash   = (hash << 16) ^ tmp;
        data  += 2*sizeof (uint16_t);
        hash  += hash >> 11;
    }

    switch (rem) {
        case 3: hash += get16bits (data);
                hash ^= hash << 16;
                hash ^= data[sizeof (uint16_t)] << 18;
                hash += hash >> 11;
                break;
        case 2: hash += get16bits (data);
                hash ^= hash << 11;
                hash += hash >> 17;
                break;
        case 1: hash += *data;
                hash ^= hash << 10;
                hash += hash >> 1;
                break;
        default: { }    // this space intentionally left blank
    }

    /* Force "avalanching" of final 127 bits */
    hash ^= hash << 3;
    hash += hash >> 5;
    hash ^= hash << 4;
    hash += hash >> 17;
    hash ^= hash << 25;
    hash += hash >> 6;

    return hash;
}

uint32_t btree_key_value_store_t::slice_num(const store_key_t &key) {
    return hash(key) % btree_static_config.n_slices;
}

get_result_t btree_key_value_store_t::get(const store_key_t &key, order_token_t token) {
    return shards[slice_num(key)]->get(key, token);
}

typedef merge_ordered_data_iterator_t<key_with_data_provider_t,key_with_data_provider_t::less> merged_results_iterator_t;

rget_result_t btree_key_value_store_t::rget(rget_bound_mode_t left_mode, const store_key_t &left_key, rget_bound_mode_t right_mode, const store_key_t &right_key, order_token_t token) {

    boost::shared_ptr<merged_results_iterator_t> merge_iterator(new merged_results_iterator_t());
    for (int s = 0; s < btree_static_config.n_slices; s++) {
        merge_iterator->add_mergee(shards[s]->rget(left_mode, left_key, right_mode, right_key, token));
    }
    return merge_iterator;
}

/* set_store_interface_t interface */

perfmon_duration_sampler_t pm_store_change_1("store_change_1", secs_to_ticks(1.0));

mutation_result_t btree_key_value_store_t::change(const mutation_t &m, order_token_t token) {
    block_pm_duration timer(&pm_store_change_1);
    return shards[slice_num(m.get_key())]->change(m, token);
}

/* set_store_t interface */

perfmon_duration_sampler_t pm_store_change_2("store_change_2", secs_to_ticks(1.0));

mutation_result_t btree_key_value_store_t::change(const mutation_t &m, castime_t ct, order_token_t token) {
    block_pm_duration timer(&pm_store_change_2);
    return shards[slice_num(m.get_key())]->change(m, ct, token);
}

/* btree_key_value_store_t interface */

void btree_key_value_store_t::delete_all_keys_for_backfill(order_token_t token) {
    for (int i = 0; i < btree_static_config.n_slices; ++i) {
        coro_t::spawn_now(boost::bind(&shard_store_t::delete_all_keys_for_backfill, shards[i], token));
    }
}

// metadata interface
static store_key_t key_from_string(const std::string &key) {
    guarantee(key.size() <= MAX_KEY_SIZE);
    store_key_t sk;
    bool b = str_to_key(key.data(), &sk);
    rassert(b, "str_to_key on key of length < MAX_KEY_SIZE failed");
    return sk;
    (void) b;                   // avoid unused variable warning on release build
}

bool btree_key_value_store_t::get_meta(const std::string &key, std::string *out) {
    store_key_t sk = key_from_string(key);
    // TODO (rntz) should we be worrying about order tokens?
    get_result_t res = metadata_shard->get(sk, order_token_t::ignore);
    // This should only be tripped if a gated store was involved, which it wasn't.
    guarantee(!res.is_not_allowed);
    if (!res.value) return false;

    // Get the data & copy it into the outstring
    const const_buffer_group_t *bufs = res.value->get_data_as_buffers();
    out->assign("");
    out->reserve(bufs->get_size());
    size_t nbufs = bufs->num_buffers();
    for (unsigned i = 0; i < nbufs; ++i) {
        const_buffer_group_t::buffer_t buf = bufs->get_buffer(i);
        out->append((const char *) buf.data, (size_t) buf.size);
    }
    return true;
}

void btree_key_value_store_t::set_meta(const std::string &key, const std::string &value) {
    store_key_t sk = key_from_string(key);
    boost::shared_ptr<buffered_data_provider_t>
        datap(new buffered_data_provider_t((const void*) value.data(), value.size()));

    // TODO (rntz) code dup with run_storage_command :/
    mcflags_t mcflags = 0;      // default, no flags
    // TODO (rntz) what if it's a large value, and needs the LARGE_VALUE flag? how do we determine this?
    exptime_t exptime = 0;      // indicates never expiring

    set_result_t res = metadata_shard->sarc(sk, datap, mcflags, exptime,
        add_policy_yes, replace_policy_yes, // "set" semantics: insert if not present, overwrite if present
        NO_CAS_SUPPLIED, // not a CAS operation
        // TODO (rntz) do we need to worry about ordering?
        order_token_t::ignore);

    // TODO (rntz) consider error conditions more thoroughly
    // For now, we assume "too large" or "not allowed" can't happen.
    guarantee(res == sr_stored);
}

static void pulse_shared_ptr(boost::shared_ptr<cond_t> cvar) {
    cvar->pulse();
}

static void co_persist_stats(btree_key_value_store_t *store, signal_t *shutdown) {
    // TODO (rntz) this function is the cause of a leaked timer warning message, investigate
    while (!shutdown->is_pulsed()) {
        // Could do this without a shared_ptr, but it would be more complicated.
        boost::shared_ptr<cond_t> wakeup(new cond_t());
        cond_link_t linkme(shutdown, wakeup.get());
        call_with_delay(STAT_PERSIST_FREQUENCY_MS, boost::bind(pulse_shared_ptr, wakeup),
                        // XXX (rntz) practically speaking, passing shutdown as an abort signal
                        // prevents the leaked timer problem, but in theory it could result in
                        // pulse_shared_pointer not managing to run before shutdown. I don't think
                        // this is a problem, though; it's garbage anyway, so who cares...
                        shutdown);
        wakeup->wait_eagerly();

        // Persist stats
        persistent_stat_t::persist_all(store);
    }
}<|MERGE_RESOLUTION|>--- conflicted
+++ resolved
@@ -126,16 +126,9 @@
         dynamic_config, static_config, _1));
 
     /* Create serializers so we can initialize their contents */
-<<<<<<< HEAD
-    standard_serializer_t *serializers[n_files];
+    std::vector<standard_serializer_t *> serializers(n_files);
     pmap(n_files, boost::bind(&create_existing_shard_serializer,
-        dynamic_config, serializers, _1));
-=======
-    std::vector<standard_serializer_t *> serializers(n_files);
-    pmap(n_files, boost::bind(&create_existing_serializer,
-			      dynamic_config, serializers.data(), _1));
-
->>>>>>> 3f09d317
+                              dynamic_config, serializers.data(), _1));
     {
         /* Prepare serializers for multiplexing */
         std::vector<serializer_t *> serializers_for_multiplexer(n_files);
@@ -151,8 +144,7 @@
     }
 
     /* Shut down serializers */
-<<<<<<< HEAD
-    pmap(n_files, boost::bind(&destroy_shard_serializer, serializers, _1));
+    pmap(n_files, boost::bind(&destroy_shard_serializer, serializers.data(), _1));
 
     // Create, initialize, & shutdown metadata serializer
     standard_serializer_t::create(&dynamic_config->serializer,
@@ -163,9 +155,6 @@
                                &dynamic_config->serializer, &dynamic_config->metadata_serializer_private);
     prep_serializer(metadata_serializer, &static_config->cache, n_files);
     destroy_serializer(metadata_serializer);
-=======
-    pmap(n_files, boost::bind(&destroy_serializer, serializers.data(), _1));
->>>>>>> 3f09d317
 }
 
 void create_existing_shard(
@@ -502,23 +491,13 @@
     guarantee(res == sr_stored);
 }
 
-static void pulse_shared_ptr(boost::shared_ptr<cond_t> cvar) {
-    cvar->pulse();
-}
-
 static void co_persist_stats(btree_key_value_store_t *store, signal_t *shutdown) {
-    // TODO (rntz) this function is the cause of a leaked timer warning message, investigate
     while (!shutdown->is_pulsed()) {
-        // Could do this without a shared_ptr, but it would be more complicated.
-        boost::shared_ptr<cond_t> wakeup(new cond_t());
-        cond_link_t linkme(shutdown, wakeup.get());
-        call_with_delay(STAT_PERSIST_FREQUENCY_MS, boost::bind(pulse_shared_ptr, wakeup),
-                        // XXX (rntz) practically speaking, passing shutdown as an abort signal
-                        // prevents the leaked timer problem, but in theory it could result in
-                        // pulse_shared_pointer not managing to run before shutdown. I don't think
-                        // this is a problem, though; it's garbage anyway, so who cares...
-                        shutdown);
-        wakeup->wait_eagerly();
+        signal_timer_t timer(STAT_PERSIST_FREQUENCY_MS);
+        cond_t wakeup;
+        cond_link_t link_shutdown(shutdown, &wakeup);
+        cond_link_t link_timer(&timer, &wakeup);
+        wakeup.wait();
 
         // Persist stats
         persistent_stat_t::persist_all(store);
