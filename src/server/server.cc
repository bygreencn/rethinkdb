--- conflicted
+++ resolved
@@ -106,12 +106,8 @@
             /* Start key-value store */
             logINF("Loading database...\n");
             //store = new btree_key_value_store_t(&cmd_config->store_dynamic_config);
-<<<<<<< HEAD
-            btree_key_value_store_t store(&cmd_config->store_dynamic_config, NULL /* &masterstore - commented out because masterstore eats the data_provider */);
+            btree_key_value_store_t store(&cmd_config->store_dynamic_config, NULL /* &master - commented out because master eats the data_provider */);
             server.get_store = &store;   // Gets always go straight to the key-value store
-=======
-            btree_key_value_store_t store(&cmd_config->store_dynamic_config, NULL /* &master - commented out because master eats the data_provider */);
->>>>>>> 6502c480
 
             /* Are we a replication slave? */
             if (cmd_config->replication_config.active) {
