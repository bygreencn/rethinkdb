// Copyright 2010-2014 RethinkDB, all rights reserved.
#include "rpc/connectivity/cluster.hpp"

#include <netinet/in.h>

#include <algorithm>
#include <functional>

#include "errors.hpp"
#include <boost/optional.hpp>

#include "arch/io/network.hpp"
#include "arch/timing.hpp"
#include "concurrency/cross_thread_signal.hpp"
#include "concurrency/pmap.hpp"
#include "concurrency/semaphore.hpp"
#include "config/args.hpp"
#include "containers/archive/vector_stream.hpp"
#include "containers/archive/versioned.hpp"
#include "containers/object_buffer.hpp"
#include "containers/uuid.hpp"
#include "logger.hpp"
#include "rpc/connectivity/heartbeat.hpp"
#include "stl_utils.hpp"
#include "utils.hpp"

// Number of messages after which the message handling loop yields
#define MESSAGE_HANDLER_MAX_BATCH_SIZE           8

// The cluster communication protocol version.
static_assert(cluster_version_t::CLUSTER == cluster_version_t::v1_13_is_latest,
              "We need to update CLUSTER_VERSION_STRING when we add a new cluster "
              "version.");
#define CLUSTER_VERSION_STRING "1.13"

const std::string connectivity_cluster_t::cluster_proto_header("RethinkDB cluster\n");
const std::string connectivity_cluster_t::cluster_version_string(CLUSTER_VERSION_STRING);

// Returns true and sets *out to the version number, if the version number in
// version_string is a recognized version and the same or earlier than our version.
bool version_number_recognized_compatible(const std::string &version_string,
                                          cluster_version_t *out) {
    // Right now, we only support one cluster version -- ours.
    if (version_string == CLUSTER_VERSION_STRING) {
        *out = cluster_version_t::CLUSTER;
        return true;
    }
    return false;
}

// Returns false if the string is not a valid version string (matching /\d+(\.\d+)*/)
bool split_version_string(const std::string &version_string, std::vector<int64_t> *out) {
    const std::vector<std::string> parts = split_string(version_string, '.');
    std::vector<int64_t> ret(parts.size());
    for (size_t i = 0; i < parts.size(); ++i) {
        if (!strtoi64_strict(parts[i], 10, &ret[i])) {
            return false;
        }
    }
    *out = std::move(ret);
    return true;
}

// Returns true if the version string is recognized as a _greater_ version string
// (than our software's connectivity_cluster_t::cluster_version_string).  Returns
// false for unparseable version strings (see split_version_string) or lesser or
// equal version strings.
bool version_number_unrecognized_greater(const std::string &version_string) {
    std::vector<int64_t> parts;
    if (!split_version_string(version_string, &parts)) {
        return false;
    }

    std::vector<int64_t> our_parts;
    const bool success = split_version_string(
            connectivity_cluster_t::cluster_version_string,
            &our_parts);
    guarantee(success);
    return std::lexicographical_compare(our_parts.begin(), our_parts.end(),
                                        parts.begin(), parts.end());
}

// Given a remote version string, we figure out whether we can try to talk to it, and
// if we can, what version we shall talk on.
bool resolve_protocol_version(const std::string &remote_version_string,
                              cluster_version_t *out) {
    if (version_number_recognized_compatible(remote_version_string, out)) {
        return true;
    }
    if (version_number_unrecognized_greater(remote_version_string)) {
        static_assert(cluster_version_t::CLUSTER == cluster_version_t::LATEST,
                      "If you've made CLUSTER != LATEST, presumably you know how to "
                      "change this code.");
        *out = cluster_version_t::CLUSTER;
        return true;
    }
    return false;
}

#if defined (__x86_64__)
const std::string connectivity_cluster_t::cluster_arch_bitsize("64bit");
#elif defined (__i386__) || defined(__arm__)
const std::string connectivity_cluster_t::cluster_arch_bitsize("32bit");
#else
#error "Could not determine architecture"
#endif

#if defined (NDEBUG)
const std::string connectivity_cluster_t::cluster_build_mode("release");
#else
const std::string connectivity_cluster_t::cluster_build_mode("debug");
#endif

// Helper function for the run_t initialization list
peer_address_t our_peer_address(std::set<ip_address_t> local_addresses,
                                const peer_address_t &canonical_addresses,
                                port_t cluster_port) {
    std::set<host_and_port_t> our_addrs;

    // If at least one canonical address was specified, we ignore all other addresses
    if (!canonical_addresses.hosts().empty()) {
        // We have to modify canonical addresses in case there is a port of 0
        //  use the real port from the socket
        for (auto it = canonical_addresses.hosts().begin();
             it != canonical_addresses.hosts().end(); ++it) {
            if (it->port().value() == 0) {
                our_addrs.insert(host_and_port_t(it->host(), cluster_port));
            } else {
                our_addrs.insert(*it);
            }
        }
    } else {
        // Otherwise we need to use the local addresses with the cluster port
        if (local_addresses.empty()) {
            local_addresses = get_local_ips(std::set<ip_address_t>(), true);
        }
        for (auto it = local_addresses.begin();
             it != local_addresses.end(); ++it) {
            our_addrs.insert(host_and_port_t(it->to_string(), cluster_port));
        }
    }
    return peer_address_t(our_addrs);
}

connectivity_cluster_t::run_t::run_t(connectivity_cluster_t *p,
                                     const std::set<ip_address_t> &local_addresses,
                                     const peer_address_t &canonical_addresses,
                                     int port,
                                     message_handler_t *mh,
                                     int client_port,
                                     heartbeat_manager_t *_heartbeat_manager)
        THROWS_ONLY(address_in_use_exc_t, tcp_socket_exc_t) :
    parent(p),
    message_handler(mh),
    heartbeat_manager(_heartbeat_manager),

    /* Create the socket to use when listening for connections from peers */
    cluster_listener_socket(new tcp_bound_socket_t(local_addresses, port)),
    cluster_listener_port(cluster_listener_socket->get_port()),

    /* The local port to use when connecting to the cluster port of peers */
    cluster_client_port(client_port),

    /* This sets `parent->current_run` to `this`. It's necessary to do it in the
    constructor of a subfield rather than in the body of the `run_t` constructor
    because `parent->current_run` needs to be set before `connection_to_ourself`
    is constructed. Otherwise, something could try to send a message to ourself
    in response to a connection notification from the constructor for
    `connection_to_ourself`, and that would be a problem. */
    register_us_with_parent(&parent->current_run, this),

    /* This constructor makes an entry for us in `routing_table`. The destructor
    will remove the entry. If the set of local addresses passed in is empty, it
    means that we bind to all local addresses.  That also means we need to get
    a new set of all local addresses from get_local_ips() in that case. */
    routing_table_entry_for_ourself(&routing_table,
                                    parent->me,
                                    our_peer_address(local_addresses,
                                                     canonical_addresses,
                                                     port_t(cluster_listener_socket->get_port()))),

    /* The `connection_entry_t` constructor takes care of putting itself in the
    `connection_map` on each thread and notifying any listeners that we're now
    connected to ourself. The destructor will remove us from the
    `connection_map` and again notify any listeners. */
    connection_to_ourself(this, parent->me, NULL, routing_table[parent->me]),

    listener(new tcp_listener_t(cluster_listener_socket.get(),
                                std::bind(&connectivity_cluster_t::run_t::on_new_connection,
                                          this, ph::_1, auto_drainer_t::lock_t(&drainer))))
{
    rassert(message_handler != NULL);
    parent->assert_thread();
}

connectivity_cluster_t::run_t::~run_t() { }

std::set<ip_and_port_t> connectivity_cluster_t::run_t::get_ips() const {
    parent->assert_thread();
    return routing_table.at(parent->me).ips();
}

int connectivity_cluster_t::run_t::get_port() {
    return cluster_listener_port;
}

void connectivity_cluster_t::run_t::join(const peer_address_t &address) THROWS_NOTHING {
    parent->assert_thread();
    coro_t::spawn_now_dangerously(std::bind(
        &connectivity_cluster_t::run_t::join_blocking,
        this,
        address,
        /* We don't know what `peer_id_t` the peer has until we connect to it */
        boost::none,
        auto_drainer_t::lock_t(&drainer)));
}

connectivity_cluster_t::run_t::connection_entry_t::connection_entry_t(run_t *p,
                                                                      peer_id_t id,
                                                                      tcp_conn_stream_t *c,
                                                                      const peer_address_t &a) THROWS_NOTHING :
    conn(c), address(a), session_id(generate_uuid()),
    pm_collection(),
    pm_bytes_sent(secs_to_ticks(1), true),
    pm_collection_membership(&p->parent->connectivity_collection, &pm_collection, uuid_to_str(id.get_uuid())),
    pm_bytes_sent_membership(&pm_collection, &pm_bytes_sent, "bytes_sent"),
    parent(p), peer(id),
    entries(new one_per_thread_t<entry_installation_t>(this)) {
    if (peer != parent->parent->me && parent->heartbeat_manager != NULL) {
        parent->heartbeat_manager->begin_peer_heartbeat(peer);
    }
}

connectivity_cluster_t::run_t::connection_entry_t::~connection_entry_t() THROWS_NOTHING {
    if (peer != parent->parent->me && parent->heartbeat_manager != NULL) {
        parent->heartbeat_manager->end_peer_heartbeat(peer);
    }

    // Delete entries early just so we can make the assertion below.
    entries.reset();

    /* `~entry_installation_t` destroys the `auto_drainer_t`'s in entries,
    so nothing can be holding the `send_mutex`. */
    guarantee(!send_mutex.is_locked());
}

void ping_connection_watcher(peer_id_t peer, peers_list_callback_t *connect_disconnect_cb) THROWS_NOTHING {
    rassert(connect_disconnect_cb != NULL);
    connect_disconnect_cb->on_connect(peer);
}

void ping_disconnection_watcher(peer_id_t peer, peers_list_callback_t *connect_disconnect_cb) THROWS_NOTHING {
    rassert(connect_disconnect_cb != NULL);
    connect_disconnect_cb->on_disconnect(peer);
}

connectivity_cluster_t::run_t::connection_entry_t::entry_installation_t::entry_installation_t(connection_entry_t *that) : that_(that) {
    thread_info_t *ti = that_->parent->parent->thread_info.get();
    {
        ASSERT_FINITE_CORO_WAITING;
        rwi_lock_assertion_t::write_acq_t acq(&ti->lock);

        std::pair<std::map<peer_id_t, std::pair<run_t::connection_entry_t *, auto_drainer_t::lock_t> >::iterator, bool>
            res = ti->connection_map.insert(std::make_pair(that_->peer,
                                                           std::make_pair(that_, auto_drainer_t::lock_t(&drainer_))));
        guarantee(res.second, "Map entry was not present.");

        ti->publisher.publish(std::bind(&ping_connection_watcher, that_->peer, ph::_1));
    }
}

connectivity_cluster_t::run_t::connection_entry_t::entry_installation_t::~entry_installation_t() {
    thread_info_t *ti = that_->parent->parent->thread_info.get();
    {
        ASSERT_FINITE_CORO_WAITING;
        rwi_lock_assertion_t::write_acq_t acq(&ti->lock);

        std::map<peer_id_t, std::pair<run_t::connection_entry_t *, auto_drainer_t::lock_t> >::iterator entry
            = ti->connection_map.find(that_->peer);
        guarantee(entry != ti->connection_map.end() && entry->second.first == that_);
        ti->connection_map.erase(that_->peer);
        ti->publisher.publish(std::bind(&ping_disconnection_watcher, that_->peer, ph::_1));
    }
}

void connectivity_cluster_t::run_t::on_new_connection(const scoped_ptr_t<tcp_conn_descriptor_t> &nconn, auto_drainer_t::lock_t lock) THROWS_NOTHING {
    parent->assert_thread();

    // conn gets owned by the tcp_conn_stream_t.
    tcp_conn_t *conn;
    nconn->make_overcomplicated(&conn);
    keepalive_tcp_conn_stream_t conn_stream(conn);

    handle(&conn_stream, boost::none, boost::none, lock, NULL);
}

void connectivity_cluster_t::run_t::connect_to_peer(const peer_address_t *address,
                                                    int index,
                                                    boost::optional<peer_id_t> expected_id,
                                                    auto_drainer_t::lock_t drainer_lock,
                                                    bool *successful_join,
                                                    co_semaphore_t *rate_control) THROWS_NOTHING {
    // Wait to start the connection attempt, max time is one second per address
    signal_timer_t timeout;
    timeout.start(index * 1000);
    try {
        wait_any_t interrupt(&timeout, drainer_lock.get_drain_signal());
        rate_control->co_lock_interruptible(&interrupt);
    } catch (const interrupted_exc_t &) {
        // Stop if interrupted externally, keep going if we timed out waiting
        if (drainer_lock.get_drain_signal()->is_pulsed()) {
            return;
        }
        rassert(timeout.is_pulsed());
    }

    // Indexing through a std::set is rather awkward
    const std::set<ip_and_port_t> &all_addrs = address->ips();
    std::set<ip_and_port_t>::const_iterator selected_addr;
    for (selected_addr = all_addrs.begin(); selected_addr != all_addrs.end() && index > 0; ++selected_addr, --index);
    guarantee(index == 0);

    // Don't bother if there's already a connection
    if (!*successful_join) {
        try {
            keepalive_tcp_conn_stream_t conn(selected_addr->ip(), selected_addr->port().value(),
                                             drainer_lock.get_drain_signal(), cluster_client_port);
            if (!*successful_join) {
                handle(&conn, expected_id, boost::optional<peer_address_t>(*address), drainer_lock, successful_join);
            }
        } catch (const tcp_conn_t::connect_failed_exc_t &) {
            /* Ignore */
        } catch (const interrupted_exc_t &) {
            /* Ignore */
        }
    }

    // Allow the next address attempt to run
    rate_control->unlock(1);
}

void connectivity_cluster_t::run_t::join_blocking(
        const peer_address_t peer,
        boost::optional<peer_id_t> expected_id,
        auto_drainer_t::lock_t drainer_lock) THROWS_NOTHING {
    drainer_lock.assert_is_holding(&parent->current_run->drainer);
    parent->assert_thread();
    {
        mutex_assertion_t::acq_t acq(&attempt_table_mutex);
        if (attempt_table.find(peer) != attempt_table.end()) {
            return;
        }
        attempt_table.insert(peer);
    }

    // Make sure the peer address isn't bogus
    guarantee(peer.ips().size() > 0);

    // Attempt to connect to all known ip addresses of the peer
    bool successful_join = false; // Variable so that handle() can check that only one connection succeeds
    static_semaphore_t rate_control(peer.ips().size()); // Mutex to control the rate that connection attempts are made
    rate_control.co_lock(peer.ips().size() - 1); // Start with only one coroutine able to run

    pmap(peer.ips().size(),
         std::bind(&connectivity_cluster_t::run_t::connect_to_peer,
                   this,
                   &peer,
                   ph::_1,
                   expected_id,
                   drainer_lock,
                   &successful_join,
                   &rate_control));

    // All attempts have completed
    {
        mutex_assertion_t::acq_t acq(&attempt_table_mutex);
        attempt_table.erase(peer);
    }
}

class cluster_conn_closing_subscription_t : public signal_t::subscription_t {
public:
    explicit cluster_conn_closing_subscription_t(tcp_conn_stream_t *conn) : conn_(conn) { }

    virtual void run() {
        if (conn_->is_read_open()) {
            conn_->shutdown_read();
        }
        if (conn_->is_write_open()) {
            conn_->shutdown_write();
        }
    }
private:
    tcp_conn_stream_t *conn_;
    DISABLE_COPYING(cluster_conn_closing_subscription_t);
};

class heartbeat_keepalive_t : public keepalive_tcp_conn_stream_t::keepalive_callback_t,
                              public heartbeat_manager_t::heartbeat_keepalive_tracker_t {
public:
    heartbeat_keepalive_t(keepalive_tcp_conn_stream_t *_conn, heartbeat_manager_t *_heartbeat, peer_id_t _peer) :
        conn(_conn),
        heartbeat(_heartbeat),
        peer(_peer)
    {
        rassert(conn != NULL);
        rassert(heartbeat != NULL);
        conn->set_keepalive_callback(this);
        heartbeat->set_keepalive_tracker(peer, this);
    }

    ~heartbeat_keepalive_t() {
        conn->set_keepalive_callback(NULL);
        heartbeat->set_keepalive_tracker(peer, NULL);
    }

    void keepalive_read() {
        read_done = true;
    }

    void keepalive_write() {
        write_done = true;
    }

    bool check_and_reset_reads() {
        bool result = read_done;
        read_done = false;
        return result;
    }

    bool check_and_reset_writes() {
        bool result = write_done;
        write_done = false;
        return result;
    }

private:
    keepalive_tcp_conn_stream_t * const conn;
    heartbeat_manager_t * const heartbeat;
    const peer_id_t peer;
    bool read_done;
    bool write_done;

    DISABLE_COPYING(heartbeat_keepalive_t);
};

// Error-handling helper for connectivity_cluster_t::run_t::handle(). Returns true if handle()
// should return.
template <class T>
bool deserialize_and_check(cluster_version_t cluster_version,
                           tcp_conn_stream_t *c, T *p, const char *peer) {
    archive_result_t res = deserialize_for_version(cluster_version, c, p);
    switch (res) {
    case archive_result_t::SUCCESS:
        return false;

        // Network error. Report nothing.
    case archive_result_t::SOCK_ERROR:
    case archive_result_t::SOCK_EOF:
        return true;

    case archive_result_t::RANGE_ERROR:
        logERR("could not deserialize data received from %s, closing connection", peer);
        return true;

    default:
        logERR("unknown error occurred on connection from %s, closing connection", peer);
        return true;
    }
}

template <class T>
bool deserialize_universal_and_check(tcp_conn_stream_t *c,
                                     T *p, const char *peer) {
    archive_result_t res = deserialize_universal(c, p);
    switch (res) {
    case archive_result_t::SUCCESS:
        return false;

    case archive_result_t::SOCK_ERROR:
    case archive_result_t::SOCK_EOF:
        // Network error. Report nothing.
        return true;

    case archive_result_t::RANGE_ERROR:
        logERR("could not deserialize data received from %s, closing connection", peer);
        return true;

    default:
        logERR("unknown error occurred on connection from %s, closing connection", peer);
        return true;
    }
}

// Reads a chunk of data off of the connection, buffer must have at least 'size' bytes
//  available to write into
bool read_header_chunk(tcp_conn_stream_t *conn, char *buffer, int64_t size, const char *peer) {
    int64_t r = conn->read(buffer, size);
    if (-1 == r) {
        logWRN("Network error while receiving clustering header from %s, closing connection.", peer);
        return false; // network error.
    }
    rassert(r >= 0);
    if (0 == r) {
        logWRN("Received incomplete clustering header from %s, closing connection.", peer);
        return false;
    }
    return true;
}

// Reads a uint64_t for size, then the string data
bool deserialize_compatible_string(tcp_conn_stream_t *conn,
                                   std::string *str_out,
                                   const char *peer) {
    uint64_t raw_size;
    archive_result_t res = deserialize_universal(conn, &raw_size);
    if (res != archive_result_t::SUCCESS) {
        logWRN("Network error while receiving clustering header from %s, closing connection", peer);
        return false;
    }

    if (raw_size > 4096) {
        logWRN("Received excessive string size in header from peer %s, closing connection", peer);
        return false;
    }

    size_t size = raw_size;
    scoped_array_t<char> buffer(size);
    if (!read_header_chunk(conn, buffer.data(), size, peer)) {
        return false;
    }

    str_out->assign(buffer.data(), size);
    return true;
}

// This implementation is used over operator == because we want to ignore different scope ids
//  in the case of IPv6
bool is_similar_ip_address(const ip_and_port_t &left,
                           const ip_and_port_t &right) {
    if (left.port().value() != right.port().value() ||
        left.ip().get_address_family() != right.ip().get_address_family()) {
        return false;
    }

    if (left.ip().is_ipv4()) {
        return left.ip().get_ipv4_addr().s_addr == right.ip().get_ipv4_addr().s_addr;
    } else {
        return IN6_ARE_ADDR_EQUAL(&left.ip().get_ipv6_addr(), &right.ip().get_ipv6_addr());
    }
}

bool is_similar_peer_address(const peer_address_t &left,
                             const peer_address_t &right) {
    bool left_loopback_only = true;
    bool right_loopback_only = true;

    // We ignore any loopback addresses because they don't give us any useful information
    // Return true if any non-loopback addresses match
    for (auto left_it = left.ips().begin();
         left_it != left.ips().end(); ++left_it) {
        if (left_it->ip().is_loopback()) {
            continue;
        } else {
            left_loopback_only = false;
        }

        for (auto right_it = right.ips().begin();
             right_it != right.ips().end(); ++right_it) {
            if (right_it->ip().is_loopback()) {
                continue;
            } else {
                right_loopback_only = false;
            }

            if (is_similar_ip_address(*right_it, *left_it)) {
                return true;
            }
        }
    }

    // No non-loopback addresses matched, return true if either side was *only* loopback addresses
    //  because we can't easily prove if they are the same or different addresses
    return left_loopback_only || right_loopback_only;
}

// Critical section: we must check for conflicts and register ourself
//  without the interference of any other connections. This ensures that
//  any conflicts are resolved consistently. It also ensures that if we get
//  two connections from different nodes, one will find out about the other.
bool connectivity_cluster_t::run_t::get_routing_table_to_send_and_add_peer(
        const peer_id_t &other_peer_id,
        const peer_address_t &other_peer_addr,
        object_buffer_t<map_insertion_sentry_t<peer_id_t, peer_address_t> > *routing_table_entry_sentry,
        std::map<peer_id_t, std::set<host_and_port_t> > *result) {
    mutex_t::acq_t acq(&new_connection_mutex);

    // Here's how this situation can happen:
    // 1. We are connected to another node.
    // 2. The connection is interrupted.
    // 3. The other node gives up on the original TCP connection, but we have not given up on it yet.
    // 4. The other node tries to reconnect, and the new TCP connection gets through and this node ends up here.
    // 5. We now have a duplicate connection to the other node.
    if (routing_table.find(other_peer_id) != routing_table.end()) {
        // In this case, just exit this function, which will close the connection
        // This will happen until the old connection dies
        // TODO: ensure that the old connection shuts down?
        return false;
    }

    // Make a serializable copy of `routing_table` before exiting the critical section
    result->clear();
    for (auto it = routing_table.begin(); it != routing_table.end(); ++it) {
        result->insert(std::make_pair(it->first, it->second.hosts()));
    }

    // Register ourselves while in the critical section, so that whoever comes next will see us
    routing_table_entry_sentry->create(&routing_table, other_peer_id, other_peer_addr);

    return true;
}

// We log error conditions as follows:
// - silent: network error; conflict between parallel connections
// - warning: invalid header
// - error: id or address don't match expected id or address; deserialization range error; unknown error
// In all cases we close the connection and quit.
void connectivity_cluster_t::run_t::handle(
        /* `conn` should remain valid until `handle()` returns.
         * `handle()` does not take ownership of `conn`. */
        keepalive_tcp_conn_stream_t *conn,
        boost::optional<peer_id_t> expected_id,
        boost::optional<peer_address_t> expected_address,
        auto_drainer_t::lock_t drainer_lock,
        bool *successful_join) THROWS_NOTHING
{
    parent->assert_thread();

    // Get the name of our peer, for error reporting.
    ip_address_t peer_addr;
    std::string peerstr = "(unknown)";
    if (!conn->get_underlying_conn()->getpeername(&peer_addr))
        peerstr = peer_addr.to_string();
    const char *peername = peerstr.c_str();

    // Make sure that if we're ordered to shut down, any pending read
    // or write gets interrupted.
    cluster_conn_closing_subscription_t conn_closer_1(conn);
    conn_closer_1.reset(drainer_lock.get_drain_signal());

    // Each side sends a header followed by its own ID and address, then receives and checks the
    // other side's.
    {
        write_message_t wm;
        wm.append(cluster_proto_header.c_str(), cluster_proto_header.length());
        // TODO: Make some serialize_compatible_string function (matching the name of
        // deserialize_compatible_string).
        serialize_universal(&wm, static_cast<uint64_t>(cluster_version_string.length()));
        wm.append(cluster_version_string.data(), cluster_version_string.length());

        // Everything after we send the version string COULD be moved _below_ the
        // point where we resolve the version string.  That would mean adding another
        // back and forth to the handshake?
        serialize_universal(&wm, static_cast<uint64_t>(cluster_arch_bitsize.length()));
        wm.append(cluster_arch_bitsize.data(), cluster_arch_bitsize.length());
        serialize_universal(&wm, static_cast<uint64_t>(cluster_build_mode.length()));
        wm.append(cluster_build_mode.data(), cluster_build_mode.length());
        serialize_universal(&wm, parent->me);
        serialize_universal(&wm, routing_table[parent->me].hosts());
        if (send_write_message(conn, &wm)) {
            return; // network error.
        }
    }

    // Receive & check header.
    {
        const int64_t buffer_size = 64;
        char buffer[buffer_size];
        int64_t r;
        for (uint64_t i = 0; i < cluster_proto_header.length(); i += r) {
            r = conn->read(buffer, std::min(buffer_size, int64_t(cluster_proto_header.length() - i)));
            if (-1 == r) {
                return; // network error.
            }
            rassert(r >= 0);
            // If EOF or remote_header does not match header, terminate connection.
            if (0 == r || memcmp(cluster_proto_header.c_str() + i, buffer, r) != 0) {
                logWRN("Received invalid clustering header from %s, closing connection -- something might be connecting to the wrong port.", peername);
                return;
            }
        }
    }

    // Check version number (e.g. 1.9.0-466-gadea67)
    cluster_version_t resolved_version;
    {
        std::string remote_version_string;

        if (!deserialize_compatible_string(conn, &remote_version_string, peername)) {
            return;
        }

        if (!resolve_protocol_version(remote_version_string, &resolved_version)) {
            logWRN("Connection attempt from %s with unresolvable protocol version: %s",
                   peername, sanitize_for_logger(remote_version_string).c_str());
            return;
        }

        // In the future we'll need to support multiple cluster versions.
        guarantee(resolved_version == cluster_version_t::CLUSTER);
    }

    // Check bitsize (e.g. 32bit or 64bit)
    {
        std::string remote_arch_bitsize;

        if (!deserialize_compatible_string(conn, &remote_arch_bitsize, peername)) {
            return;
        }

        if (remote_arch_bitsize != cluster_arch_bitsize) {
            logWRN("Connection attempt with a RethinkDB node of the wrong architecture, "
                   "peer: %s, local: %s, remote: %s, connection dropped\n",
                   peername, cluster_arch_bitsize.c_str(), remote_arch_bitsize.c_str());
            return;
        }

    }

    // Check build mode (e.g. debug or release)
    {
        std::string remote_build_mode;

        if (!deserialize_compatible_string(conn, &remote_build_mode, peername)) {
            return;
        }

        if (remote_build_mode != cluster_build_mode) {
            logWRN("Connection attempt with a RethinkDB node of the wrong build mode, "
                   "peer: %s, local: %s, remote: %s, connection dropped\n",
                   peername, cluster_build_mode.c_str(), remote_build_mode.c_str());
            return;
        }
    }

    // Receive id, host/ports.
    peer_id_t other_id;
    std::set<host_and_port_t> other_peer_addr_hosts;
    if (deserialize_universal_and_check(conn, &other_id, peername) ||
        deserialize_universal_and_check(conn, &other_peer_addr_hosts, peername)) {
        return;
    }

    // Look up the ip addresses for the other host
    peer_address_t other_peer_addr(other_peer_addr_hosts);

    /* Sanity checks */
    if (other_id == parent->me) {
        // TODO: report this on command-line in some cases. see issue 546 on github.
        return;
    }
    if (other_id.is_nil()) {
        logERR("received nil peer id from %s, closing connection", peername);
        return;
    }
    if (expected_id && other_id != *expected_id) {
        // This is only a problem if we're not using a loopback address
        if (!peer_addr.is_loopback()) {
            logERR("received inconsistent routing information (wrong ID) from %s, closing connection", peername);
        }
        return;
    }
    if (expected_address && !is_similar_peer_address(other_peer_addr,
                                                     *expected_address)) {
        printf_buffer_t buf;
        buf.appendf("expected_address = ");
        debug_print(&buf, *expected_address);
        buf.appendf(", other_peer_addr = ");
        debug_print(&buf, other_peer_addr);

        logERR("received inconsistent routing information (wrong address) from %s (%s), closing connection", peername, buf.c_str());
        return;
    }

    // Just saying that we're still on the rpc listener thread.
    parent->assert_thread();

    /* The trickiest case is when there are two or more parallel connections
    that are trying to be established between the same two machines. We can get
    this when e.g. machine A and machine B try to connect to each other at the
    same time. It's important that exactly one of the connections actually gets
    established. When there are multiple connections trying to be established,
    this is referred to as a "conflict". */

    object_buffer_t<map_insertion_sentry_t<peer_id_t, peer_address_t> >
        routing_table_entry_sentry;

    /* We pick one side of the connection to be the "leader" and the other side
    to be the "follower". These roles are only relevant in the initial startup
    process. The leader registers the connection locally. If there's a conflict,
    it drops the connection. If not, it sends its routing table to the follower.
    Then the follower registers itself locally. There shouldn't be a conflict
    because any duplicate connection would have been detected by the leader.
    Then the follower sends its routing table to the leader. */
    bool we_are_leader = parent->me < other_id;

    // Just saying: Still on rpc listener thread, for
    // sending/receiving routing table
    parent->assert_thread();
    std::map<peer_id_t, std::set<host_and_port_t> > other_routing_table;

    if (we_are_leader) {
        std::map<peer_id_t, std::set<host_and_port_t> > routing_table_to_send;
        if (!get_routing_table_to_send_and_add_peer(other_id,
                                                    other_peer_addr,
                                                    &routing_table_entry_sentry,
                                                    &routing_table_to_send)) {
            return;
        }

        /* We're good to go! Transmit the routing table to the follower, so it
        knows we're in. */
        {
            write_message_t wm;
            serialize_for_version(resolved_version, &wm, routing_table_to_send);
            if (send_write_message(conn, &wm)) {
                return;         // network error
            }
        }

        /* Receive the follower's routing table */
        if (deserialize_and_check(resolved_version, conn,
                                  &other_routing_table, peername)) {
            return;
        }

    } else {
        /* Receive the leader's routing table. (If our connection has lost a
        conflict, then the leader will close the connection instead of sending
        the routing table. */
        if (deserialize_and_check(resolved_version, conn,
                                  &other_routing_table, peername)) {
            return;
        }

        std::map<peer_id_t, std::set<host_and_port_t> > routing_table_to_send;
        if (!get_routing_table_to_send_and_add_peer(other_id,
                                                    other_peer_addr,
                                                    &routing_table_entry_sentry,
                                                    &routing_table_to_send)) {
            return;
        }

        /* Send our routing table to the leader */
        {
            write_message_t wm;
            serialize_for_version(resolved_version, &wm, routing_table_to_send);
            if (send_write_message(conn, &wm)) {
                return;         // network error
            }
        }
    }

    // Just saying: We haven't left the RPC listener thread.
    parent->assert_thread();

    // This check is so that when trying multiple connections to a peer in parallel, we can
    //  make sure only one of them succeeds
    if (successful_join != NULL) {
        if (*successful_join) {
            logWRN("Somehow ended up with two successful joins to a peer, closing one");
            return;
        }
        *successful_join = true;
    }

    /* For each peer that our new friend told us about that we don't already
    know about, start a new connection. If the cluster is shutting down, skip
    this step. */
    if (!drainer_lock.get_drain_signal()->is_pulsed()) {
        for (auto it = other_routing_table.begin(); it != other_routing_table.end(); ++it) {
            if (routing_table.find(it->first) == routing_table.end()) {
                // `it->first` is the ID of a peer that our peer is connected
                //  to, but we aren't connected to.
                coro_t::spawn_now_dangerously(std::bind(
                    &connectivity_cluster_t::run_t::join_blocking, this,
                    peer_address_t(it->second), // This is where we resolve the peer's ip addresses
                    boost::optional<peer_id_t>(it->first),
                    drainer_lock));
            }
        }
    }

    /* Now that we're about to switch threads, it's not safe to try to close
    the connection from this thread anymore. This is safe because we won't do
    anything that permanently blocks before setting up `conn_closer_2`. */
    conn_closer_1.reset();

    // We could pick a better way to pick a better thread, our choice
    // now is hopefully a performance non-problem.
    threadnum_t chosen_thread = threadnum_t(rng.randint(get_num_threads()));

    cross_thread_signal_t connection_thread_drain_signal(drainer_lock.get_drain_signal(), chosen_thread);

    rethread_tcp_conn_stream_t unregister_conn(conn, INVALID_THREAD);
    on_thread_t conn_threader(chosen_thread);
    rethread_tcp_conn_stream_t reregister_conn(conn, get_thread_id());

    // Make sure that if we're ordered to shut down, any pending read
    // or write gets interrupted.
    cluster_conn_closing_subscription_t conn_closer_2(conn);
    conn_closer_2.reset(&connection_thread_drain_signal);

    {
        /* `connection_entry_t` is the public interface of this coroutine. Its
        constructor registers it in the `connectivity_cluster_t`'s connection
        map and notifies any connect listeners. */
        connection_entry_t conn_structure(this, other_id, conn, other_peer_addr);
        object_buffer_t<heartbeat_keepalive_t> keepalive;

        if (heartbeat_manager != NULL) {
            keepalive.create(conn, heartbeat_manager, other_id);
        }

        /* Main message-handling loop: read messages off the connection until
        it's closed, which may be due to network events, or the other end
        shutting down, or us shutting down. */
        try {
            int messages_handled_since_yield = 0;
            while (true) {
                message_handler->on_message(other_id, resolved_version, conn); // might raise fake_archive_exc_t

                ++messages_handled_since_yield;
                if (messages_handled_since_yield >= MESSAGE_HANDLER_MAX_BATCH_SIZE) {
                    coro_t::yield();
                    messages_handled_since_yield = 0;
                }
            }
        } catch (const fake_archive_exc_t &) {
            /* The exception broke us out of the loop, and that's what we
            wanted. This could either be because we lost contact with the peer
            or because the cluster is shutting down and `close_conn()` got
            called. */
        }

        if(conn->is_read_open()) {
            logWRN("Received invalid data on a cluster connection. Disconnecting.");
        }

        /* The `conn_structure` destructor removes us from the connection map
        and notifies any disconnect listeners. */
    }
}

connectivity_cluster_t::connectivity_cluster_t() THROWS_NOTHING :
    me(peer_id_t(generate_uuid())),
    current_run(NULL),
    connectivity_collection(),
    stats_membership(&get_global_perfmon_collection(), &connectivity_collection, "connectivity")
    { }

connectivity_cluster_t::~connectivity_cluster_t() THROWS_NOTHING {
    guarantee(!current_run);
}

peer_id_t connectivity_cluster_t::get_me() THROWS_NOTHING {
    return me;
}

std::set<peer_id_t> connectivity_cluster_t::get_peers_list() THROWS_NOTHING {
    std::map<peer_id_t, std::pair<run_t::connection_entry_t *, auto_drainer_t::lock_t> > *connection_map =
        &thread_info.get()->connection_map;
    std::set<peer_id_t> peers;
    for (std::map<peer_id_t, std::pair<run_t::connection_entry_t *, auto_drainer_t::lock_t> >::const_iterator it = connection_map->begin();
            it != connection_map->end(); it++) {
        peers.insert(it->first);
    }
    return peers;
}

uuid_u connectivity_cluster_t::get_connection_session_id(peer_id_t peer) THROWS_NOTHING {
    std::map<peer_id_t, std::pair<run_t::connection_entry_t *, auto_drainer_t::lock_t> > *connection_map =
        &thread_info.get()->connection_map;
    std::map<peer_id_t, std::pair<run_t::connection_entry_t *, auto_drainer_t::lock_t> >::iterator it =
        connection_map->find(peer);
    guarantee(it != connection_map->end(), "You're trying to access the session "
        "ID for an unconnected peer. Note that we are not considered to be "
        "connected to ourself until after a connectivity_cluster_t::run_t "
        "has been created.");
    return it->second.first->session_id;
}

connectivity_service_t *connectivity_cluster_t::get_connectivity_service() THROWS_NOTHING {
    /* This is kind of silly. We need to implement it because
    `message_service_t` has a `get_connectivity_service()` method, and we are
    also the `connectivity_service_t` for our own `message_service_t`. */
    return this;
}

void connectivity_cluster_t::send_message(peer_id_t dest, send_message_write_callback_t *callback) THROWS_NOTHING {
    // We could be on _any_ thread.

    guarantee(!dest.is_nil());

    // At some point we'll have to look up the cluster version based on not a peer
    // (right?) but rather, a _connection id_.  (The peer could get upgraded and then
    // reconnect.)
<<<<<<< HEAD
    const cluster_version_t cluster_version = cluster_version_t::ONLY_VERSION;
=======
    const cluster_version_t cluster_version = cluster_version_t::CLUSTER;
>>>>>>> ce039e97

    /* We currently write the message to a vector_stream_t, then
       serialize that as a string. It's horribly inefficient, of course. */
    // TODO: If we don't do it this way, we (or the caller) will need
    // to worry about having the writer run on the connection thread.
    vector_stream_t buffer;
    // Reserve some space to reduce overhead (especially for small messages)
    buffer.reserve(1024);
    {
        ASSERT_FINITE_CORO_WAITING;
        callback->write(cluster_version, &buffer);
    }

#ifdef CLUSTER_MESSAGE_DEBUGGING
    {
        printf_buffer_t buf;
        buf.appendf("from ");
        debug_print(&buf, me);
        buf.appendf(" to ");
        debug_print(&buf, dest);
        buf.appendf("\n");
        print_hd(buffer.vector().data(), 0, buffer.vector().size());
    }
#endif

#ifndef NDEBUG
    /* We're allowed to block indefinitely, but it's tempting to write code on
    the assumption that we won't. This might catch some programming errors. */
    if (debug_rng.randint(10) == 0) {
        nap(10);
    }
#endif

    /* Find the connection entry */
    run_t::connection_entry_t *conn_structure;
    auto_drainer_t::lock_t conn_structure_lock;
    {
        std::map<peer_id_t, std::pair<run_t::connection_entry_t *, auto_drainer_t::lock_t> > *connection_map =
            &thread_info.get()->connection_map;
        std::map<peer_id_t, std::pair<run_t::connection_entry_t *, auto_drainer_t::lock_t> >::const_iterator it =
            connection_map->find(dest);
        if (it == connection_map->end()) {
            /* We don't currently have access to this peer. Our policy is to not
            notify the sender when a message cannot be transmitted (since this
            is not always possible). So just return. */
            return;
        }
        conn_structure = it->second.first;
        conn_structure_lock = it->second.second;
    }

    size_t bytes_sent = buffer.vector().size();

    if (conn_structure->conn == NULL) {
        // We're sending a message to ourself
        guarantee(dest == me);
        // We could be on any thread here! Oh no!
        std::vector<char> buffer_data;
        buffer.swap(&buffer_data);
        current_run->message_handler->on_local_message(me, cluster_version,
                                                       std::move(buffer_data));
    } else {
        guarantee(dest != me);
        on_thread_t threader(conn_structure->conn->home_thread());

        /* Acquire the send-mutex so we don't collide with other things trying
        to send on the same connection. */
        mutex_t::acq_t acq(&conn_structure->send_mutex);

        {
            int64_t res = conn_structure->conn->write(buffer.vector().data(),
                                                      buffer.vector().size());
            if (res == -1) {
                /* Close the other half of the connection to make sure that
                   `connectivity_cluster_t::run_t::handle()` notices that something is
                   up */
                if (conn_structure->conn->is_read_open()) {
                    conn_structure->conn->shutdown_read();
                }
            } else {
                guarantee(res == static_cast<int64_t>(buffer.vector().size()));
            }
        }
    }

    conn_structure->pm_bytes_sent.record(bytes_sent);
}

void connectivity_cluster_t::kill_connection(peer_id_t peer) THROWS_NOTHING {
    std::map<peer_id_t, std::pair<run_t::connection_entry_t *, auto_drainer_t::lock_t> > *connection_map =
        &thread_info.get()->connection_map;
    std::map<peer_id_t, std::pair<run_t::connection_entry_t *, auto_drainer_t::lock_t> >::iterator it =
        connection_map->find(peer);

    if (it != connection_map->end()) {
        tcp_conn_stream_t *conn = it->second.first->conn;
        guarantee(conn != NULL, "Attempted to kill connection to myself.");
        guarantee(get_thread_id() == conn->home_thread());

        if (conn->is_read_open()) {
            conn->shutdown_read();
        }
        if (conn->is_write_open()) {
            conn->shutdown_write();
        }
    }
}

peer_address_t connectivity_cluster_t::get_peer_address(peer_id_t p) THROWS_NOTHING {
    std::map<peer_id_t, std::pair<run_t::connection_entry_t *, auto_drainer_t::lock_t> > *connection_map =
        &thread_info.get()->connection_map;
    std::map<peer_id_t, std::pair<run_t::connection_entry_t *, auto_drainer_t::lock_t> >::iterator it =
        connection_map->find(p);
    guarantee(it != connection_map->end(), "You can only call get_peer_address() "
        "on a peer that we're currently connected to. Note that we're not "
        "considered to be connected to ourself until after the "
        "connectivity_cluster_t::run_t has been constructed.");
    return peer_address_t(it->second.first->address);
}

rwi_lock_assertion_t *connectivity_cluster_t::get_peers_list_lock() THROWS_NOTHING {
    return &thread_info.get()->lock;
}

publisher_t<peers_list_callback_t *> *connectivity_cluster_t::get_peers_list_publisher() THROWS_NOTHING {
    return thread_info.get()->publisher.get_publisher();
}<|MERGE_RESOLUTION|>--- conflicted
+++ resolved
@@ -1005,11 +1005,7 @@
     // At some point we'll have to look up the cluster version based on not a peer
     // (right?) but rather, a _connection id_.  (The peer could get upgraded and then
     // reconnect.)
-<<<<<<< HEAD
-    const cluster_version_t cluster_version = cluster_version_t::ONLY_VERSION;
-=======
     const cluster_version_t cluster_version = cluster_version_t::CLUSTER;
->>>>>>> ce039e97
 
     /* We currently write the message to a vector_stream_t, then
        serialize that as a string. It's horribly inefficient, of course. */
