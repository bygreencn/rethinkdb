#include "rdb_protocol/env.hpp"

#include "rdb_protocol/counted_term.hpp"
#include "rdb_protocol/pb_utils.hpp"
#include "rdb_protocol/term_walker.hpp"
#include "extproc/js_runner.hpp"

#pragma GCC diagnostic ignored "-Wshadow"

namespace ql {

/* Checks that divisor is indeed a divisor of multiple. */
template <class T>
bool is_joined(const T &multiple, const T &divisor) {
    T cpy = multiple;

    semilattice_join(&cpy, divisor);
    return cpy == multiple;
}

<<<<<<< HEAD
=======
counted_t<func_t> env_t::get_or_compile_func(const wire_func_t *wf) {
    assert_thread();
    auto it = cached_funcs.find(wf->uuid);
    if (it == cached_funcs.end()) {
        push_scope(&wf->scope);
        try {
            it = cached_funcs.insert(
                std::make_pair(
                    wf->uuid, compile_term(this, wf->source)->eval()->as_func())).first;
            if (wf->default_filter_val) {
                it->second->set_default_filter_val(
                    make_counted<func_t>(
                        this, make_counted_term_copy(*wf->default_filter_val)));
            }
        } catch (const base_exc_t &e) {
            // If we have a non-`base_exc_t` exception, we don't want to pop the
            // scope because we might have corruption, and we might fail a check
            // and try to throw again while this exception is on the stack.  (We
            // only need to pop the scope for a `base_exc_t` exception because
            // that's the only kind of exception that we might recover from in
            // the ReQL layer, which is the only case where the un-popped scope
            // might matter.)
            pop_scope();
            throw;
        }
        pop_scope();
    }
    return it->second;
}

void env_t::precache_func(const wire_func_t *wf, counted_t<func_t> func) {
    cached_funcs[wf->uuid] = func;
}

void env_t::cache_js_func(const std::string &s, counted_t<val_t> f) {
    if (js_funcs.size() >= cache_size) {
        auto oldest_func = js_funcs.begin();
        for (auto it = ++js_funcs.begin(); it != js_funcs.end(); ++it) {
            if (it->second.first < oldest_func->second.first) {
                oldest_func = it;
            }
        }
        js_funcs.erase(oldest_func);
    }
    js_funcs.insert(std::make_pair(s, std::make_pair(current_microtime(), f)));
}

counted_t<val_t> env_t::get_js_func(const std::string &s) {
    auto it = js_funcs.find(s);
    return (it == js_funcs.end()) ? counted_t<val_t>() : it->second.second;
}

>>>>>>> 93114bb3
bool env_t::add_optarg(const std::string &key, const Term &val) {
    if (optargs.count(key)) return true;
    protob_t<Term> arg = make_counted_term();
    N2(FUNC, N0(MAKE_ARRAY), *arg = val);
    propagate_backtrace(arg.get(), &val.GetExtension(ql2::extension::backtrace));
    optargs[key] = wire_func_t(*arg, std::map<int64_t, Datum>());
    counted_t<func_t> force_compilation = optargs[key].compile(this);
    r_sanity_check(force_compilation != NULL);
    return false;
}

void env_t::init_optargs(const std::map<std::string, wire_func_t> &_optargs) {
    r_sanity_check(optargs.size() == 0);
    optargs = _optargs;
    for (auto it = optargs.begin(); it != optargs.end(); ++it) {
        counted_t<func_t> force_compilation = it->second.compile(this);
        r_sanity_check(force_compilation != NULL);
    }
}
counted_t<val_t> env_t::get_optarg(const std::string &key){
    if (!optargs.count(key)) {
        return counted_t<val_t>();
    }
    return optargs[key].compile(this)->call();
}
const std::map<std::string, wire_func_t> &env_t::get_all_optargs() {
    return optargs;
}


static const int min_normal_gensym = -1000000;
int env_t::gensym(bool allow_implicit) {
    r_sanity_check(0 > next_gensym_val && next_gensym_val >= min_normal_gensym);
    int gensym = next_gensym_val--;
    if (!allow_implicit) {
        gensym += min_normal_gensym;
        r_sanity_check(gensym < min_normal_gensym);
    }
    return gensym;
}

bool env_t::var_allows_implicit(int varnum) {
    return varnum >= min_normal_gensym;
}

void env_t::push_implicit(counted_t<const datum_t> *val) {
    implicit_var.push(val);
}
counted_t<const datum_t> *env_t::top_implicit(const rcheckable_t *caller) {
    rcheck_target(caller, base_exc_t::GENERIC, !implicit_var.empty(),
                  "r.row is not defined in this context.");
    rcheck_target(caller, base_exc_t::GENERIC, implicit_var.size() == 1,
                  "Cannot use r.row in nested queries.  Use functions instead.");
    return implicit_var.top();
}
void env_t::pop_implicit() {
    r_sanity_check(implicit_var.size() > 0);
    implicit_var.pop();
}

void env_t::push_var(int var, counted_t<const datum_t> *val) {
    vars[var].push(val);
}

static counted_t<const datum_t> sindex_error_dummy_datum;
void env_t::push_special_var(int var, special_var_t special_var) {
    switch (special_var) {
    case SINDEX_ERROR_VAR: {
        vars[var].push(&sindex_error_dummy_datum);
    } break;
    default: unreachable();
    }
}

env_t::special_var_shadower_t::special_var_shadower_t(
    env_t *env, special_var_t special_var) : shadow_env(env) {
    shadow_env->dump_scope(&current_scope);
    for (auto it = current_scope.begin(); it != current_scope.end(); ++it) {
        shadow_env->push_special_var(it->first, special_var);
    }
}

env_t::special_var_shadower_t::~special_var_shadower_t() {
    for (auto it = current_scope.begin(); it != current_scope.end(); ++it) {
        shadow_env->pop_var(it->first);
    }
}

counted_t<const datum_t> *env_t::top_var(int var, const rcheckable_t *caller) {
    rcheck_target(caller, base_exc_t::GENERIC, !vars[var].empty(),
                  strprintf("Unrecognized variabled %d", var));
    counted_t<const datum_t> *var_val = vars[var].top();
    rcheck_target(caller, base_exc_t::GENERIC,
                  var_val != &sindex_error_dummy_datum,
                  "Cannot reference external variables from inside an index.");
    return var_val;
}
void env_t::pop_var(int var) {
    vars[var].pop();
}
void env_t::dump_scope(std::map<int64_t, counted_t<const datum_t> *> *out) {
    for (std::map<int64_t, std::stack<counted_t<const datum_t> *> >::iterator
             it = vars.begin(); it != vars.end(); ++it) {
        if (it->second.size() == 0) continue;
        r_sanity_check(it->second.top());
        (*out)[it->first] = it->second.top();
    }
}
void env_t::push_scope(const std::map<int64_t, Datum> *in) {
    scope_stack.push(std::vector<std::pair<int, counted_t<const datum_t> > >());

    for (auto it = in->begin(); it != in->end(); ++it) {
        scope_stack.top().push_back(
            std::make_pair(it->first, make_counted<datum_t>(&it->second)));
    }

    for (size_t i = 0; i < scope_stack.top().size(); ++i) {
        push_var(scope_stack.top()[i].first, &scope_stack.top()[i].second);
    }
}
void env_t::pop_scope() {
    r_sanity_check(scope_stack.size() > 0);
    for (size_t i = 0; i < scope_stack.top().size(); ++i) {
        pop_var(scope_stack.top()[i].first);
    }
    // DO NOT pop the vector off the scope stack.  You might invalidate a
    // pointer too early.
}

void env_t::set_eval_callback(eval_callback_t *callback) {
    eval_callback = callback;
}

void env_t::do_eval_callback() {
    if (eval_callback != NULL) {
        eval_callback->eval_callback();
    }
}

void env_t::join_and_wait_to_propagate(
    const cluster_semilattice_metadata_t &metadata_to_join)
    THROWS_ONLY(interrupted_exc_t) {
    cluster_semilattice_metadata_t sl_metadata;
    {
        on_thread_t switcher(semilattice_metadata->home_thread());
        semilattice_metadata->join(metadata_to_join);
        sl_metadata = semilattice_metadata->get();
    }

    boost::function<bool (const cow_ptr_t<ns_metadata_t> s)> p = boost::bind(
        &is_joined<cow_ptr_t<ns_metadata_t > >,
        _1,
        sl_metadata.rdb_namespaces
    );

    {
        on_thread_t switcher(namespaces_semilattice_metadata->home_thread());
        namespaces_semilattice_metadata->run_until_satisfied(p,
                                                             interruptor);
        databases_semilattice_metadata->run_until_satisfied(
            boost::bind(&is_joined<databases_semilattice_metadata_t>,
                        _1,
                        sl_metadata.databases),
            interruptor);
    }
}

js_runner_t *env_t::get_js_runner() {
    assert_thread();
    r_sanity_check(extproc_pool != NULL);
    if (!js_runner.connected()) {
        js_runner.begin(extproc_pool, interruptor);
    }
    return &js_runner;
}

env_t::env_t(
    extproc_pool_t *_extproc_pool,
    base_namespace_repo_t<rdb_protocol_t> *_ns_repo,

    clone_ptr_t<watchable_t<cow_ptr_t<ns_metadata_t> > >
    _namespaces_semilattice_metadata,

    clone_ptr_t<watchable_t<databases_semilattice_metadata_t> >
    _databases_semilattice_metadata,
    boost::shared_ptr<semilattice_readwrite_view_t<cluster_semilattice_metadata_t> >
    _semilattice_metadata,
    directory_read_manager_t<cluster_directory_metadata_t> *_directory_read_manager,
    signal_t *_interruptor,
    uuid_u _this_machine,
    const std::map<std::string, wire_func_t> &_optargs)
  : optargs(_optargs),
    next_gensym_val(-2),
    implicit_depth(0),
    extproc_pool(_extproc_pool),
    ns_repo(_ns_repo),
    namespaces_semilattice_metadata(_namespaces_semilattice_metadata),
    databases_semilattice_metadata(_databases_semilattice_metadata),
    semilattice_metadata(_semilattice_metadata),
    directory_read_manager(_directory_read_manager),
    DEBUG_ONLY(eval_callback(NULL), )
    interruptor(_interruptor),
    this_machine(_this_machine) { }

env_t::env_t(signal_t *_interruptor)
  : next_gensym_val(-2),
    implicit_depth(0),
    extproc_pool(NULL),
    ns_repo(NULL),
    directory_read_manager(NULL),
    DEBUG_ONLY(eval_callback(NULL), )
    interruptor(_interruptor) { }

env_t::~env_t() { }

} // namespace ql<|MERGE_RESOLUTION|>--- conflicted
+++ resolved
@@ -18,8 +18,6 @@
     return cpy == multiple;
 }
 
-<<<<<<< HEAD
-=======
 counted_t<func_t> env_t::get_or_compile_func(const wire_func_t *wf) {
     assert_thread();
     auto it = cached_funcs.find(wf->uuid);
@@ -72,7 +70,6 @@
     return (it == js_funcs.end()) ? counted_t<val_t>() : it->second.second;
 }
 
->>>>>>> 93114bb3
 bool env_t::add_optarg(const std::string &key, const Term &val) {
     if (optargs.count(key)) return true;
     protob_t<Term> arg = make_counted_term();
