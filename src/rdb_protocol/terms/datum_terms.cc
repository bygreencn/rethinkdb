--- conflicted
+++ resolved
@@ -12,16 +12,10 @@
     explicit datum_term_t(protob_t<const Term> t)
         : term_t(t), raw_val(new_val(make_counted<const datum_t>(&t->datum()))) { }
 private:
-<<<<<<< HEAD
     void accumulate_captures(var_captures_t *) const FINAL { /* do nothing */ }
     bool is_deterministic() const FINAL { return true; }
     bool is_blocking() const FINAL { return false; }
-    counted_t<val_t> term_eval(scope_env_t *, UNUSED eval_flags_t flags) FINAL {
-=======
-    virtual void accumulate_captures(var_captures_t *) const { /* do nothing */ }
-    virtual bool is_deterministic() const { return true; }
-    virtual counted_t<val_t> term_eval(scope_env_t *, eval_flags_t) const {
->>>>>>> d5a26756
+    counted_t<val_t> term_eval(scope_env_t *, eval_flags_t) const FINAL {
         return raw_val;
     }
     const char *name() const FINAL { return "datum"; }
