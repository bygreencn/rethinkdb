#ifndef RDB_PROTOCOL_TERMS_REWRITES_HPP_
#define RDB_PROTOCOL_TERMS_REWRITES_HPP_

#include <string>

#include "rdb_protocol/op.hpp"
#include "rdb_protocol/error.hpp"
#include "rdb_protocol/pb_utils.hpp"

#pragma GCC diagnostic ignored "-Wshadow"

namespace ql {

// This file implements terms that are rewritten into other terms.  See
// pb_utils.hpp for explanations of the macros.

class rewrite_term_t : public term_t {
public:
    rewrite_term_t(env_t *env, const Term *term, argspec_t argspec,
                   void (*rewrite)(env_t *, const Term *, Term *,
                                   const pb_rcheckable_t *))
        : term_t(env, term), in(term) {
        int args_size = in->args_size();
        rcheck(argspec.contains(args_size),
               strprintf("Expected %s but found %d.",
                         argspec.print().c_str(), args_size));
        rewrite(env, in, &out, this);
        propagate(&out); // duplicates `in` backtrace (see `pb_rcheckable_t`)
        for (int i = 0; i < in->optargs_size(); ++i) {
            *out.add_optargs() = in->optargs(i);
        }
<<<<<<< HEAD
        //debugf("%s\n--->\n%s\n", in->DebugString().c_str(), out.DebugString().c_str());
        real = compile_term(env, &out);
=======
        real.init(compile_term(env, &out));
>>>>>>> f8e2ad76
    }
private:

    virtual bool is_deterministic_impl() const { return real->is_deterministic(); }
<<<<<<< HEAD
    virtual counted_t<val_t> eval_impl() { return real->eval(use_cached_val); }
=======
    virtual val_t *eval_impl() { return real->eval(); }
>>>>>>> f8e2ad76
    const Term *in;
    Term out;

    counted_t<term_t> real;
};

class groupby_term_t : public rewrite_term_t {
public:
    groupby_term_t(env_t *env, const Term *term)
        : rewrite_term_t(env, term, argspec_t(3), rewrite) { }
    static void rewrite(env_t *env, const Term *in, Term *out,
                        const pb_rcheckable_t *bt_src) {
        std::string dc;
        const Term *dc_arg;
        parse_dc(&in->args(2), &dc, &dc_arg, bt_src);
        Term *arg = out;
        arg = final_wrap(env, arg, dc, dc_arg);
        N4(GROUPED_MAP_REDUCE,
           *arg = in->args(0),
           group_fn(env, arg, &in->args(1)),
           map_fn(env, arg, dc, dc_arg),
           reduce_fn(env, arg, dc, dc_arg));
    }
private:
    static void parse_dc(const Term *t, std::string *dc_out,
                         const Term **dc_arg_out, const pb_rcheckable_t *bt_src) {
        rcheck_target(bt_src, t->type() == Term_TermType_MAKE_OBJ,
                      "Invalid data collector.");
        rcheck_target(bt_src, t->optargs_size() == 1, "Invalid data collector.");
        const Term_AssocPair *ap = &t->optargs(0);
        *dc_out = ap->key();
        rcheck_target(bt_src, *dc_out == "SUM" || *dc_out == "AVG" || *dc_out == "COUNT",
               strprintf("Unrecognized data collector `%s`.", dc_out->c_str()));
        *dc_arg_out = &ap->val();
    }
    static void group_fn(env_t *env, Term *arg, const Term *group_attrs) {
        int obj = env->gensym();
        int attr = env->gensym();
        arg = pb::set_func(arg, obj);
        N2(MAP, *arg = *group_attrs, arg = pb::set_func(arg, attr);
           N3(BRANCH,
              N2(CONTAINS, NVAR(obj), NVAR(attr)),
              N2(GETATTR, NVAR(obj), NVAR(attr)),
              NDATUM(datum_t::R_NULL)));
    }
    static void map_fn(env_t *env, Term *arg,
                       const std::string &dc, const Term *dc_arg) {
        int obj = env->gensym(), attr = env->gensym();
        arg = pb::set_func(arg, obj);
        if (dc == "COUNT") {
            NDATUM(1.0);
        } else if (dc == "SUM") {
            N2(FUNCALL, arg = pb::set_func(arg, attr);
               N3(BRANCH,
                  N2(CONTAINS, NVAR(obj), NVAR(attr)),
                  N2(GETATTR, NVAR(obj), NVAR(attr)),
                  NDATUM(0.0)),
               *arg = *dc_arg);
        } else if (dc == "AVG") {
            N2(FUNCALL, arg = pb::set_func(arg, attr);
               N3(BRANCH,
                  N2(CONTAINS, NVAR(obj), NVAR(attr)),
                  N2(MAKE_ARRAY, N2(GETATTR, NVAR(obj), NVAR(attr)), NDATUM(1.0)),
                  N2(MAKE_ARRAY, NDATUM(0.0), NDATUM(0.0))),
               *arg = *dc_arg);
        } else if (dc == "AVG") {
        } else { unreachable(); }
    }
    static void reduce_fn(env_t *env, Term *arg,
                          const std::string &dc, UNUSED const Term *dc_arg) {
        int a = env->gensym(), b = env->gensym();
        arg = pb::set_func(arg, a, b);
        if (dc == "COUNT" || dc == "SUM") {
            N2(ADD, NVAR(a), NVAR(b));
        } else if (dc == "AVG") {
            N2(MAKE_ARRAY,
               N2(ADD, N2(NTH, NVAR(a), NDATUM(0.0)),
                       N2(NTH, NVAR(b), NDATUM(0.0))),
               N2(ADD, N2(NTH, NVAR(a), NDATUM(1.0)),
                       N2(NTH, NVAR(b), NDATUM(1.0))));
        } else { unreachable(); }
    }
    static Term *final_wrap(env_t *env, Term *arg,
                            const std::string &dc, UNUSED const Term *dc_arg) {
        if (dc == "COUNT" || dc == "SUM") return arg;

        int val = env->gensym(), obj = env->gensym();
        Term *argout = 0;
        if (dc == "AVG") {
            N2(MAP, argout = arg, arg = pb::set_func(arg, obj);
               OPT2(MAKE_OBJ,
                    "group", N2(GETATTR, NVAR(obj), NDATUM("group")),
                    "reduction",
                    N2(FUNCALL, arg = pb::set_func(arg, val);
                       N2(DIV, N2(NTH, NVAR(val), NDATUM(0.0)),
                               N2(NTH, NVAR(val), NDATUM(1.0))),
                       N2(GETATTR, NVAR(obj), NDATUM("reduction")))));
        }
        return argout;
    }
    virtual const char *name() const { return "groupby"; }
};

class inner_join_term_t : public rewrite_term_t {
public:
    inner_join_term_t(env_t *env, const Term *term)
        : rewrite_term_t(env, term, argspec_t(3), rewrite) { }
    static void rewrite(env_t *env, const Term *in, Term *out,
                        UNUSED const pb_rcheckable_t *bt_src) {
        const Term *left = &in->args(0);
        const Term *right = &in->args(1);
        const Term *func = &in->args(2);
        int n = env->gensym();
        int m = env->gensym();

        Term *arg = out;
        // `left`.concatmap { |n|
        N2(CONCATMAP, *arg = *left, arg = pb::set_func(arg, n);
           // `right`.concatmap { |m|
           N2(CONCATMAP, *arg = *right, arg = pb::set_func(arg, m);
              // r.branch(
              N3(BRANCH,
                 // r.funcall(`func`, n, m),
                 N3(FUNCALL, *arg = *func, NVAR(n), NVAR(m)),
                 // [{:left => n, :right => m}],
                 N1(MAKE_ARRAY, OPT2(MAKE_OBJ, "left", NVAR(n), "right", NVAR(m))),
                 // [])}}
                 N0(MAKE_ARRAY))));
    }
    virtual const char *name() const { return "inner_join"; }
};

class outer_join_term_t : public rewrite_term_t {
public:
    outer_join_term_t(env_t *env, const Term *term) :
        rewrite_term_t(env, term, argspec_t(3), rewrite) { }
    static void rewrite(env_t *env, const Term *in, Term *out,
                        UNUSED const pb_rcheckable_t *bt_src) {
        const Term *left = &in->args(0);
        const Term *right = &in->args(1);
        const Term *func = &in->args(2);
        int64_t n = env->gensym(), m = env->gensym(), lst = env->gensym();

        Term *arg = out;

        // `left`.concatmap { |n|
        N2(CONCATMAP, *arg = *left, arg = pb::set_func(arg, n);
           // r.funcall(lambda { |lst
           N2(FUNCALL, arg = pb::set_func(arg, lst);
              // r.branch(
              N3(BRANCH,
                 // r.gt(r.count(lst), 0),
                 N2(GT, N1(COUNT, NVAR(lst)), NDATUM(0.0)),
                 // lst,
                 NVAR(lst),
                 // [{:left => n}])},
                 N1(MAKE_ARRAY, OPT1(MAKE_OBJ, "left", NVAR(n)))),
              // r.coerce_to(
              N2(COERCE_TO,
                 // `right`.concatmap { |m|
                 N2(CONCATMAP, *arg = *right, arg = pb::set_func(arg, m);
                    // r.branch(
                    N3(BRANCH,
                       // r.funcall(`func`, n, m),
                       N3(FUNCALL, *arg = *func, NVAR(n), NVAR(m)),
                       // [{:left => n, :right => m}],
                       N1(MAKE_ARRAY, OPT2(MAKE_OBJ, "left", NVAR(n), "right", NVAR(m))),
                       // [])},
                       N0(MAKE_ARRAY))),
                 // "ARRAY"))}
                 NDATUM("ARRAY"))));
    }
    virtual const char *name() const { return "outer_join"; }
};

class eq_join_term_t : public rewrite_term_t {
public:
    eq_join_term_t(env_t *env, const Term *term) :
        rewrite_term_t(env, term, argspec_t(3), rewrite) { }
private:
    static void rewrite(env_t *env, const Term *in, Term *out,
                        UNUSED const pb_rcheckable_t *bt_src) {
        const Term *left = &in->args(0);
        const Term *left_attr = &in->args(1);
        const Term *right = &in->args(2);
        int row = env->gensym(), v = env->gensym();

        Term *arg = out;
        // `left`.concat_map { |row|
        N2(CONCATMAP, *arg = *left, arg = pb::set_func(arg, row);
           // r.funcall(lambda { |v|
           N2(FUNCALL, arg = pb::set_func(arg, v);
              // r.branch(
              N3(BRANCH,
                 // r.ne(v, nil),
                 N2(NE, NVAR(v), NDATUM(datum_t::R_NULL)),
                 // [{:left => row, :right => v}],
                 N1(MAKE_ARRAY, OPT2(MAKE_OBJ, "left", NVAR(row), "right", NVAR(v))),
                 // []),
                 N0(MAKE_ARRAY)),
              // `right`.get(left[`left_attr`]))}
              N2(GET, *arg = *right, N2(GETATTR, NVAR(row), *arg = *left_attr))));
    }
    virtual const char *name() const { return "inner_join"; }
};

class delete_term_t : public rewrite_term_t {
public:
    delete_term_t(env_t *env, const Term *term)
        : rewrite_term_t(env, term, argspec_t(1), rewrite) { }
private:
    static void rewrite(env_t *env, const Term *in, Term *out,
                        UNUSED const pb_rcheckable_t *bt_src) {
        int x = env->gensym();

        Term *arg = out;
        N2(REPLACE, *arg = in->args(0), pb::set_null(pb::set_func(arg, x)));
     }
     virtual const char *name() const { return "delete"; }
};

class update_term_t : public rewrite_term_t {
public:
    update_term_t(env_t *env, const Term *term)
        : rewrite_term_t(env, term, argspec_t(2), rewrite) { }
private:
    static void rewrite(env_t *env, const Term *in, Term *out,
                        UNUSED const pb_rcheckable_t *bt_src) {
        // The `false` values below mean that we don't bind the implicit variable.
        int old_row = env->gensym(false);
        int new_row = env->gensym(false);

        Term *arg = out;
        N2(REPLACE, *arg = in->args(0), arg = pb::set_func(arg, old_row);
           N3(BRANCH,
              N2(EQ, NVAR(old_row), NDATUM(datum_t::R_NULL)),
              NDATUM(datum_t::R_NULL),
              N2(FUNCALL, arg = pb::set_func(arg, new_row);
                 N3(BRANCH,
                    N2(EQ, NVAR(new_row), NDATUM(datum_t::R_NULL)),
                    NVAR(old_row),
                    N2(MERGE, NVAR(old_row), NVAR(new_row))),
                 N2(FUNCALL, *arg = in->args(1), NVAR(old_row)))));
    }
    virtual const char *name() const { return "update"; }
};

class skip_term_t : public rewrite_term_t {
public:
    skip_term_t(env_t *env, const Term *term)
        : rewrite_term_t(env, term, argspec_t(2), rewrite) { }
private:
    static void rewrite(UNUSED env_t *env, const Term *in, Term *out,
                        UNUSED const pb_rcheckable_t *bt_src) {
        Term *arg = out;
        N3(SLICE, *arg = in->args(0), *arg = in->args(1), NDATUM(-1.0));
     }
     virtual const char *name() const { return "skip"; }
};

} // namespace ql

#endif // RDB_PROTOCOL_TERMS_REWRITES_HPP_<|MERGE_RESOLUTION|>--- conflicted
+++ resolved
@@ -29,21 +29,12 @@
         for (int i = 0; i < in->optargs_size(); ++i) {
             *out.add_optargs() = in->optargs(i);
         }
-<<<<<<< HEAD
-        //debugf("%s\n--->\n%s\n", in->DebugString().c_str(), out.DebugString().c_str());
         real = compile_term(env, &out);
-=======
-        real.init(compile_term(env, &out));
->>>>>>> f8e2ad76
     }
 private:
 
     virtual bool is_deterministic_impl() const { return real->is_deterministic(); }
-<<<<<<< HEAD
-    virtual counted_t<val_t> eval_impl() { return real->eval(use_cached_val); }
-=======
-    virtual val_t *eval_impl() { return real->eval(); }
->>>>>>> f8e2ad76
+    virtual counted_t<val_t> eval_impl() { return real->eval(); }
     const Term *in;
     Term out;
 
