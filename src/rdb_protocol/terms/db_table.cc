--- conflicted
+++ resolved
@@ -305,18 +305,12 @@
 public:
     get_term_t(compile_env_t *env, const protob_t<const Term> &term) : op_term_t(env, term, argspec_t(2)) { }
 private:
-    virtual counted_t<val_t> eval_impl(scope_env_t *env, args_t *args, eval_flags_t) const {
-<<<<<<< HEAD
+    virtual counted_t<val_t>
+    eval_impl(scope_env_t *env, args_t *args, eval_flags_t) const {
         return new_val(single_selection_t::from_key(
                            env->env,
                            args->arg(env, 0)->as_table(),
                            args->arg(env, 1)->as_datum()));
-=======
-        counted_t<table_t> table = args->arg(env, 0)->as_table();
-        datum_t pkey = args->arg(env, 1)->as_datum();
-        datum_t row = table->get_row(env->env, pkey);
-        return new_val(row, pkey, table);
->>>>>>> ea266e08
     }
     virtual const char *name() const { return "get"; }
 };
