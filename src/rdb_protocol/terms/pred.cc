// Copyright 2010-2013 RethinkDB, all rights reserved.
#include "rdb_protocol/terms/terms.hpp"

#include "rdb_protocol/op.hpp"

namespace ql {

bool datum_eq(reql_version_t, const datum_t &lhs, const datum_t &rhs) {
    // Behavior of cmp with respect to datum equality didn't change between versions.
    return lhs == rhs;
}

bool datum_lt(reql_version_t v, const datum_t &lhs, const datum_t &rhs) {
    return lhs.cmp(v, rhs) < 0;
}

bool datum_le(reql_version_t v, const datum_t &lhs, const datum_t &rhs) {
    return lhs.cmp(v, rhs) <= 0;
}

bool datum_gt(reql_version_t v, const datum_t &lhs, const datum_t &rhs) {
    return lhs.cmp(v, rhs) > 0;
}

bool datum_ge(reql_version_t v, const datum_t &lhs, const datum_t &rhs) {
    return lhs.cmp(v, rhs) >= 0;
}

class predicate_term_t : public op_term_t {
public:
    predicate_term_t(compile_env_t *env, const protob_t<const Term> &term)
        : op_term_t(env, term, argspec_t(2, -1)), namestr(0), invert(false), pred(0) {
        int predtype = term->type();
        switch (predtype) {
        case Term_TermType_EQ: {
            namestr = "EQ";
            pred = &datum_eq;
        } break;
        case Term_TermType_NE: {
            namestr = "NE";
            pred = &datum_eq;
            invert = true; // we invert the == operator so (!= 1 2 3) makes sense
        } break;
        case Term_TermType_LT: {
            namestr = "LT";
            pred = &datum_lt;
        } break;
        case Term_TermType_LE: {
            namestr = "LE";
            pred = &datum_le;
        } break;
        case Term_TermType_GT: {
            namestr = "GT";
            pred = &datum_gt;
        } break;
        case Term_TermType_GE: {
            namestr = "GE";
            pred = &datum_ge;
        } break;
        default: unreachable();
        }
        guarantee(namestr && pred);
    }
private:
    virtual counted_t<val_t> eval_impl(scope_env_t *env, args_t *args, eval_flags_t) const {
        counted_t<const datum_t> lhs = args->arg(env, 0)->as_datum();
        for (size_t i = 1; i < args->num_args(); ++i) {
            counted_t<const datum_t> rhs = args->arg(env, i)->as_datum();
            if (!(pred)(env->env->reql_version, *lhs, *rhs)) {
                return new_val_bool(static_cast<bool>(false ^ invert));
            }
            lhs = rhs;
        }
        return new_val_bool(static_cast<bool>(true ^ invert));
    }
    const char *namestr;
    virtual const char *name() const { return namestr; }
    bool invert;
<<<<<<< HEAD
    bool (datum_t::*pred)(const datum_t &rhs) const;

    virtual bool op_is_deterministic() const { return true; }

    virtual int parallelization_level() const {
        return params_parallelization_level();
    }
=======
    bool (*pred)(reql_version_t, const datum_t &lhs, const datum_t &rhs);
>>>>>>> 11261ab6
};

class not_term_t : public op_term_t {
public:
    not_term_t(compile_env_t *env, const protob_t<const Term> &term) : op_term_t(env, term, argspec_t(1)) { }
private:
    virtual counted_t<val_t> eval_impl(scope_env_t *env, args_t *args, eval_flags_t) const {
        return new_val_bool(!args->arg(env, 0)->as_bool());
    }
    virtual const char *name() const { return "not"; }

    virtual bool op_is_deterministic() const { return true; }

    virtual int parallelization_level() const {
        return params_parallelization_level();
    }
};

counted_t<term_t> make_predicate_term(compile_env_t *env, const protob_t<const Term> &term) {
    return make_counted<predicate_term_t>(env, term);
}
counted_t<term_t> make_not_term(compile_env_t *env, const protob_t<const Term> &term) {
    return make_counted<not_term_t>(env, term);
}

} // namespace ql<|MERGE_RESOLUTION|>--- conflicted
+++ resolved
@@ -73,20 +73,17 @@
         }
         return new_val_bool(static_cast<bool>(true ^ invert));
     }
-    const char *namestr;
-    virtual const char *name() const { return namestr; }
-    bool invert;
-<<<<<<< HEAD
-    bool (datum_t::*pred)(const datum_t &rhs) const;
 
     virtual bool op_is_deterministic() const { return true; }
 
     virtual int parallelization_level() const {
         return params_parallelization_level();
     }
-=======
+
+    const char *namestr;
+    virtual const char *name() const { return namestr; }
+    bool invert;
     bool (*pred)(reql_version_t, const datum_t &lhs, const datum_t &rhs);
->>>>>>> 11261ab6
 };
 
 class not_term_t : public op_term_t {
