--- conflicted
+++ resolved
@@ -98,16 +98,6 @@
     return shared_from_this();
 }
 
-// batched_rget_stream_t::batched_rget_stream_t(const namespace_repo_t<rdb_protocol_t>::access_t &_ns_access,
-//                                              signal_t *_interruptor, key_range_t _range,
-//                                              const backtrace_t &_table_scan_backtrace,
-//                                              bool _use_outdated)
-//     : ns_access(_ns_access), interruptor(_interruptor),
-//       range(_range),
-//       finished(false), started(false), use_outdated(_use_outdated),
-//       table_scan_backtrace(_table_scan_backtrace)
-// { }
-
 batched_rget_stream_t::batched_rget_stream_t(
     const namespace_repo_t<rdb_protocol_t>::access_t &_ns_access,
     signal_t *_interruptor, key_range_t _range,
@@ -121,12 +111,12 @@
 
 batched_rget_stream_t::batched_rget_stream_t(const namespace_repo_t<rdb_protocol_t>::access_t &_ns_access,
                       signal_t *_interruptor, key_range_t _range, uuid_u _sindex_id,
-                      const backtrace_t &_table_scan_backtrace,
+                      const std::map<std::string, ql::wire_func_t> &_optargs,
                       bool _use_outdated)
     : ns_access(_ns_access), interruptor(_interruptor),
       range(_range), sindex_id(_sindex_id),
-      finished(false), started(false), use_outdated(_use_outdated),
-      table_scan_backtrace(_table_scan_backtrace)
+      finished(false), started(false), optargs(_optargs), use_outdated(_use_outdated),
+      table_scan_backtrace()
 { }
 
 boost::shared_ptr<scoped_cJSON_t> batched_rget_stream_t::next() {
@@ -153,19 +143,12 @@
     return shared_from_this();
 }
 
-<<<<<<< HEAD
-result_t batched_rget_stream_t::apply_terminal(const rdb_protocol_details::terminal_variant_t &t, UNUSED runtime_environment_t *env2, const scopes_t &scopes, const backtrace_t &per_op_backtrace) {
-    rdb_protocol_t::rget_read_t rget_read = get_rget();
-=======
 result_t batched_rget_stream_t::apply_terminal(
     const rdb_protocol_details::terminal_variant_t &t,
     UNUSED ql::env_t *ql_env,
     const scopes_t &scopes,
     const backtrace_t &per_op_backtrace) {
-    rdb_protocol_t::region_t region(range);
-    rdb_protocol_t::rget_read_t rget_read(region);
-    rget_read.transform = transform;
->>>>>>> 44f8d41a
+    rdb_protocol_t::rget_read_t rget_read = get_rget();
     rget_read.terminal = rdb_protocol_details::terminal_t(t, scopes, per_op_backtrace);
     rdb_protocol_t::read_t read(rget_read);
     try {
@@ -199,20 +182,14 @@
 
 rdb_protocol_t::rget_read_t batched_rget_stream_t::get_rget() {
     if (!sindex_id) {
-        return rdb_protocol_t::rget_read_t(rdb_protocol_t::region_t(range), transform);
+        return rdb_protocol_t::rget_read_t(rdb_protocol_t::region_t(range), transform, optargs);
     } else {
-        return rdb_protocol_t::rget_read_t(rdb_protocol_t::region_t(range), *sindex_id, transform);
+        return rdb_protocol_t::rget_read_t(rdb_protocol_t::region_t(range), *sindex_id, transform, optargs);
     }
 }
 
 void batched_rget_stream_t::read_more() {
-<<<<<<< HEAD
     rdb_protocol_t::read_t read(get_rget());
-=======
-    rdb_protocol_t::rget_read_t rget_read(
-        rdb_protocol_t::region_t(range), transform, optargs);
-    rdb_protocol_t::read_t read(rget_read);
->>>>>>> 44f8d41a
     try {
         guarantee(ns_access.get_namespace_if());
         rdb_protocol_t::read_response_t res;
