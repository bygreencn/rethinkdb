// Copyright 2010-2013 RethinkDB, all rights reserved.
#ifndef RDB_PROTOCOL_PROTOCOL_HPP_
#define RDB_PROTOCOL_PROTOCOL_HPP_

#include <algorithm>
#include <list>
#include <map>
#include <set>
#include <string>
#include <utility>
#include <vector>

#include "errors.hpp"
#include <boost/shared_ptr.hpp>
#include <boost/variant.hpp>
#include <boost/optional.hpp>

#include "btree/btree_store.hpp"
#include "btree/depth_first_traversal.hpp"
#include "btree/keys.hpp"
#include "buffer_cache/types.hpp"
#include "concurrency/cond_var.hpp"
#include "hash_region.hpp"
#include "http/json.hpp"
#include "http/json/cJSON.hpp"
#include "memcached/region.hpp"
#include "protocol_api.hpp"
#include "rdb_protocol/datum.hpp"
#include "rdb_protocol/profile.hpp"
#include "rdb_protocol/rdb_protocol_json.hpp"
#include "rdb_protocol/wire_func.hpp"
#include "rdb_protocol/batching.hpp"
#include "utils.hpp"

class extproc_pool_t;
class cluster_directory_metadata_t;
template <class> class cow_ptr_t;
template <class> class cross_thread_watchable_variable_t;
class cross_thread_signal_t;
class databases_semilattice_metadata_t;
template <class> class directory_read_manager_t;
template <class> class namespace_repo_t;
template <class> class namespaces_semilattice_metadata_t;
template <class> class semilattice_readwrite_view_t;
class traversal_progress_combiner_t;

using query_language::shared_scoped_less_t;

enum class profile_bool_t {
    PROFILE,
    DONT_PROFILE
};
ARCHIVE_PRIM_MAKE_RANGED_SERIALIZABLE(
        profile_bool_t, int8_t,
        profile_bool_t::PROFILE, profile_bool_t::DONT_PROFILE);

enum class point_write_result_t {
    STORED,
    DUPLICATE
};
ARCHIVE_PRIM_MAKE_RANGED_SERIALIZABLE(
        point_write_result_t, int8_t,
        point_write_result_t::STORED, point_write_result_t::DUPLICATE);

enum class point_delete_result_t {
    DELETED,
    MISSING
};
ARCHIVE_PRIM_MAKE_RANGED_SERIALIZABLE(
        point_delete_result_t, int8_t,
        point_delete_result_t::DELETED, point_delete_result_t::MISSING);

RDB_DECLARE_SERIALIZABLE(Term);
RDB_DECLARE_SERIALIZABLE(Datum);
RDB_DECLARE_SERIALIZABLE(Backtrace);

enum class sorting_t {
    UNORDERED,
    ASCENDING,
    DESCENDING
};

ARCHIVE_PRIM_MAKE_RANGED_SERIALIZABLE(
        sorting_t, int8_t,
        sorting_t::UNORDERED, sorting_t::DESCENDING);

<<<<<<< HEAD
namespace ql {
class datum_t;
class env_t;
class primary_readgen_t;
class readgen_t;
class sindex_readgen_t;
=======
inline bool forward(sorting_t sorting) {
    return sorting == sorting_t::ASCENDING || sorting == sorting_t::UNORDERED;
>>>>>>> 5cee7da4
}

class datum_range_t {
public:
    datum_range_t();
    datum_range_t(
        counted_t<const ql::datum_t> left_bound,
        key_range_t::bound_t left_bound_type,
        counted_t<const ql::datum_t> right_bound,
        key_range_t::bound_t right_bound_type);
    // Range that includes just one value.
    explicit datum_range_t(counted_t<const ql::datum_t> val);
    static datum_range_t universe();

    bool contains(counted_t<const ql::datum_t> val) const;
    bool is_universe() const;
    RDB_DECLARE_ME_SERIALIZABLE;
private:
    // Only `readgen_t` and its subclasses should do anything fancy with a range.
    friend class ql::readgen_t;
    friend class ql::primary_readgen_t;
    friend class ql::sindex_readgen_t;
    key_range_t to_primary_keyrange() const;
    key_range_t to_sindex_keyrange() const;
    counted_t<const ql::datum_t> left_bound, right_bound;
    key_range_t::bound_t left_bound_type, right_bound_type;
};

struct filter_transform_t {
    filter_transform_t() { }
    filter_transform_t(const ql::wire_func_t &_filter_func,
                       const boost::optional<ql::wire_func_t> &_default_filter_val)
        : filter_func(_filter_func),
          default_filter_val(_default_filter_val) { }

    ql::wire_func_t filter_func;
    boost::optional<ql::wire_func_t> default_filter_val;
};

RDB_DECLARE_SERIALIZABLE(filter_transform_t);

namespace rdb_protocol_details {

struct backfill_atom_t {
    store_key_t key;
    counted_t<const ql::datum_t> value;
    repli_timestamp_t recency;

    backfill_atom_t() { }
    backfill_atom_t(const store_key_t &_key,
                    const counted_t<const ql::datum_t> &_value,
                    const repli_timestamp_t &_recency) :
        key(_key),
        value(_value),
        recency(_recency)
    { }
};

RDB_DECLARE_SERIALIZABLE(backfill_atom_t);

typedef boost::variant<ql::map_wire_func_t,
                       filter_transform_t,
                       ql::concatmap_wire_func_t> transform_variant_t;
typedef std::list<transform_variant_t> transform_t;

typedef boost::variant<ql::gmr_wire_func_t,
                       ql::count_wire_func_t,
                       ql::reduce_wire_func_t> terminal_variant_t;
typedef terminal_variant_t terminal_t;

void bring_sindexes_up_to_date(
        const std::set<std::string> &sindexes_to_bring_up_to_date,
        btree_store_t<rdb_protocol_t> *store,
        buf_lock_t *sindex_block,
        transaction_t *txn)
    THROWS_NOTHING;

struct rget_item_t {
    rget_item_t() { }
    rget_item_t(const store_key_t &_key, counted_t<const ql::datum_t> _data)
        : key(_key), data(_data) { }

    rget_item_t(const store_key_t &_key, counted_t<const ql::datum_t> _sindex_key,
                counted_t<const ql::datum_t> _data)
        : key(_key), sindex_key(_sindex_key), data(_data) { }

    RDB_DECLARE_ME_SERIALIZABLE;

    store_key_t key;
    boost::optional<counted_t<const ql::datum_t> > sindex_key;
    counted_t<const ql::datum_t> data;
};

} // namespace rdb_protocol_details

enum class sindex_multi_bool_t { SINGLE = 0, MULTI = 1};

ARCHIVE_PRIM_MAKE_RANGED_SERIALIZABLE(sindex_multi_bool_t, int8_t,
        sindex_multi_bool_t::SINGLE, sindex_multi_bool_t::MULTI);

class cluster_semilattice_metadata_t;
class auth_semilattice_metadata_t;

struct rdb_protocol_t {
    static const size_t MAX_PRIMARY_KEY_SIZE = 128;

    static const std::string protocol_name;
    typedef hash_region_t<key_range_t> region_t;

    // Construct a region containing only the specified key
    static region_t monokey_region(const store_key_t &k);

    // Constructs a region which will query an sindex for matches to a specific key
    // TODO consider relocating this
    static key_range_t sindex_key_range(const store_key_t &start,
                                        const store_key_t &end);

    struct context_t {
        context_t();
        context_t(extproc_pool_t *_extproc_pool,
                  namespace_repo_t<rdb_protocol_t> *_ns_repo,
                  boost::shared_ptr<semilattice_readwrite_view_t<
                      cluster_semilattice_metadata_t> > _cluster_metadata,
                  boost::shared_ptr<semilattice_readwrite_view_t<
                      auth_semilattice_metadata_t> > _auth_metadata,
                  directory_read_manager_t<
                      cluster_directory_metadata_t> *_directory_read_manager,
                  uuid_u _machine_id);
        ~context_t();

        extproc_pool_t *extproc_pool;
        namespace_repo_t<rdb_protocol_t> *ns_repo;

        /* These arrays contain a watchable for each thread.
         * ie cross_thread_namespace_watchables[0] is a watchable for thread 0. */
        scoped_array_t<scoped_ptr_t<cross_thread_watchable_variable_t<cow_ptr_t<
            namespaces_semilattice_metadata_t<rdb_protocol_t> > > > >
                cross_thread_namespace_watchables;
        scoped_array_t<scoped_ptr_t<cross_thread_watchable_variable_t<
            databases_semilattice_metadata_t> > > cross_thread_database_watchables;
        boost::shared_ptr<semilattice_readwrite_view_t<
            cluster_semilattice_metadata_t> > cluster_metadata;
        boost::shared_ptr<semilattice_readwrite_view_t<auth_semilattice_metadata_t> >
            auth_metadata;
        directory_read_manager_t<cluster_directory_metadata_t> *directory_read_manager;
        // TODO figure out where we're going to want to interrupt this from and
        // put this there instead
        cond_t interruptor;
        scoped_array_t<scoped_ptr_t<cross_thread_signal_t> > signals;
        uuid_u machine_id;
    };

    struct point_read_response_t {
        counted_t<const ql::datum_t> data;
        point_read_response_t() { }
        explicit point_read_response_t(counted_t<const ql::datum_t> _data)
            : data(_data) { }
        RDB_DECLARE_ME_SERIALIZABLE;
    };

    struct rget_read_response_t {
         // Present if there was no terminal
        typedef std::vector<rdb_protocol_details::rget_item_t> stream_t;

        class empty_t { RDB_MAKE_ME_SERIALIZABLE_0() };

        typedef boost::variant<
            // Error.
            ql::exc_t,
            ql::datum_exc_t,

            // Result of a terminal.
            counted_t<const ql::datum_t>,
            empty_t, // for `reduce`, sometimes
            ql::wire_datum_map_t, // for `gmr`, always

            // Streaming Result.
            stream_t
            > result_t;

        key_range_t key_range;
        result_t result;
        bool truncated;
        store_key_t last_considered_key;

        // Code seems to depend on a default-initialized rget_read_response_t
        // having a `stream_t` in this variant.  TODO: wtf?
        rget_read_response_t() : result(stream_t()), truncated(false) { }
        rget_read_response_t(
            const key_range_t &_key_range, const result_t _result,
            bool _truncated, const store_key_t &_last_considered_key)
            : key_range(_key_range), result(_result),
              truncated(_truncated), last_considered_key(_last_considered_key) { }

        RDB_DECLARE_ME_SERIALIZABLE;
    };

    struct distribution_read_response_t {
        // Supposing the map has keys:
        // k1, k2 ... kn
        // with k1 < k2 < .. < kn
        // Then k1 == left_key
        // and key_counts[ki] = the number of keys in [ki, ki+1) if i < n
        // key_counts[kn] = the number of keys in [kn, right_key)
        region_t region;
        std::map<store_key_t, int64_t> key_counts;

        RDB_DECLARE_ME_SERIALIZABLE;
    };

    struct sindex_list_response_t {
        sindex_list_response_t() { }
        std::vector<std::string> sindexes;
        RDB_DECLARE_ME_SERIALIZABLE;
    };

    struct read_response_t {
        boost::variant<point_read_response_t,
                       rget_read_response_t,
                       distribution_read_response_t,
                       sindex_list_response_t> response;
        profile::event_log_t event_log;
        size_t n_shards;

        read_response_t() { }
        explicit read_response_t(
            const boost::variant<point_read_response_t,
                                 rget_read_response_t,
                                 distribution_read_response_t> &r)
            : response(r) { }

        RDB_DECLARE_ME_SERIALIZABLE;
    };

    class point_read_t {
    public:
        point_read_t() { }
        explicit point_read_t(const store_key_t& _key) : key(_key) { }

        store_key_t key;

        RDB_DECLARE_ME_SERIALIZABLE;
    };

    struct sindex_rangespec_t {
        sindex_rangespec_t() { }
        sindex_rangespec_t(const std::string &_id,
                           const region_t &_region,
                           const datum_range_t _original_range)
            : id(_id), region(_region), original_range(_original_range) { }
        std::string id; // What sindex we're using.
        region_t region; // What keyspace we're currently operating on.
        datum_range_t original_range; // For dealing with truncation.
        RDB_DECLARE_ME_SERIALIZABLE;
    };

    // TODO: this should maybe be multiple types.  Determining the type of read
    // by branching on whether an optional is full sucks.
    class rget_read_t {
    public:
<<<<<<< HEAD
        rget_read_t() : batcher(ql::batcher_t::empty_batcher_for_serialization()) { }
=======
        rget_read_t() { }

        explicit rget_read_t(const region_t &_region,
                             sorting_t _sorting = sorting_t::UNORDERED)
            : region(_region), sorting(_sorting) {
        }


        rget_read_t(const std::string &_sindex,
                    sindex_range_t _sindex_range,
                    sorting_t _sorting = sorting_t::UNORDERED)
            : region(region_t::universe()), sindex(_sindex),
              sindex_range(_sindex_range),
              sindex_region(sindex_range->to_region()),
              sorting(_sorting) { }

        rget_read_t(const region_t &_sindex_region,
                    const std::string &_sindex,
                    sindex_range_t _sindex_range,
                    sorting_t _sorting = sorting_t::UNORDERED)
            : region(region_t::universe()), sindex(_sindex),
              sindex_range(_sindex_range),
              sindex_region(_sindex_region), sorting(_sorting) { }

        rget_read_t(const region_t &_sindex_region,
                    const std::string &_sindex,
                    sindex_range_t _sindex_range,
                    const rdb_protocol_details::transform_t &_transform,
                    const std::map<std::string, ql::wire_func_t> &_optargs,
                    sorting_t _sorting = sorting_t::UNORDERED)
            : region(region_t::universe()), sindex(_sindex),
              sindex_range(_sindex_range),
              sindex_region(_sindex_region),
              transform(_transform), optargs(_optargs),
              sorting(_sorting) { }
>>>>>>> 5cee7da4

        rget_read_t(const region_t &_region,
                    const std::map<std::string, ql::wire_func_t> &_optargs,
<<<<<<< HEAD
                    const ql::batcher_t &_batcher,
=======
                    sorting_t _sorting = sorting_t::UNORDERED)
            : region(_region), transform(_transform),
              optargs(_optargs), sorting(_sorting) {
            rassert(optargs.size() != 0);
        }

        rget_read_t(const region_t &_region,
                    const boost::optional<rdb_protocol_details::terminal_t> &_terminal,
                    const std::map<std::string, ql::wire_func_t> &_optargs)
            : region(_region), terminal(_terminal), optargs(_optargs) {
            rassert(optargs.size() != 0);
        }

        rget_read_t(const region_t &_region,
>>>>>>> 5cee7da4
                    const rdb_protocol_details::transform_t &_transform,
                    boost::optional<rdb_protocol_details::terminal_t> &&_terminal,
                    boost::optional<sindex_rangespec_t> &&_sindex,
                    sorting_t _sorting)
            : region(_region),
              optargs(_optargs),
              batcher(_batcher),
              transform(_transform),
              terminal(std::move(_terminal)),
              sindex(std::move(_sindex)),
              sorting(_sorting) { }

        region_t region; // We need this even for sindex reads due to sharding.
        std::map<std::string, ql::wire_func_t> optargs;
        ql::batcher_t batcher; // used to size batches

        // We use these two for lazy maps, reductions, etc.
        rdb_protocol_details::transform_t transform;
        boost::optional<rdb_protocol_details::terminal_t> terminal;

        // This is non-empty if we're doing an sindex read.
        boost::optional<sindex_rangespec_t> sindex;

        sorting_t sorting; // Optional sorting info (UNORDERED means no sorting).

        RDB_DECLARE_ME_SERIALIZABLE;
    };

    class distribution_read_t {
    public:
        distribution_read_t()
            : max_depth(0), result_limit(0), region(region_t::universe())
        { }
        distribution_read_t(int _max_depth, size_t _result_limit)
            : max_depth(_max_depth), result_limit(_result_limit),
              region(region_t::universe())
        { }

        int max_depth;
        size_t result_limit;
        region_t region;

        RDB_DECLARE_ME_SERIALIZABLE;
    };

    class sindex_list_t {
    public:
        sindex_list_t() { }
        RDB_DECLARE_ME_SERIALIZABLE;
    };

    struct read_t {
        boost::variant<point_read_t,
                       rget_read_t,
                       distribution_read_t,
                       sindex_list_t> read;
        profile_bool_t profile;

        region_t get_region() const THROWS_NOTHING;
        // Returns true if the read has any operation for this region.  Returns
        // false if read_out has not been touched.
        bool shard(const region_t &region,
                   read_t *read_out) const THROWS_NOTHING;

        void unshard(read_response_t *responses, size_t count,
                     read_response_t *response, context_t *ctx,
                     signal_t *interruptor) const
            THROWS_ONLY(interrupted_exc_t);

        read_t() { }
        read_t(const boost::variant<point_read_t,
                                    rget_read_t,
                                    distribution_read_t,
                                    sindex_list_t> &r,
               profile_bool_t _profile)
            : read(r), profile(_profile) { }

        // Only use snapshotting if we're doing a range get.
        bool use_snapshot() const { return boost::get<rget_read_t>(&read); }

        RDB_DECLARE_ME_SERIALIZABLE;
    };

    struct point_write_response_t {
        point_write_result_t result;

        point_write_response_t() { }
        explicit point_write_response_t(point_write_result_t _result)
            : result(_result)
        { }

        RDB_DECLARE_ME_SERIALIZABLE;
    };

    struct point_delete_response_t {
        point_delete_result_t result;

        point_delete_response_t() {}
        explicit point_delete_response_t(point_delete_result_t _result)
            : result(_result)
        { }

        RDB_DECLARE_ME_SERIALIZABLE;
    };

    // TODO we're reusing the enums from row writes and reads to avoid name
    // shadowing. Nothing really wrong with this but maybe they could have a
    // more generic name.
    struct sindex_create_response_t {
        bool success;
        RDB_DECLARE_ME_SERIALIZABLE;
    };

    struct sindex_drop_response_t {
        bool success;
        RDB_DECLARE_ME_SERIALIZABLE;
    };

    struct sync_response_t {
        // sync always succeeds
        RDB_DECLARE_ME_SERIALIZABLE;
    };

    typedef counted_t<const ql::datum_t> batched_replace_response_t;
    struct write_response_t {
        boost::variant<batched_replace_response_t,
                       // batched_replace_response_t is also for batched_insert
                       point_write_response_t,
                       point_delete_response_t,
                       sindex_create_response_t,
                       sindex_drop_response_t,
                       sync_response_t> response;

        profile::event_log_t event_log;
        size_t n_shards;

        write_response_t() { }
        template<class T>
        explicit write_response_t(const T &t) : response(t) { }

        RDB_DECLARE_ME_SERIALIZABLE;
    };

    struct batched_replace_t {
        batched_replace_t() { }
        batched_replace_t(
            std::vector<store_key_t> &&_keys,
            const std::string &_pkey,
            const counted_t<ql::func_t> &func,
            const std::map<std::string, ql::wire_func_t > &_optargs,
            bool _return_vals)
            : keys(std::move(_keys)), pkey(_pkey), f(func), optargs(_optargs),
              return_vals(_return_vals) {
            r_sanity_check(keys.size() != 0);
            r_sanity_check(keys.size() == 1 || !return_vals);
        }
        std::vector<store_key_t> keys;
        std::string pkey;
        ql::wire_func_t f;
        std::map<std::string, ql::wire_func_t > optargs;
        bool return_vals;
        RDB_DECLARE_ME_SERIALIZABLE;
    };

    struct batched_insert_t {
        batched_insert_t() { }
        batched_insert_t(
            std::vector<counted_t<const ql::datum_t> > &&_inserts,
            const std::string &_pkey, bool _upsert, bool _return_vals)
            : inserts(std::move(_inserts)), pkey(_pkey),
              upsert(_upsert), return_vals(_return_vals) {
            r_sanity_check(inserts.size() != 0);
            r_sanity_check(inserts.size() == 1 || !return_vals);
#ifndef NDEBUG
            // These checks are done above us, but in debug mode we do them
            // again.  (They're slow.)  We do them above us because the code in
            // val.cc knows enough to report the write errors correctly while
            // still doing the other writes.
            for (auto it = inserts.begin(); it != inserts.end(); ++it) {
                counted_t<const ql::datum_t> keyval = (*it)->get(pkey, ql::NOTHROW);
                r_sanity_check(keyval.has());
                try {
                    keyval->print_primary(); // ERROR CHECKING
                    continue;
                } catch (const ql::base_exc_t &e) {
                }
                r_sanity_check(false); // throws, so can't do this in exception handler
            }
#endif // NDEBUG
        }
        std::vector<counted_t<const ql::datum_t> > inserts;
        std::string pkey;
        bool upsert;
        bool return_vals;
        RDB_DECLARE_ME_SERIALIZABLE;
    };

    class point_write_t {
    public:
        point_write_t() { }
        point_write_t(const store_key_t& _key,
                      counted_t<const ql::datum_t> _data,
                      bool _overwrite = true)
            : key(_key), data(_data), overwrite(_overwrite) { }

        store_key_t key;
        counted_t<const ql::datum_t> data;
        bool overwrite;

        RDB_DECLARE_ME_SERIALIZABLE;
    };

    class point_delete_t {
    public:
        point_delete_t() { }
        explicit point_delete_t(const store_key_t& _key)
            : key(_key) { }

        store_key_t key;

        RDB_DECLARE_ME_SERIALIZABLE;
    };

    class sindex_create_t {
    public:
        sindex_create_t() { }
        sindex_create_t(const std::string &_id, const ql::map_wire_func_t &_mapping,
                        sindex_multi_bool_t _multi)
            : id(_id), mapping(_mapping), region(region_t::universe()), multi(_multi)
        { }

        std::string id;
        ql::map_wire_func_t mapping;
        region_t region;
        sindex_multi_bool_t multi;

        RDB_DECLARE_ME_SERIALIZABLE;
    };

    class sindex_drop_t {
    public:
        sindex_drop_t() { }
        explicit sindex_drop_t(const std::string &_id)
            : id(_id), region(region_t::universe())
        { }

        std::string id;
        region_t region;

        RDB_DECLARE_ME_SERIALIZABLE;
    };
    
    class sync_t {
    public:
        sync_t()
            : region(region_t::universe())
        { }

        region_t region;

        RDB_DECLARE_ME_SERIALIZABLE;
    };

    struct write_t {
        boost::variant<batched_replace_t,
                       batched_insert_t,
                       point_write_t,
                       point_delete_t,
                       sindex_create_t,
                       sindex_drop_t,
                       sync_t> write;

        durability_requirement_t durability_requirement;
        profile_bool_t profile;

        region_t get_region() const THROWS_NOTHING;
        // Returns true if the write had any side effects applicable to the
        // region, and a non-empty write was written to write_out.
        bool shard(const region_t &region,
                   write_t *write_out) const THROWS_NOTHING;
        void unshard(write_response_t *responses, size_t count,
                     write_response_t *response, context_t *cache, signal_t *)
            const THROWS_NOTHING;

        durability_requirement_t durability() const { return durability_requirement; }

        write_t() : durability_requirement(DURABILITY_REQUIREMENT_DEFAULT) { }
        write_t(const batched_replace_t &br,
                durability_requirement_t durability,
                profile_bool_t _profile)
            : write(br), durability_requirement(durability), profile(_profile) { }
        write_t(const batched_insert_t &bi,
                durability_requirement_t durability,
                profile_bool_t _profile)
            : write(bi), durability_requirement(durability), profile(_profile) { }
        write_t(const point_write_t &w,
                durability_requirement_t durability,
                profile_bool_t _profile)
            : write(w), durability_requirement(durability), profile(_profile) { }
        write_t(const point_delete_t &d,
                durability_requirement_t durability,
                profile_bool_t _profile)
            : write(d), durability_requirement(durability), profile(_profile) { }
        write_t(const sindex_create_t &c, profile_bool_t _profile)
            : write(c), durability_requirement(DURABILITY_REQUIREMENT_DEFAULT),
              profile(_profile) { }
        write_t(const sindex_drop_t &c, profile_bool_t _profile)
            : write(c), durability_requirement(DURABILITY_REQUIREMENT_DEFAULT),
              profile(_profile) { }
        write_t(const sindex_create_t &c,
                durability_requirement_t durability,
                profile_bool_t _profile)
            : write(c), durability_requirement(durability),
              profile(_profile) { }
        write_t(const sindex_drop_t &c,
                durability_requirement_t durability,
                profile_bool_t _profile)
            : write(c), durability_requirement(durability),
              profile(_profile) { }
        /*  Note that for durability != DURABILITY_REQUIREMENT_HARD, sync might
         *  not have the desired effect (of writing unsaved data to disk).
         *  However there are cases where we use sync internally (such as when
         *  splitting up batched replaces/inserts) and want it to only have an
         *  effect if DURABILITY_REQUIREMENT_DEFAULT resolves to hard
         *  durability. */
        write_t(const sync_t &c,
                durability_requirement_t durability,
                profile_bool_t _profile)
            : write(c), durability_requirement(durability), profile(_profile) { }

        RDB_DECLARE_ME_SERIALIZABLE;
    };

    struct backfill_chunk_t {
        struct delete_key_t {
            store_key_t key;
            repli_timestamp_t recency;

            delete_key_t() { }
            delete_key_t(const store_key_t& _key, const repli_timestamp_t& _recency) : key(_key), recency(_recency) { }

            // TODO: Wtf?  recency is not being serialized.
            RDB_DECLARE_ME_SERIALIZABLE;
        };
        struct delete_range_t {
            region_t range;

            delete_range_t() { }
            explicit delete_range_t(const region_t& _range) : range(_range) { }

            RDB_DECLARE_ME_SERIALIZABLE;
        };
        struct key_value_pair_t {
            rdb_protocol_details::backfill_atom_t backfill_atom;

            key_value_pair_t() { }
            explicit key_value_pair_t(const rdb_protocol_details::backfill_atom_t& _backfill_atom) : backfill_atom(_backfill_atom) { }

            RDB_DECLARE_ME_SERIALIZABLE;
        };
        struct sindexes_t {
            std::map<std::string, secondary_index_t> sindexes;

            sindexes_t() { }
            explicit sindexes_t(const std::map<std::string, secondary_index_t> &_sindexes)
                : sindexes(_sindexes) { }

            RDB_DECLARE_ME_SERIALIZABLE;
        };

        typedef boost::variant<delete_range_t, delete_key_t, key_value_pair_t, sindexes_t> value_t;

        backfill_chunk_t() { }
        explicit backfill_chunk_t(const value_t &_val) : val(_val) { }
        value_t val;

        static backfill_chunk_t delete_range(const region_t& range) {
            return backfill_chunk_t(delete_range_t(range));
        }
        static backfill_chunk_t delete_key(const store_key_t& key, const repli_timestamp_t& recency) {
            return backfill_chunk_t(delete_key_t(key, recency));
        }
        static backfill_chunk_t set_key(const rdb_protocol_details::backfill_atom_t& key) {
            return backfill_chunk_t(key_value_pair_t(key));
        }

        static backfill_chunk_t sindexes(const std::map<std::string, secondary_index_t> &sindexes) {
            return backfill_chunk_t(sindexes_t(sindexes));
        }

        /* This is for `btree_store_t`; it's not part of the ICL protocol API. */
        repli_timestamp_t get_btree_repli_timestamp() const THROWS_NOTHING;

        RDB_DECLARE_ME_SERIALIZABLE;
    };

    typedef traversal_progress_combiner_t backfill_progress_t;

    class store_t : public btree_store_t<rdb_protocol_t> {
    public:
        store_t(serializer_t *serializer,
                const std::string &perfmon_name,
                int64_t cache_target,
                bool create,
                perfmon_collection_t *parent_perfmon_collection,
                context_t *ctx,
                io_backender_t *io,
                const base_path_t &base_path);
        ~store_t();

    private:
        friend struct read_visitor_t;
        void protocol_read(const read_t &read,
                           read_response_t *response,
                           btree_slice_t *btree,
                           transaction_t *txn,
                           superblock_t *superblock,
                           read_token_pair_t *token_pair,
                           signal_t *interruptor);

        friend struct write_visitor_t;
        void protocol_write(const write_t &write,
                            write_response_t *response,
                            transition_timestamp_t timestamp,
                            btree_slice_t *btree,
                            transaction_t *txn,
                            scoped_ptr_t<superblock_t> *superblock,
                            write_token_pair_t *token_pair,
                            signal_t *interruptor);

        void protocol_send_backfill(const region_map_t<rdb_protocol_t, state_timestamp_t> &start_point,
                                    chunk_fun_callback_t<rdb_protocol_t> *chunk_fun_cb,
                                    superblock_t *superblock,
                                    buf_lock_t *sindex_block,
                                    btree_slice_t *btree,
                                    transaction_t *txn,
                                    backfill_progress_t *progress,
                                    signal_t *interruptor)
                                    THROWS_ONLY(interrupted_exc_t);

        void protocol_receive_backfill(btree_slice_t *btree,
                                       transaction_t *txn,
                                       superblock_t *superblock,
                                       write_token_pair_t *token_pair,
                                       signal_t *interruptor,
                                       const backfill_chunk_t &chunk);

        void protocol_reset_data(const region_t& subregion,
                                 btree_slice_t *btree,
                                 transaction_t *txn,
                                 superblock_t *superblock,
                                 write_token_pair_t *token_pair,
                                 signal_t *interruptor);
        context_t *ctx;
    };

    static region_t cpu_sharding_subspace(int subregion_number, int num_cpu_shards);
};

namespace rdb_protocol_details {
/* TODO: This might be redundant. I thought that `key_tester_t` was only
originally necessary because in v1.1.x the hashing scheme might be different
between the source and destination machines. */
struct range_key_tester_t : public key_tester_t {
    explicit range_key_tester_t(const rdb_protocol_t::region_t *_delete_range) : delete_range(_delete_range) { }
    bool key_should_be_erased(const btree_key_t *key);

    const rdb_protocol_t::region_t *delete_range;
};
} // namespace rdb_protocol_details

#endif  // RDB_PROTOCOL_PROTOCOL_HPP_
<|MERGE_RESOLUTION|>--- conflicted
+++ resolved
@@ -84,18 +84,13 @@
         sorting_t, int8_t,
         sorting_t::UNORDERED, sorting_t::DESCENDING);
 
-<<<<<<< HEAD
 namespace ql {
 class datum_t;
 class env_t;
 class primary_readgen_t;
 class readgen_t;
 class sindex_readgen_t;
-=======
-inline bool forward(sorting_t sorting) {
-    return sorting == sorting_t::ASCENDING || sorting == sorting_t::UNORDERED;
->>>>>>> 5cee7da4
-}
+} // namespace ql
 
 class datum_range_t {
 public:
@@ -355,66 +350,11 @@
     // by branching on whether an optional is full sucks.
     class rget_read_t {
     public:
-<<<<<<< HEAD
         rget_read_t() : batcher(ql::batcher_t::empty_batcher_for_serialization()) { }
-=======
-        rget_read_t() { }
-
-        explicit rget_read_t(const region_t &_region,
-                             sorting_t _sorting = sorting_t::UNORDERED)
-            : region(_region), sorting(_sorting) {
-        }
-
-
-        rget_read_t(const std::string &_sindex,
-                    sindex_range_t _sindex_range,
-                    sorting_t _sorting = sorting_t::UNORDERED)
-            : region(region_t::universe()), sindex(_sindex),
-              sindex_range(_sindex_range),
-              sindex_region(sindex_range->to_region()),
-              sorting(_sorting) { }
-
-        rget_read_t(const region_t &_sindex_region,
-                    const std::string &_sindex,
-                    sindex_range_t _sindex_range,
-                    sorting_t _sorting = sorting_t::UNORDERED)
-            : region(region_t::universe()), sindex(_sindex),
-              sindex_range(_sindex_range),
-              sindex_region(_sindex_region), sorting(_sorting) { }
-
-        rget_read_t(const region_t &_sindex_region,
-                    const std::string &_sindex,
-                    sindex_range_t _sindex_range,
-                    const rdb_protocol_details::transform_t &_transform,
-                    const std::map<std::string, ql::wire_func_t> &_optargs,
-                    sorting_t _sorting = sorting_t::UNORDERED)
-            : region(region_t::universe()), sindex(_sindex),
-              sindex_range(_sindex_range),
-              sindex_region(_sindex_region),
-              transform(_transform), optargs(_optargs),
-              sorting(_sorting) { }
->>>>>>> 5cee7da4
 
         rget_read_t(const region_t &_region,
                     const std::map<std::string, ql::wire_func_t> &_optargs,
-<<<<<<< HEAD
                     const ql::batcher_t &_batcher,
-=======
-                    sorting_t _sorting = sorting_t::UNORDERED)
-            : region(_region), transform(_transform),
-              optargs(_optargs), sorting(_sorting) {
-            rassert(optargs.size() != 0);
-        }
-
-        rget_read_t(const region_t &_region,
-                    const boost::optional<rdb_protocol_details::terminal_t> &_terminal,
-                    const std::map<std::string, ql::wire_func_t> &_optargs)
-            : region(_region), terminal(_terminal), optargs(_optargs) {
-            rassert(optargs.size() != 0);
-        }
-
-        rget_read_t(const region_t &_region,
->>>>>>> 5cee7da4
                     const rdb_protocol_details::transform_t &_transform,
                     boost::optional<rdb_protocol_details::terminal_t> &&_terminal,
                     boost::optional<sindex_rangespec_t> &&_sindex,
