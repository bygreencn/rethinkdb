// Copyright 2010-2014 RethinkDB, all rights reserved.
#include "rdb_protocol/shards.hpp"

#include <utility>

#include "errors.hpp"
#include <boost/variant.hpp>

#include "debug.hpp"
#include "rdb_protocol/func.hpp"
#include "rdb_protocol/profile.hpp"
#include "rdb_protocol/protocol.hpp"

bool reversed(sorting_t sorting) { return sorting == sorting_t::DESCENDING; }

namespace ql {

accumulator_t::accumulator_t() : finished(false) { }
accumulator_t::~accumulator_t() { }
void accumulator_t::mark_finished() { finished = true; }

void accumulator_t::finish(result_t *out) {
    mark_finished();
    // We fill in the result if there have been no errors.
    if (boost::get<exc_t>(out) == NULL) {
        finish_impl(out);
    }
}

#ifndef NDEBUG
// These are really useful if datum terminals aren't doing what they're supposed to.
template<class T>
void dprint(const char *s, const T &) {
    debugf("%s -> ???\n", s);
}

template<>
void dprint(const char *s, const datum_t &t) {
    if (t.has()) {
        debugf("%s -> %s\n", s, t->print().c_str());
    } else {
        debugf("%s -> NULL\n", s);
    }
}
#endif // NDEBUG

template<class T>
class grouped_acc_t : public accumulator_t {
protected:
    explicit grouped_acc_t(T &&_default_val)
        : default_val(std::move(_default_val)) { }
    virtual ~grouped_acc_t() { }
private:
    virtual done_traversing_t operator()(env_t *env,
                                         groups_t *groups,
                                         const store_key_t &key,
                                         const datum_t &sindex_val) {
        for (auto it = groups->begin(); it != groups->end(); ++it) {
            auto pair = acc.insert(std::make_pair(it->first, default_val));
            auto t_it = pair.first;
            bool keep = !pair.second;
            for (auto el = it->second.begin(); el != it->second.end(); ++el) {
                keep |= accumulate(env, *el, &t_it->second, key, sindex_val);
            }
            if (!keep) {
                acc.erase(t_it);
            }
        }
        return should_send_batch() ? done_traversing_t::YES : done_traversing_t::NO;
    }
    virtual bool accumulate(env_t *env,
                            const datum_t &el,
                            T *t,
                            const store_key_t &key,
                            // sindex_val may be NULL
                            const datum_t &sindex_val) = 0;

    virtual bool should_send_batch() = 0;

    virtual void finish_impl(result_t *out) {
        *out = grouped_t<T>();
        boost::get<grouped_t<T> >(*out).swap(acc);
        guarantee(acc.size() == 0);
    }

    virtual void unshard(env_t *env,
                         const store_key_t &last_key,
                         const std::vector<result_t *> &results) {
        guarantee(acc.size() == 0);
<<<<<<< HEAD
        std::map<datum_t, std::vector<T *>, counted_datum_less_t>
            vecs(counted_datum_less_t(env->reql_version));
=======
        std::map<counted_t<const datum_t>, std::vector<T *>, counted_datum_less_t>
            vecs(counted_datum_less_t(env->reql_version()));
>>>>>>> 2d057e52
        for (auto res = results.begin(); res != results.end(); ++res) {
            guarantee(*res);
            grouped_t<T> *gres = boost::get<grouped_t<T> >(*res);
            guarantee(gres);
            // `gres`'s ordering doesn't affect things here because we're putting the
            // values into a parallel map.
            for (auto kv = gres->begin(grouped::order_doesnt_matter_t());
                 kv != gres->end(grouped::order_doesnt_matter_t());
                 ++kv) {
                vecs[kv->first].push_back(&kv->second);
            }
        }
        for (auto kv = vecs.begin(); kv != vecs.end(); ++kv) {
            auto t_it = acc.insert(std::make_pair(kv->first, default_val)).first;
            unshard_impl(env, &t_it->second, last_key, kv->second);
        }
    }
    virtual void unshard_impl(env_t *env,
                              T *acc,
                              const store_key_t &last_key,
                              const std::vector<T *> &ts) = 0;

protected:
    const T *get_default_val() { return &default_val; }
    grouped_t<T> *get_acc() { return &acc; }
private:
    const T default_val;
    grouped_t<T> acc;
};

class append_t : public grouped_acc_t<stream_t> {
public:
    append_t(sorting_t _sorting, batcher_t *_batcher)
        : grouped_acc_t<stream_t>(stream_t()),
          sorting(_sorting), key_le(sorting), batcher(_batcher) { }
private:
    virtual bool should_send_batch() {
        return batcher != NULL && batcher->should_send_batch();
    }
    virtual bool accumulate(env_t *,
                            const datum_t &el,
                            stream_t *stream,
                            const store_key_t &key,
                            // sindex_val may be NULL
                            const datum_t &sindex_val) {
        if (batcher) batcher->note_el(el);
        // We don't bother storing the sindex if we aren't sorting (this is
        // purely a performance optimization).
        datum_t rget_sindex_val = (sorting == sorting_t::UNORDERED)
            ? datum_t()
            : sindex_val;
        stream->push_back(rget_item_t(store_key_t(key), rget_sindex_val, el));
        return true;
    }

    virtual datum_t unpack(stream_t *) {
        r_sanity_check(false); // We never unpack a stream.
        unreachable();
    }

    virtual void unshard_impl(env_t *,
                              stream_t *out,
                              const store_key_t &last_key,
                              const std::vector<stream_t *> &streams) {
        uint64_t sz = 0;
        for (auto it = streams.begin(); it != streams.end(); ++it) {
            sz += (*it)->size();
        }
        out->reserve(sz);
        if (sorting == sorting_t::UNORDERED) {
            for (auto it = streams.begin(); it != streams.end(); ++it) {
                for (auto item = (*it)->begin(); item != (*it)->end(); ++item) {
                    if (key_le.is_le(item->key, last_key)) {
                        out->push_back(std::move(*item));
                    }
                }
            }
        } else {
            // We do a merge sort to preserve sorting.
            std::vector<std::pair<stream_t::iterator, stream_t::iterator> > v;
            v.reserve(streams.size());
            for (auto it = streams.begin(); it != streams.end(); ++it) {
                v.push_back(std::make_pair((*it)->begin(), (*it)->end()));
            }
            for (;;) {
                stream_t::iterator *best = NULL;
                for (auto it = v.begin(); it != v.end(); ++it) {
                    if (it->first != it->second) {
                        if (best == NULL || key_le.is_le(it->first->key, (*best)->key)) {
                            best = &it->first;
                        }
                    }
                }
                if (best == NULL || !key_le.is_le((*best)->key, last_key)) break;
                out->push_back(std::move(**best));
                ++(*best);
            }
        }
    }
private:
    const sorting_t sorting;
    const key_le_t key_le;
    batcher_t *const batcher;
};

scoped_ptr_t<accumulator_t> make_append(const sorting_t &sorting, batcher_t *batcher) {
    return make_scoped<append_t>(sorting, batcher);
}

bool is_grouped_data(const groups_t *gs, const counted_t<const ql::datum_t> &q) {
    return gs->size() > 1 || q.has();
}

bool is_grouped_data(grouped_t<stream_t> *streams, const counted_t<const ql::datum_t> &q) {
    return streams->size() > 1 || q.has();
}

// This can't be a normal terminal because it wouldn't preserve ordering.
// (Also, I'm sorry for this absurd type hierarchy.)
class to_array_t : public eager_acc_t {
public:
    explicit to_array_t(reql_version_t reql_version)
        : groups(counted_datum_less_t(reql_version)), size(0) { }
private:
    virtual void operator()(env_t *env, groups_t *gs) {
        for (auto kv = gs->begin(); kv != gs->end(); ++kv) {
            datums_t *lst1 = &groups[kv->first];
            datums_t *lst2 = &kv->second;
            size += lst2->size();
<<<<<<< HEAD
            rcheck_toplevel(
                size <= env->limits().array_size_limit(), base_exc_t::GENERIC,
                strprintf("Grouped data over size limit %zu.  "
                          "Try putting a reduction (like `.reduce` or `.count`) "
                          "on the end.", env->limits().array_size_limit()).c_str());
=======
            if (is_grouped_data(gs, kv->first)) {
                rcheck_toplevel(
                    size <= env->limits().array_size_limit(), base_exc_t::GENERIC,
                    strprintf("Grouped data over size limit `%zu`.  "
                              "Try putting a reduction (like `.reduce` or `.count`) "
                              "on the end.", env->limits().array_size_limit()).c_str());
            } else {
                rcheck_toplevel(
                    size <= env->limits().array_size_limit(), base_exc_t::GENERIC,
                    strprintf("Array over size limit `%zu`.", env->limits().array_size_limit()).c_str());
            }
>>>>>>> 2d057e52
            lst1->reserve(lst1->size() + lst2->size());
            std::move(lst2->begin(), lst2->end(), std::back_inserter(*lst1));
        }
        gs->clear();
    }

    virtual void add_res(env_t *env, result_t *res) {
        grouped_t<stream_t> *streams = boost::get<grouped_t<stream_t> >(res);
        r_sanity_check(streams);

        // The order in which we iterate `streams` doesn't matter here because all
        // the `kv->first` values are unique.
        for (auto kv = streams->begin(grouped::order_doesnt_matter_t());
             kv != streams->end(grouped::order_doesnt_matter_t());
             ++kv) {
            datums_t *lst = &groups[kv->first];
            stream_t *stream = &kv->second;
            size += stream->size();
<<<<<<< HEAD
            rcheck_toplevel(
                size <= env->limits().array_size_limit(), base_exc_t::GENERIC,
                strprintf("Grouped data over size limit %zu.  "
                          "Try putting a reduction (like `.reduce` or `.count`) "
                          "on the end.", env->limits().array_size_limit()).c_str());
=======
            if (is_grouped_data(streams, kv->first)) {
                rcheck_toplevel(
                    size <= env->limits().array_size_limit(), base_exc_t::GENERIC,
                    strprintf("Grouped data over size limit `%zu`.  "
                              "Try putting a reduction (like `.reduce` or `.count`) "
                              "on the end.", env->limits().array_size_limit()).c_str());
            } else {
                rcheck_toplevel(
                    size <= env->limits().array_size_limit(), base_exc_t::GENERIC,
                    strprintf("Array over size limit `%zu`.", env->limits().array_size_limit()).c_str());
            }
>>>>>>> 2d057e52

            for (auto it = stream->begin(); it != stream->end(); ++it) {
                lst->push_back(std::move(it->data));
            }
        }
    }

    virtual counted_t<val_t> finish_eager(protob_t<const Backtrace> bt,
                                          bool is_grouped,
                                          const configured_limits_t &limits) {
        if (is_grouped) {
            counted_t<grouped_data_t> ret(new grouped_data_t());
            for (auto kv = groups.begin(); kv != groups.end(); ++kv) {
                (*ret)[kv->first] = datum_t(std::move(kv->second),
                                                               limits);
            }
            return make_counted<val_t>(std::move(ret), bt);
        } else if (groups.size() == 0) {
            return make_counted<val_t>(datum_t::empty_array(), bt);
        } else {
            r_sanity_check(groups.size() == 1 && !groups.begin()->first.has());
            return make_counted<val_t>(
                datum_t(std::move(groups.begin()->second), limits),
                bt);
        }
    }

    groups_t groups;
    size_t size;
};

scoped_ptr_t<eager_acc_t> make_to_array(reql_version_t reql_version) {
    return make_scoped<to_array_t>(reql_version);
}

template<class T>
class terminal_t : public grouped_acc_t<T>, public eager_acc_t {
protected:
    explicit terminal_t(T &&t) : grouped_acc_t<T>(std::move(t)) { }
private:
    virtual void operator()(env_t *env, groups_t *groups) {
        grouped_t<T> *acc = grouped_acc_t<T>::get_acc();
        const T *default_val = grouped_acc_t<T>::get_default_val();
        for (auto it = groups->begin(); it != groups->end(); ++it) {
            auto pair = acc->insert(std::make_pair(it->first, *default_val));
            auto t_it = pair.first;
            bool keep = !pair.second;
            for (auto el = it->second.begin(); el != it->second.end(); ++el) {
                keep |= accumulate(env, *el, &t_it->second);
            }
            if (!keep) {
                acc->erase(t_it);
            }
        }
        groups->clear();
    }

    virtual counted_t<val_t> finish_eager(protob_t<const Backtrace> bt,
                                          bool is_grouped,
                                          UNUSED const configured_limits_t &limits) {
        accumulator_t::mark_finished();
        grouped_t<T> *acc = grouped_acc_t<T>::get_acc();
        const T *default_val = grouped_acc_t<T>::get_default_val();
        counted_t<val_t> retval;
        if (is_grouped) {
            counted_t<grouped_data_t> ret(new grouped_data_t());
            // The order of `acc` doesn't matter here because we're putting stuff
            // into the parallel map, `ret`.
            for (auto kv = acc->begin(grouped::order_doesnt_matter_t());
                 kv != acc->end(grouped::order_doesnt_matter_t());
                 ++kv) {
                ret->insert(std::make_pair(kv->first, unpack(&kv->second)));
            }
            retval = make_counted<val_t>(std::move(ret), bt);
        } else if (acc->size() == 0) {
            T t(*default_val);
            retval = make_counted<val_t>(unpack(&t), bt);
        } else {
            // Order doesnt' matter here because the size is 1.
            r_sanity_check(acc->size() == 1 &&
                           !acc->begin(grouped::order_doesnt_matter_t())->first.has());
            retval = make_counted<val_t>(unpack(&acc->begin(grouped::order_doesnt_matter_t())->second), bt);
        }
        acc->clear();
        return retval;
    }
    virtual datum_t unpack(T *t) = 0;

    virtual void add_res(env_t *env, result_t *res) {
        grouped_t<T> *acc = grouped_acc_t<T>::get_acc();
        const T *default_val = grouped_acc_t<T>::get_default_val();
        if (auto e = boost::get<exc_t>(res)) {
            throw *e;
        }
        grouped_t<T> *gres = boost::get<grouped_t<T> >(res);
        r_sanity_check(gres);
        if (acc->size() == 0) {
            acc->swap(*gres);
        } else {
            // Order in fact does NOT matter here.  The reason is, each `kv->first`
            // value is different, which means each operation works on a different
            // key/value pair of `acc`.
            for (auto kv = gres->begin(grouped::order_doesnt_matter_t());
                 kv != gres->end(grouped::order_doesnt_matter_t()); ++kv) {
                auto t_it = acc->insert(std::make_pair(kv->first, *default_val)).first;
                unshard_impl(env, &t_it->second, &kv->second);
            }
        }
    }

    virtual bool accumulate(env_t *env,
                            const datum_t &el,
                            T *t,
                            const store_key_t &,
                            const datum_t &) {
        return accumulate(env, el, t);
    }
    virtual bool accumulate(env_t *env,
                            const datum_t &el,
                            T *t) = 0;

    virtual void unshard_impl(env_t *env, T *out, const store_key_t &, const std::vector<T *> &ts) {
        for (auto it = ts.begin(); it != ts.end(); ++it) {
            unshard_impl(env, out, *it);
        }
    }
    virtual void unshard_impl(env_t *env, T *out, T *el) = 0;
    virtual bool should_send_batch() { return false; }
};

class count_terminal_t : public terminal_t<uint64_t> {
public:
    explicit count_terminal_t(const count_wire_func_t &)
        : terminal_t<uint64_t>(0) { }
private:
    virtual bool uses_val() { return false; }
    virtual bool accumulate(env_t *,
                            const datum_t &,
                            uint64_t *out) {
        *out += 1;
        return true;
    }
    virtual datum_t unpack(uint64_t *sz) {
        return datum_t(static_cast<double>(*sz));
    }
    virtual void unshard_impl(env_t *, uint64_t *out, uint64_t *el) {
        *out += *el;
    }
};

class acc_func_t {
public:
    explicit acc_func_t(const counted_t<const func_t> &_f) : f(_f) { }
    datum_t operator()(env_t *env, const datum_t &el) const {
        return f.has() ? f->call(env, el)->as_datum() : el;
    }
private:
    counted_t<const func_t> f;
};

template<class T>
class skip_terminal_t : public terminal_t<T> {
protected:
    skip_terminal_t(const skip_wire_func_t &wf, T &&t)
        : terminal_t<T>(std::move(t)),
          f(wf.compile_wire_func_or_null()),
          bt(wf.bt.get_bt()) { }
    virtual bool accumulate(env_t *env,
                            const datum_t &el,
                            T *out) {
        try {
            maybe_acc(env, el, out, f);
            return true;
        } catch (const datum_exc_t &e) {
            if (e.get_type() != base_exc_t::NON_EXISTENCE) {
                throw exc_t(e, bt.get());
            }
        } catch (const exc_t &e2) {
            if (e2.get_type() != base_exc_t::NON_EXISTENCE) {
                throw e2;
            }
        }
        return false;
    }
private:
    virtual void maybe_acc(env_t *env,
                           const datum_t &el,
                           T *out,
                           const acc_func_t &f) = 0;

    acc_func_t f;
    protob_t<const Backtrace> bt;
};

class sum_terminal_t : public skip_terminal_t<double> {
public:
    explicit sum_terminal_t(const sum_wire_func_t &f)
        : skip_terminal_t<double>(f, 0.0L) { }
private:
    virtual void maybe_acc(env_t *env,
                           const datum_t &el,
                           double *out,
                           const acc_func_t &f) {
        *out += f(env, el)->as_num();
    }
    virtual datum_t unpack(double *d) {
        return datum_t(*d);
    }
    virtual void unshard_impl(env_t *, double *out, double *el) {
        *out += *el;
    }
};

class avg_terminal_t : public skip_terminal_t<std::pair<double, uint64_t> > {
public:
    explicit avg_terminal_t(const avg_wire_func_t &f)
        : skip_terminal_t<std::pair<double, uint64_t> >(
            f, std::make_pair(0.0L, 0ULL)) { }
private:
    virtual void maybe_acc(env_t *env,
                           const datum_t &el,
                           std::pair<double, uint64_t> *out,
                           const acc_func_t &f) {
        out->first += f(env, el)->as_num();
        out->second += 1;
    }
    virtual datum_t unpack(
        std::pair<double, uint64_t> *p) {
        rcheck_datum(p->second != 0, base_exc_t::NON_EXISTENCE,
                     "Cannot take the average of an empty stream.  (If you passed "
                     "`avg` a field name, it may be that no elements of the stream "
                     "had that field.)");
        return datum_t(p->first / p->second);
    }
    virtual void unshard_impl(env_t *,
                              std::pair<double, uint64_t> *out,
                              std::pair<double, uint64_t> *el) {
        out->first += el->first;
        out->second += el->second;
    }
};

optimizer_t::optimizer_t() { }
optimizer_t::optimizer_t(const datum_t &_row,
                         const datum_t &_val)
    : row(_row), val(_val) { }
void optimizer_t::swap_if_other_better(
    optimizer_t &other, // NOLINT
    reql_version_t reql_version,
    bool (*beats)(reql_version_t reql_version,
                  const datum_t &val1,
                  const datum_t &val2)) {
    r_sanity_check(val.has() == row.has());
    r_sanity_check(other.val.has() == other.row.has());
    if (other.val.has()) {
        if (!val.has() || beats(reql_version, other.val, val)) {
            std::swap(row, other.row);
            std::swap(val, other.val);
        }
    }
}
datum_t optimizer_t::unpack(const char *name) {
    r_sanity_check(val.has() == row.has());
    rcheck_datum(
        row.has(), base_exc_t::NON_EXISTENCE,
        strprintf(
            "Cannot take the %s of an empty stream.  (If you passed `%s` a field name, "
            "it may be that no elements of the stream had that field.)",
            name,
            name));
    return row;
}

bool datum_lt(reql_version_t reql_version,
              const datum_t &val1,
              const datum_t &val2) {
    r_sanity_check(val1.has() && val2.has());
    return val1->compare_lt(reql_version, *val2);
}

bool datum_gt(reql_version_t reql_version,
              const datum_t &val1,
              const datum_t &val2) {
    r_sanity_check(val1.has() && val2.has());
    return val1->compare_gt(reql_version, *val2);
}

class optimizing_terminal_t : public skip_terminal_t<optimizer_t> {
public:
    optimizing_terminal_t(const skip_wire_func_t &f,
                          const char *_name,
                          bool (*_cmp)(reql_version_t,
                                       const datum_t &val1,
                                       const datum_t &val2))
        : skip_terminal_t<optimizer_t>(f, optimizer_t()),
          name(_name),
          cmp(_cmp) { }
private:
    virtual void maybe_acc(env_t *env,
                           const datum_t &el,
                           optimizer_t *out,
                           const acc_func_t &f) {
        optimizer_t other(el, f(env, el));
        out->swap_if_other_better(other, env->reql_version(), cmp);
    }
    virtual datum_t unpack(optimizer_t *el) {
        return el->unpack(name);
    }
    virtual void unshard_impl(env_t *env, optimizer_t *out, optimizer_t *el) {
        out->swap_if_other_better(*el, env->reql_version(), cmp);
    }
    const char *name;
    bool (*cmp)(reql_version_t,
                const datum_t &val1,
                const datum_t &val2);
};

const char *const empty_stream_msg =
    "Cannot reduce over an empty stream.";

class reduce_terminal_t : public terminal_t<datum_t> {
public:
    explicit reduce_terminal_t(const reduce_wire_func_t &_f)
        : terminal_t<datum_t>(datum_t()),
          f(_f.compile_wire_func()) { }
private:
    virtual bool accumulate(env_t *env,
                            const datum_t &el,
                            datum_t *out) {
        try {
            *out = out->has() ? f->call(env, *out, el)->as_datum() : el;
            return true;
        } catch (const datum_exc_t &e) {
            throw exc_t(e, f->backtrace().get(), 1);
        }
    }
    virtual datum_t unpack(datum_t *el) {
        rcheck_target(f, base_exc_t::NON_EXISTENCE, el->has(), empty_stream_msg);
        return std::move(*el);
    }
    virtual void unshard_impl(env_t *env,
                              datum_t *out,
                              datum_t *el) {
        if (el->has()) accumulate(env, *el, out);
    }

    counted_t<const func_t> f;
};

template<class T>
class terminal_visitor_t : public boost::static_visitor<T *> {
public:
    T *operator()(const count_wire_func_t &f) const {
        return new count_terminal_t(f);
    }
    T *operator()(const sum_wire_func_t &f) const {
        return new sum_terminal_t(f);
    }
    T *operator()(const avg_wire_func_t &f) const {
        return new avg_terminal_t(f);
    }
    T *operator()(const min_wire_func_t &f) const {
        return new optimizing_terminal_t(f, "min", datum_lt);
    }
    T *operator()(const max_wire_func_t &f) const {
        return new optimizing_terminal_t(f, "max", datum_gt);
    }
    T *operator()(const reduce_wire_func_t &f) const {
        return new reduce_terminal_t(f);
    }
};

scoped_ptr_t<accumulator_t> make_terminal(const terminal_variant_t &t) {
    return scoped_ptr_t<accumulator_t>(
            boost::apply_visitor(terminal_visitor_t<accumulator_t>(), t));
}

scoped_ptr_t<eager_acc_t> make_eager_terminal(const terminal_variant_t &t) {
    return scoped_ptr_t<eager_acc_t>(
            boost::apply_visitor(terminal_visitor_t<eager_acc_t>(), t));
}

class ungrouped_op_t : public op_t {
protected:
private:
    virtual void operator()(
        env_t *env, groups_t *groups, const datum_t &sindex_val) {
        for (auto it = groups->begin(); it != groups->end();) {
            lst_transform(env, &it->second, sindex_val);
            if (it->second.size() == 0) {
                groups->erase(it++); // This is important for batching with filter.
            } else {
                ++it;
            }
        }
    }
    // sindex_val may be NULL.
    virtual void lst_transform(
        env_t *env, datums_t *lst, const datum_t &sindex_val) = 0;
};

class group_trans_t : public op_t {
public:
    explicit group_trans_t(const group_wire_func_t &f)
        : funcs(f.compile_funcs()),
          append_index(f.should_append_index()),
          multi(f.is_multi()),
          bt(f.get_bt()) {
        r_sanity_check((funcs.size() + append_index) != 0);
    }
private:
    virtual void operator()(env_t *env,
                            groups_t *groups,
                            const datum_t &sindex_val) {
        if (groups->size() == 0) return;
        r_sanity_check(groups->size() == 1 && !groups->begin()->first.has());
        datums_t *ds = &groups->begin()->second;
        for (auto el = ds->begin(); el != ds->end(); ++el) {
            std::vector<datum_t> arr;
            arr.reserve(funcs.size() + append_index);
            for (auto f = funcs.begin(); f != funcs.end(); ++f) {
                try {
                    try {
                        arr.push_back((*f)->call(env, *el)->as_datum());
                    } catch (const base_exc_t &e) {
                        if (e.get_type() == base_exc_t::NON_EXISTENCE) {
                            arr.push_back(datum_t::null());
                        } else {
                            throw;
                        }
                    }
                } catch (const datum_exc_t &e) {
                    throw exc_t(e, (*f)->backtrace().get(), 1);
                }
            }
            if (append_index) {
                r_sanity_check(sindex_val.has());
                arr.push_back(sindex_val);
            }
            r_sanity_check(arr.size() == (funcs.size() + append_index));

            if (!multi) {
                add(groups, std::move(arr), *el, env->limits());
            } else {
                std::vector<std::vector<datum_t> > perms(arr.size());
                for (size_t i = 0; i < arr.size(); ++i) {
                    if (arr[i]->get_type() != datum_t::R_ARRAY) {
                        perms[i].push_back(arr[i]);
                    } else {
                        auto subarr = arr[i]->as_array();
                        perms[i].reserve(subarr.size());
                        for (auto it = subarr.begin(); it != subarr.end(); ++it) {
                            perms[i].push_back(*it);
                        }
                    }
                }
                std::vector<datum_t> instance;
                instance.reserve(perms.size());
                add_perms(groups, &instance, &perms, 0, *el, env->limits());
                r_sanity_check(instance.size() == 0);
            }

            rcheck_src(
                bt.get(), base_exc_t::GENERIC,
                groups->size() <= env->limits().array_size_limit(),
                strprintf("Too many groups (> %zu).", env->limits().array_size_limit()));
        }
        size_t erased = groups->erase(datum_t());
        r_sanity_check(erased == 1);
    }

    void add(groups_t *groups,
             std::vector<datum_t> &&arr,
             const datum_t &el,
             const configured_limits_t &limits) {
        datum_t group = arr.size() == 1
            ? std::move(arr[0])
            : datum_t(std::move(arr), limits);
        r_sanity_check(group.has());
        (*groups)[group].push_back(el);
    }

    void add_perms(groups_t *groups,
                   std::vector<datum_t> *instance,
                   std::vector<std::vector<datum_t> > *arr,
                   size_t index,
                   const datum_t &el,
                   const configured_limits_t &limits) {
        r_sanity_check(index == instance->size());
        if (index >= arr->size()) {
            r_sanity_check(instance->size() == arr->size());
            add(groups, std::vector<datum_t>(*instance), el, limits);
        } else {
            auto vec = (*arr)[index];
            if (vec.size() != 0) {
                for (auto it = vec.begin(); it != vec.end(); ++it) {
                    instance->push_back(std::move(*it));
                    add_perms(groups, instance, arr, index + 1, el, limits);
                    instance->pop_back();
                }
            } else {
                instance->push_back(datum_t::null());
                add_perms(groups, instance, arr, index + 1, el, limits);
                instance->pop_back();
            }
        }
    }

    std::vector<counted_t<const func_t> > funcs;
    bool append_index, multi;
    protob_t<const Backtrace> bt;
};

class map_trans_t : public ungrouped_op_t {
public:
    explicit map_trans_t(const map_wire_func_t &_f)
        : f(_f.compile_wire_func()) { }
private:
    virtual void lst_transform(
        env_t *env, datums_t *lst, const datum_t &) {
        try {
            for (auto it = lst->begin(); it != lst->end(); ++it) {
                *it = f->call(env, *it)->as_datum();
            }
        } catch (const datum_exc_t &e) {
            throw exc_t(e, f->backtrace().get(), 1);
        }
    }
    counted_t<const func_t> f;
};

// Note: this removes duplicates ONLY TO SAVE NETWORK TRAFFIC.  It's possible
// for duplicates to survive, either because they're on different shards or
// because they span batch boundaries.  `ordered_distinct_datum_stream_t` in
// `datum_stream.cc` removes any duplicates that survive this `lst_transform`.
class distinct_trans_t : public ungrouped_op_t {
public:
    explicit distinct_trans_t(const distinct_wire_func_t &f) : use_index(f.use_index) { }
private:
    // sindex_val may be NULL
    virtual void lst_transform(
        env_t *, datums_t *lst, const datum_t &sindex_val) {
        auto it = lst->begin();
        auto loc = it;
        for (; it != lst->end(); ++it) {
            if (use_index) {
                r_sanity_check(sindex_val.has());
                *it = sindex_val;
            }
            if (!last_val.has() || **it != *last_val) {
                std::swap(*loc, *it);
                last_val = *loc;
                ++loc;
            }
        }
        lst->erase(loc, lst->end());
    }
    bool use_index;
    datum_t last_val;
};


class filter_trans_t : public ungrouped_op_t {
public:
    explicit filter_trans_t(const filter_wire_func_t &_f)
        : f(_f.filter_func.compile_wire_func()),
          default_val(_f.default_filter_val
                      ? _f.default_filter_val->compile_wire_func()
                      : counted_t<const func_t>()) { }
private:
    virtual void lst_transform(
        env_t *env, datums_t *lst, const datum_t &) {
        auto it = lst->begin();
        auto loc = it;
        try {
            for (it = lst->begin(); it != lst->end(); ++it) {
                if (f->filter_call(env, *it, default_val)) {
                    std::swap(*loc, *it);
                    ++loc;
                }
            }
        } catch (const datum_exc_t &e) {
            throw exc_t(e, f->backtrace().get(), 1);
        }
        lst->erase(loc, lst->end());
    }
    counted_t<const func_t> f, default_val;
};

class concatmap_trans_t : public ungrouped_op_t {
public:
    explicit concatmap_trans_t(const concatmap_wire_func_t &_f)
        : f(_f.compile_wire_func()) { }
private:
    virtual void lst_transform(
        env_t *env, datums_t *lst, const datum_t &) {
        datums_t new_lst;
        batchspec_t bs = batchspec_t::user(batch_type_t::TERMINAL, env);
        profile::sampler_t sampler("Evaluating CONCAT_MAP elements.", env->trace);
        try {
            for (auto it = lst->begin(); it != lst->end(); ++it) {
                auto ds = f->call(env, *it)->as_seq(env);
                for (;;) {
                    auto v = ds->next_batch(env, bs);
                    if (v.size() == 0) break;
                    new_lst.reserve(new_lst.size() + v.size());
                    new_lst.insert(new_lst.end(), v.begin(), v.end());
                    sampler.new_sample();
                }
            }
        } catch (const datum_exc_t &e) {
            throw exc_t(e, f->backtrace().get(), 1);
        }
        lst->swap(new_lst);
    }
    counted_t<const func_t> f;
};

class zip_trans_t : public ungrouped_op_t {
public:
    explicit zip_trans_t(const zip_wire_func_t &) {}
private:
    virtual void lst_transform(env_t *, datums_t *lst,
                               const datum_t &) {
        for (auto it = lst->begin(); it != lst->end(); ++it) {
            auto left = (*it)->get_field("left", NOTHROW);
            auto right = (*it)->get_field("right", NOTHROW);
            rcheck_datum(left.has(), base_exc_t::GENERIC,
                   "ZIP can only be called on the result of a join.");
            *it = right.has() ? left->merge(right) : left;
        }
    }
};

class transform_visitor_t : public boost::static_visitor<op_t *> {
public:
    explicit transform_visitor_t() { }
    op_t *operator()(const map_wire_func_t &f) const {
        return new map_trans_t(f);
    }
    op_t *operator()(const group_wire_func_t &f) const {
        return new group_trans_t(f);
    }
    op_t *operator()(const filter_wire_func_t &f) const {
        return new filter_trans_t(f);
    }
    op_t *operator()(const concatmap_wire_func_t &f) const {
        return new concatmap_trans_t(f);
    }
    op_t *operator()(const distinct_wire_func_t &f) const {
        return new distinct_trans_t(f);
    }
    op_t *operator()(const zip_wire_func_t &f) const {
        return new zip_trans_t(f);
    }
};

scoped_ptr_t<op_t> make_op(const transform_variant_t &tv) {
    return scoped_ptr_t<op_t>(boost::apply_visitor(transform_visitor_t(), tv));
}

RDB_IMPL_ME_SERIALIZABLE_3_SINCE_v1_13(rget_item_t, key, empty_ok(sindex_key), data);

} // namespace ql<|MERGE_RESOLUTION|>--- conflicted
+++ resolved
@@ -87,13 +87,9 @@
                          const store_key_t &last_key,
                          const std::vector<result_t *> &results) {
         guarantee(acc.size() == 0);
-<<<<<<< HEAD
+        // TODO! Rename counted_datum_less_t
         std::map<datum_t, std::vector<T *>, counted_datum_less_t>
-            vecs(counted_datum_less_t(env->reql_version));
-=======
-        std::map<counted_t<const datum_t>, std::vector<T *>, counted_datum_less_t>
             vecs(counted_datum_less_t(env->reql_version()));
->>>>>>> 2d057e52
         for (auto res = results.begin(); res != results.end(); ++res) {
             guarantee(*res);
             grouped_t<T> *gres = boost::get<grouped_t<T> >(*res);
@@ -203,11 +199,11 @@
     return make_scoped<append_t>(sorting, batcher);
 }
 
-bool is_grouped_data(const groups_t *gs, const counted_t<const ql::datum_t> &q) {
+bool is_grouped_data(const groups_t *gs, const ql::datum_t &q) {
     return gs->size() > 1 || q.has();
 }
 
-bool is_grouped_data(grouped_t<stream_t> *streams, const counted_t<const ql::datum_t> &q) {
+bool is_grouped_data(grouped_t<stream_t> *streams, const ql::datum_t &q) {
     return streams->size() > 1 || q.has();
 }
 
@@ -223,13 +219,6 @@
             datums_t *lst1 = &groups[kv->first];
             datums_t *lst2 = &kv->second;
             size += lst2->size();
-<<<<<<< HEAD
-            rcheck_toplevel(
-                size <= env->limits().array_size_limit(), base_exc_t::GENERIC,
-                strprintf("Grouped data over size limit %zu.  "
-                          "Try putting a reduction (like `.reduce` or `.count`) "
-                          "on the end.", env->limits().array_size_limit()).c_str());
-=======
             if (is_grouped_data(gs, kv->first)) {
                 rcheck_toplevel(
                     size <= env->limits().array_size_limit(), base_exc_t::GENERIC,
@@ -241,7 +230,6 @@
                     size <= env->limits().array_size_limit(), base_exc_t::GENERIC,
                     strprintf("Array over size limit `%zu`.", env->limits().array_size_limit()).c_str());
             }
->>>>>>> 2d057e52
             lst1->reserve(lst1->size() + lst2->size());
             std::move(lst2->begin(), lst2->end(), std::back_inserter(*lst1));
         }
@@ -260,13 +248,6 @@
             datums_t *lst = &groups[kv->first];
             stream_t *stream = &kv->second;
             size += stream->size();
-<<<<<<< HEAD
-            rcheck_toplevel(
-                size <= env->limits().array_size_limit(), base_exc_t::GENERIC,
-                strprintf("Grouped data over size limit %zu.  "
-                          "Try putting a reduction (like `.reduce` or `.count`) "
-                          "on the end.", env->limits().array_size_limit()).c_str());
-=======
             if (is_grouped_data(streams, kv->first)) {
                 rcheck_toplevel(
                     size <= env->limits().array_size_limit(), base_exc_t::GENERIC,
@@ -278,7 +259,6 @@
                     size <= env->limits().array_size_limit(), base_exc_t::GENERIC,
                     strprintf("Array over size limit `%zu`.", env->limits().array_size_limit()).c_str());
             }
->>>>>>> 2d057e52
 
             for (auto it = stream->begin(); it != stream->end(); ++it) {
                 lst->push_back(std::move(it->data));
