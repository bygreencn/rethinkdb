--- conflicted
+++ resolved
@@ -123,11 +123,7 @@
     : datum_stream_t(env, bt_src),
       json_stream(new query_language::batched_rget_stream_t(
                       *ns_access, env->interruptor,
-<<<<<<< HEAD
                       counted_t<datum_t>(), false, counted_t<const datum_t>(), false,
-                      env->get_all_optargs(), use_outdated))
-=======
-                      counted_t<datum_t>(), false, counted_t<datum_t>(), false,
                       env->get_all_optargs(), use_outdated, sorting, this))
 { }
 
@@ -142,7 +138,6 @@
                       counted_t<datum_t>(), false, counted_t<datum_t>(), false,
                       env->get_all_optargs(), use_outdated,
                       sorting, this))
->>>>>>> e997aac6
 { }
 
 lazy_datum_stream_t::lazy_datum_stream_t(
