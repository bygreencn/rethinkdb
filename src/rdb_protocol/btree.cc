// Copyright 2010-2013 RethinkDB, all rights reserved.
#include <string>
#include <vector>

#include "errors.hpp"
#include <boost/shared_ptr.hpp>
#include <boost/variant.hpp>

#include "btree/backfill.hpp"
#include "btree/depth_first_traversal.hpp"
#include "btree/erase_range.hpp"
#include "btree/get_distribution.hpp"
#include "btree/operations.hpp"
#include "btree/parallel_traversal.hpp"
#include "buffer_cache/blob.hpp"
#include "containers/archive/buffer_group_stream.hpp"
#include "containers/archive/vector_stream.hpp"
#include "containers/scoped.hpp"
#include "rdb_protocol/btree.hpp"
#include "rdb_protocol/transform_visitors.hpp"

typedef std::list<boost::shared_ptr<scoped_cJSON_t> > json_list_t;
typedef std::list<std::pair<store_key_t, boost::shared_ptr<scoped_cJSON_t> > > keyed_json_list_t;

#define MAX_RDB_VALUE_SIZE MAX_IN_NODE_VALUE_SIZE

struct rdb_value_t {
    char contents[];

public:
    int inline_size(block_size_t bs) const {
        return blob::ref_size(bs, contents, blob::btree_maxreflen);
    }

    int64_t value_size() const {
        return blob::value_size(contents, blob::btree_maxreflen);
    }

    const char *value_ref() const {
        return contents;
    }

    char *value_ref() {
        return contents;
    }
};

value_sizer_t<rdb_value_t>::value_sizer_t(block_size_t bs) : block_size_(bs) { }

const rdb_value_t *value_sizer_t<rdb_value_t>::as_rdb(const void *p) {
    return reinterpret_cast<const rdb_value_t *>(p);
}

int value_sizer_t<rdb_value_t>::size(const void *value) const {
    return as_rdb(value)->inline_size(block_size_);
}

bool value_sizer_t<rdb_value_t>::fits(const void *value, int length_available) const {
    return btree_value_fits(block_size_, length_available, as_rdb(value));
}

bool value_sizer_t<rdb_value_t>::deep_fsck(block_getter_t *getter, const void *value, int length_available, std::string *msg_out) const {
    if (!fits(value, length_available)) {
        *msg_out = "value does not fit in length_available";
        return false;
    }

    return blob::deep_fsck(getter, block_size_, as_rdb(value)->value_ref(), blob::btree_maxreflen, msg_out);
}

int value_sizer_t<rdb_value_t>::max_possible_size() const {
    return blob::btree_maxreflen;
}

block_magic_t value_sizer_t<rdb_value_t>::leaf_magic() {
    block_magic_t magic = { { 'r', 'd', 'b', 'l' } };
    return magic;
}

block_magic_t value_sizer_t<rdb_value_t>::btree_leaf_magic() const {
    return leaf_magic();
}

block_size_t value_sizer_t<rdb_value_t>::block_size() const { return block_size_; }

boost::shared_ptr<scoped_cJSON_t> get_data(const rdb_value_t *value,
                                           transaction_t *txn) {
    blob_t blob(const_cast<rdb_value_t *>(value)->value_ref(), blob::btree_maxreflen);

    boost::shared_ptr<scoped_cJSON_t> data;

    blob_acq_t acq_group;
    buffer_group_t buffer_group;
    blob.expose_all(txn, rwi_read, &buffer_group, &acq_group);
    buffer_group_read_stream_t read_stream(const_view(&buffer_group));
    int res = deserialize(&read_stream, &data);
    guarantee_err(res == 0, "corruption detected... this should probably be an exception\n");

    return data;
}

bool btree_value_fits(block_size_t bs, int data_length, const rdb_value_t *value) {
    return blob::ref_fits(bs, data_length, value->value_ref(), blob::btree_maxreflen);
}

void rdb_get(const store_key_t &store_key, btree_slice_t *slice, transaction_t *txn, superblock_t *superblock, point_read_response_t *response) {
    keyvalue_location_t<rdb_value_t> kv_location;
    find_keyvalue_location_for_read(txn, superblock, store_key.btree_key(), &kv_location, slice->root_eviction_priority, &slice->stats);

    if (!kv_location.value.has()) {
        response->data.reset(new scoped_cJSON_t(cJSON_CreateNull()));
    } else {
        response->data = get_data(kv_location.value.get(), txn);
    }
}

void kv_location_delete(keyvalue_location_t<rdb_value_t> *kv_location, const store_key_t &key,
                        btree_slice_t *slice, repli_timestamp_t timestamp, transaction_t *txn) {
    guarantee(kv_location->value.has());
    blob_t blob(kv_location->value->value_ref(), blob::btree_maxreflen);
    blob.clear(txn);
    kv_location->value.reset();
    null_key_modification_callback_t<rdb_value_t> null_cb;
    apply_keyvalue_change(txn, kv_location, key.btree_key(), timestamp, false, &null_cb, &slice->root_eviction_priority);
}

void kv_location_set(keyvalue_location_t<rdb_value_t> *kv_location, const store_key_t &key,
                     boost::shared_ptr<scoped_cJSON_t> data,
                     btree_slice_t *slice, repli_timestamp_t timestamp, transaction_t *txn) {

    scoped_malloc_t<rdb_value_t> new_value(MAX_RDB_VALUE_SIZE);
    bzero(new_value.get(), MAX_RDB_VALUE_SIZE);

    //TODO unnecessary copies they must go away.
    write_message_t wm;
    wm << data;
    vector_stream_t stream;
    int res = send_write_message(&stream, &wm);
    guarantee_err(res == 0, "Serialization for json data failed... this shouldn't happen.\n");

    blob_t blob(new_value->value_ref(), blob::btree_maxreflen);

    //TODO more copies, good lord
    blob.append_region(txn, stream.vector().size());
    std::string sered_data(stream.vector().begin(), stream.vector().end());
    blob.write_from_string(sered_data, txn, 0);

    // Actually update the leaf, if needed.
    kv_location->value.reinterpret_swap(new_value);
    null_key_modification_callback_t<rdb_value_t> null_cb;
    apply_keyvalue_change(txn, kv_location, key.btree_key(), timestamp, false, &null_cb, &slice->root_eviction_priority);
    //                                                                  ^^^^^ That means the key isn't expired.
}

// QL2 This implements UPDATE, REPLACE, and part of DELETE and INSERT (each is
// just a different function passed to this function).
<<<<<<< HEAD
void rdb_replace(btree_slice_t *slice,
                 repli_timestamp_t timestamp,
                 transaction_t *txn,
                 superblock_t *superblock,
                 const std::string &primary_key,
                 const store_key_t &key,
                 ql::map_wire_func_t *f,
                 ql::env_t *ql_env,
                 Datum *response_out) THROWS_NOTHING {
    scoped_ptr_t<ql::datum_t> resp(new ql::datum_t(ql::datum_t::R_OBJECT));
=======
void rdb_replace_and_return_superblock(btree_slice_t *slice,
                                       repli_timestamp_t timestamp,
                                       transaction_t *txn,
                                       superblock_t *superblock,
                                       const std::string &primary_key,
                                       const store_key_t &key,
                                       ql::map_wire_func_t *f,
                                       ql::env_t *ql_env,
                                       promise_t<superblock_t *> *superblock_promise_or_null,
                                       Datum *response_out,
                                       rdb_modification_info_t *mod_info) {
    const ql::datum_t *num_1 = ql_env->add_ptr(new ql::datum_t(1.0));
    ql::datum_t *resp = ql_env->add_ptr(new ql::datum_t(ql::datum_t::R_OBJECT));
>>>>>>> f8e2ad76
    try {
        keyvalue_location_t<rdb_value_t> kv_location;
        find_keyvalue_location_for_write(
            txn, superblock, key.btree_key(), &kv_location,
            &slice->root_eviction_priority, &slice->stats, superblock_promise_or_null);

        bool started_empty, ended_empty;
        counted_t<const ql::datum_t> old_val;
        if (!kv_location.value.has()) {
            // If there's no entry with this key, pass NULL to the function.
            started_empty = true;
            old_val = make_counted<const ql::datum_t>(ql::datum_t::R_NULL);
        } else {
            // Otherwise pass the entry with this key to the function.
            started_empty = false;
            boost::shared_ptr<scoped_cJSON_t> old_val_json =
                get_data(kv_location.value.get(), txn);
            guarantee(old_val_json->GetObjectItem(primary_key.c_str()));
            old_val = make_counted<const ql::datum_t>(old_val_json, ql_env);
        }
        guarantee(old_val);

        counted_t<const ql::datum_t> new_val = f->compile(ql_env)->call(old_val)->as_datum();
        if (new_val->get_type() == ql::datum_t::R_NULL) {
            ended_empty = true;
        } else if (new_val->get_type() == ql::datum_t::R_OBJECT) {
            ended_empty = false;
            rcheck_target(
                new_val, new_val->get(primary_key, ql::NOTHROW),
                strprintf("Inserted object must have primary key `%s`:\n%s",
                          primary_key.c_str(), new_val->print().c_str()));
        } else {
            rfail_target(new_val, "Inserted value must be an OBJECT (got %s):\n%s",
                         new_val->get_type_name(), new_val->print().c_str());
        }

        // We use `conflict` below to store whether or not there was a key
        // conflict when constructing the stats object.  It defaults to `true`
        // so that we fail an assertion if we never update the stats object.
        bool conflict = true;
        // Figure out what operation we're doing (based on started_empty,
        // ended_empty, and the result of the function call) and then do it.
        if (started_empty) {
            if (ended_empty) {
                conflict = resp->add("skipped", make_counted<const ql::datum_t>(1.0));
            } else {
<<<<<<< HEAD
                conflict = resp->add("inserted", make_counted<const ql::datum_t>(1.0));
                r_sanity_check(new_val->el(primary_key, ql::NOTHROW));
                kv_location_set(&kv_location, key, new_val->as_json(),
=======
                conflict = resp->add("inserted", num_1);
                r_sanity_check(new_val->get(primary_key, ql::NOTHROW));
                boost::shared_ptr<scoped_cJSON_t> new_val_as_json = new_val->as_json();
                kv_location_set(&kv_location, key, new_val_as_json,
>>>>>>> f8e2ad76
                                slice, timestamp, txn);
                mod_info->added = new_val_as_json;
            }
        } else {
            if (ended_empty) {
                conflict = resp->add("deleted", make_counted<const ql::datum_t>(1.0));
                kv_location_delete(&kv_location, key, slice, timestamp, txn);
                mod_info->deleted = old_val->as_json();
            } else {
                if (*old_val->get(primary_key) == *new_val->get(primary_key)) {
                    if (*old_val == *new_val) {
                        conflict = resp->add("unchanged", make_counted<const ql::datum_t>(1.0));
                    } else {
<<<<<<< HEAD
                        conflict = resp->add("replaced", make_counted<const ql::datum_t>(1.0));
                        r_sanity_check(new_val->el(primary_key, ql::NOTHROW));
                        kv_location_set(&kv_location, key, new_val->as_json(),
=======
                        conflict = resp->add("replaced", num_1);
                        r_sanity_check(new_val->get(primary_key, ql::NOTHROW));
                        boost::shared_ptr<scoped_cJSON_t> new_val_as_json
                            = new_val->as_json();
                        kv_location_set(&kv_location, key, new_val_as_json,
>>>>>>> f8e2ad76
                                        slice, timestamp, txn);
                        mod_info->added = new_val_as_json;
                        mod_info->deleted = old_val->as_json();
                    }
                } else {
                    rfail_target(
                        new_val,
                        "Primary key `%s` cannot be changed (%s -> %s)",
                        primary_key.c_str(),
                        old_val->print().c_str(), new_val->print().c_str());
                }
            }
        }
        guarantee(!conflict); // message never added twice
    } catch (const ql::base_exc_t &e) {
        std::string msg = e.what();
        bool b = resp->add("errors", make_counted<const ql::datum_t>(1.0))
            || resp->add("first_error", make_counted<const ql::datum_t>(msg));
        guarantee(!b);
    }
    resp->write_to_protobuf(response_out);
}

void rdb_replace(btree_slice_t *slice,
                 repli_timestamp_t timestamp,
                 transaction_t *txn,
                 superblock_t *superblock,
                 const std::string &primary_key,
                 const store_key_t &key,
                 ql::map_wire_func_t *f,
                 ql::env_t *ql_env,
                 Datum *response_out,
                 rdb_modification_info_t *mod_info) {
    rdb_replace_and_return_superblock(slice, timestamp, txn, superblock, primary_key,
                                      key, f, ql_env, NULL, response_out, mod_info);
}

struct slice_timestamp_txn_replace_t {
    slice_timestamp_txn_replace_t(btree_slice_t *_slice, repli_timestamp_t _timestamp,
                                  transaction_t *_txn, const point_replace_t *_replace)
        : slice(_slice), timestamp(_timestamp), txn(_txn), replace(_replace) { }

    btree_slice_t *slice;
    repli_timestamp_t timestamp;
    transaction_t *txn;
    const point_replace_t *replace;
};

void do_a_replace_from_batched_replace(auto_drainer_t::lock_t,
                                       fifo_enforcer_sink_t *batched_replaces_fifo_sink,
                                       const fifo_enforcer_write_token_t &batched_replaces_fifo_token,
                                       slice_timestamp_txn_replace_t sttr,
                                       superblock_t *superblock,
                                       ql::env_t *ql_env,
                                       promise_t<superblock_t *> *superblock_promise_or_null,
                                       Datum *response_out,
                                       rdb_modification_report_cb_t *sindex_cb) {
    fifo_enforcer_sink_t::exit_write_t exiter(batched_replaces_fifo_sink, batched_replaces_fifo_token);

    ql::map_wire_func_t f = sttr.replace->f;
    rdb_modification_report_t mod_report(sttr.replace->key);
    rdb_replace_and_return_superblock(sttr.slice, sttr.timestamp, sttr.txn, superblock,
                                      sttr.replace->primary_key, sttr.replace->key, &f, ql_env,
                                      superblock_promise_or_null, response_out, &mod_report.info);

    exiter.wait();
    sindex_cb->on_mod_report(mod_report);
}

// The int64_t in replaces is ignored -- that's used for preserving order
// through sharding/unsharding.  We're not about to repack a new vector just to
// call this function.
void rdb_batched_replace(const std::vector<std::pair<int64_t, point_replace_t> > &replaces,
                         btree_slice_t *slice, repli_timestamp_t timestamp,
                         transaction_t *txn, scoped_ptr_t<superblock_t> *superblock, ql::env_t *ql_env,
                         batched_replaces_response_t *response_out,
                         rdb_modification_report_cb_t *sindex_cb) {
    fifo_enforcer_source_t batched_replaces_fifo_source;
    fifo_enforcer_sink_t batched_replaces_fifo_sink;

    // Note the destructor ordering: We have to drain write operations before
    // destructing the batched_replaces_fifo_sink, because the coroutines being
    // drained use said fifo.
    auto_drainer_t drainer;

    // Note the destructor ordering: We release the superblock before draining on all the write operations.
    scoped_ptr_t<superblock_t> current_superblock(superblock->release());

    response_out->point_replace_responses.resize(replaces.size());
    for (size_t i = 0; i < replaces.size(); ++i) {
        // Pass out the int64_t for shard/unshard reordering.
        response_out->point_replace_responses[i].first = replaces[i].first;

        // Pass out the point_replace_response_t.
        promise_t<superblock_t *> superblock_promise;
        coro_t::spawn(boost::bind(&do_a_replace_from_batched_replace,
                                  auto_drainer_t::lock_t(&drainer),
                                  &batched_replaces_fifo_sink,
                                  batched_replaces_fifo_source.enter_write(),
                                  slice_timestamp_txn_replace_t(slice, timestamp, txn, &replaces[i].second),
                                  current_superblock.release(),
                                  ql_env,
                                  &superblock_promise,
                                  &response_out->point_replace_responses[i].second,
                                  sindex_cb));

        current_superblock.init(superblock_promise.wait());
    }
}

void rdb_set(const store_key_t &key, boost::shared_ptr<scoped_cJSON_t> data, bool overwrite,
             btree_slice_t *slice, repli_timestamp_t timestamp,
             transaction_t *txn, superblock_t *superblock, point_write_response_t *response_out,
             rdb_modification_info_t *mod_info) {
    keyvalue_location_t<rdb_value_t> kv_location;
    find_keyvalue_location_for_write(txn, superblock, key.btree_key(), &kv_location,
                                     &slice->root_eviction_priority, &slice->stats);
    const bool had_value = kv_location.value.has();

    /* update the modification report */
    if (kv_location.value.has()) {
        mod_info->deleted = get_data(kv_location.value.get(), txn);
    }

    mod_info->added = data;

    if (overwrite || !had_value) {
        kv_location_set(&kv_location, key, data, slice, timestamp, txn);
    }
    response_out->result = (had_value ? DUPLICATE : STORED);
}

class agnostic_rdb_backfill_callback_t : public agnostic_backfill_callback_t {
public:
    agnostic_rdb_backfill_callback_t(rdb_backfill_callback_t *cb, const key_range_t &kr) : cb_(cb), kr_(kr) { }

    void on_delete_range(const key_range_t &range, signal_t *interruptor) THROWS_ONLY(interrupted_exc_t) {
        rassert(kr_.is_superset(range));
        cb_->on_delete_range(range, interruptor);
    }

    void on_deletion(const btree_key_t *key, repli_timestamp_t recency, signal_t *interruptor) THROWS_ONLY(interrupted_exc_t) {
        rassert(kr_.contains_key(key->contents, key->size));
        cb_->on_deletion(key, recency, interruptor);
    }

    void on_pair(transaction_t *txn, repli_timestamp_t recency, const btree_key_t *key, const void *val, signal_t *interruptor) THROWS_ONLY(interrupted_exc_t) {
        rassert(kr_.contains_key(key->contents, key->size));
        const rdb_value_t *value = static_cast<const rdb_value_t *>(val);

        rdb_protocol_details::backfill_atom_t atom;
        atom.key.assign(key->size, key->contents);
        atom.value = get_data(value, txn);
        atom.recency = recency;
        cb_->on_keyvalue(atom, interruptor);
    }

    void on_sindexes(const std::map<std::string, secondary_index_t> &sindexes, signal_t *interruptor) THROWS_ONLY(interrupted_exc_t) {
        cb_->on_sindexes(sindexes, interruptor);
    }

    rdb_backfill_callback_t *cb_;
    key_range_t kr_;
};

void rdb_backfill(btree_slice_t *slice, const key_range_t& key_range,
        repli_timestamp_t since_when, rdb_backfill_callback_t *callback,
        transaction_t *txn, superblock_t *superblock,
        buf_lock_t *sindex_block,
        parallel_traversal_progress_t *p, signal_t *interruptor)
        THROWS_ONLY(interrupted_exc_t) {
    agnostic_rdb_backfill_callback_t agnostic_cb(callback, key_range);
    value_sizer_t<rdb_value_t> sizer(slice->cache()->get_block_size());
    do_agnostic_btree_backfill(&sizer, slice, key_range, since_when, &agnostic_cb, txn, superblock, sindex_block, p, interruptor);
}

void rdb_delete(const store_key_t &key, btree_slice_t *slice,
                repli_timestamp_t timestamp, transaction_t *txn,
                superblock_t *superblock, point_delete_response_t *response,
                rdb_modification_info_t *mod_info) {
    keyvalue_location_t<rdb_value_t> kv_location;
    find_keyvalue_location_for_write(txn, superblock, key.btree_key(), &kv_location, &slice->root_eviction_priority, &slice->stats);
    bool exists = kv_location.value.has();

    /* Update the modification report. */
    if (exists) {
        mod_info->deleted = get_data(kv_location.value.get(), txn);
    }

    if (exists) kv_location_delete(&kv_location, key, slice, timestamp, txn);
    response->result = (exists ? DELETED : MISSING);
}

void rdb_value_deleter_t::delete_value(transaction_t *_txn, void *_value) {
        blob_t blob(static_cast<rdb_value_t *>(_value)->value_ref(), blob::btree_maxreflen);
        blob.clear(_txn);
}

class erase_range_sindex_cb_t : public erase_range_cb_t {
public:
    erase_range_sindex_cb_t(rdb_modification_report_cb_t *mod_report_cb,
                            transaction_t *txn)
        : mod_report_cb_(mod_report_cb), txn_(txn)
    { }

    void handle_pair(const btree_key_t *key, const void *value) {
        mod_report_cb_->delete_row(store_key_t(key),
                get_data(static_cast<const rdb_value_t *>(value), txn_));
    }

    rdb_modification_report_cb_t *mod_report_cb_;
    transaction_t *txn_;
};

void rdb_erase_range(btree_slice_t *slice, key_tester_t *tester,
                     bool left_key_supplied, const store_key_t& left_key_exclusive,
                     bool right_key_supplied, const store_key_t& right_key_inclusive,
                     transaction_t *txn, superblock_t *superblock,
                     rdb_modification_report_cb_t *mod_report_cb) {

    value_sizer_t<rdb_value_t> rdb_sizer(slice->cache()->get_block_size());
    value_sizer_t<void> *sizer = &rdb_sizer;

    rdb_value_deleter_t deleter;

    erase_range_sindex_cb_t sindex_cb(mod_report_cb, txn);

    btree_erase_range_generic(sizer, slice, tester, &deleter,
        left_key_supplied ? left_key_exclusive.btree_key() : NULL,
        right_key_supplied ? right_key_inclusive.btree_key() : NULL,
        txn, superblock, &sindex_cb);
}

void rdb_erase_range(btree_slice_t *slice, key_tester_t *tester,
                       const key_range_t &keys,
                       transaction_t *txn, superblock_t *superblock,
                       rdb_modification_report_cb_t *cb) {
    store_key_t left_exclusive(keys.left);
    store_key_t right_inclusive(keys.right.key);

    bool left_key_supplied = left_exclusive.decrement();
    bool right_key_supplied = !keys.right.unbounded;
    if (right_key_supplied) {
        right_inclusive.decrement();
    }
    rdb_erase_range(slice, tester, left_key_supplied, left_exclusive, right_key_supplied, right_inclusive, txn, superblock, cb);
}

// This is actually a kind of misleading name. This function estimates the size of a cJSON object
// not a whole rget though it is used for that purpose (by summing up these responses).
size_t estimate_rget_response_size(const boost::shared_ptr<scoped_cJSON_t> &json) {
    return cJSON_estimate_size(json->get());
}


class result_gc_visitor_t : public boost::static_visitor<void> {
public:
    result_gc_visitor_t(ql::env_t *e, ql::env_gc_checkpoint_t *egct) :
        env(e), env_gc_checkpoint(egct), total_rounds(0) { }

    void operator()(const rget_read_response_t::stream_t &) const { }
    void operator()(const rget_read_response_t::groups_t &) const { }
    void operator()(const rget_read_response_t::atom_t &) const { }
    void operator()(const rget_read_response_t::length_t &) const { }
    void operator()(const rget_read_response_t::inserted_t &) const { }
    void operator()(const query_language::runtime_exc_t &) const { }
    void operator()(const ql::exc_t &) const { }
    void operator()(const ql::datum_exc_t &) const { }
    void operator()(const std::vector<ql::wire_datum_t> &) const { }
    void operator()(const std::vector<ql::wire_datum_map_t> &) const { }
    void operator()(const rget_read_response_t::empty_t &) const { }
    void operator()(const rget_read_response_t::vec_t &) const { }

    void operator()(ql::wire_datum_t &d) {
        env_gc_checkpoint->maybe_gc(d.get());
    }
    void operator()(ql::wire_datum_map_t &dm) {
        total_rounds += 1;
        if (total_rounds % ql::WIRE_DATUM_MAP_GC_ROUNDS == 0) {
            env_gc_checkpoint->maybe_gc(dm.to_arr(env));
        }
    }

private:
    ql::env_t *env;
    ql::env_gc_checkpoint_t *env_gc_checkpoint;
    int64_t total_rounds;
};

class rdb_rget_depth_first_traversal_callback_t : public depth_first_traversal_callback_t {
public:
    /* This constructor does a traversal on the primary btree, it's not to be
     * used with sindexes. The constructor below is for use with sindexes. */
    rdb_rget_depth_first_traversal_callback_t(transaction_t *txn,
                                              ql::env_t *_ql_env,
                                              const rdb_protocol_details::transform_t &_transform,
                                              boost::optional<rdb_protocol_details::terminal_t> _terminal,
                                              const key_range_t &range,
                                              rget_read_response_t *_response) :
        bad_init(false),
        transaction(txn),
        response(_response),
        cumulative_size(0),
        ql_env(_ql_env),
        transform(_transform),
        terminal(_terminal)
    {
        init(range);
    }

    /* This constructor is used if you're doing a secondary index get, it takes
     * an extra key_range_t (_primary_key_range) which is used to filter out
     * unwanted results. The reason you can get unwanted results is is
     * oversharding. When we overshard multiple logical shards are stored in
     * the same physical btree_store_t, this is transparent with all other
     * operations but their sindex values get mixed together and you wind up
     * with multiple copies of each. This constructor will filter out the
     * duplicates. This was issue #606. */
    rdb_rget_depth_first_traversal_callback_t(transaction_t *txn,
                                              ql::env_t *_ql_env,
                                              const rdb_protocol_details::transform_t &_transform,
                                              boost::optional<rdb_protocol_details::terminal_t> _terminal,
                                              const key_range_t &range,
                                              const key_range_t &_primary_key_range,
                                              rget_read_response_t *_response) :
        bad_init(false),
        transaction(txn),
        response(_response),
        cumulative_size(0),
        ql_env(_ql_env),
        transform(_transform),
        terminal(_terminal),
        primary_key_range(_primary_key_range)
    {
        init(range);
    }
    void init(const key_range_t &range) {
        try {
            response->last_considered_key = range.left;

            if (terminal) {
                boost::apply_visitor(query_language::terminal_initializer_visitor_t(
                                         &response->result, ql_env,
                                         terminal->scopes, terminal->backtrace),
                                     terminal->variant);
            }
        } catch (const query_language::runtime_exc_t &e) {
            /* Evaluation threw so we're not going to be accepting any more requests. */
            response->result = e;
            bad_init = true;
        } catch (const ql::exc_t &e2) {
            /* Evaluation threw so we're not going to be accepting any more requests. */
            response->result = e2;
            bad_init = true;
        } catch (const ql::datum_exc_t &e2) {
            /* Evaluation threw so we're not going to be accepting any more requests. */
            boost::apply_visitor(ql::exc_visitor_t(e2, &response->result),
                                 terminal->variant);
            bad_init = true;
        }

    }

    bool handle_pair(const btree_key_t* key, const void *value) {
        if (bad_init) {
            return false;
        }
        if (primary_key_range) {
            std::string pk = ql::datum_t::unprint_secondary(
                    key_to_unescaped_str(store_key_t(key)));
            if (!primary_key_range->contains_key(store_key_t(pk))) {
                return true;
            }
        }
        try {
            store_key_t store_key(key);
            if (response->last_considered_key < store_key) {
                response->last_considered_key = store_key;
            }

            const rdb_value_t *rdb_value = reinterpret_cast<const rdb_value_t *>(value);

            json_list_t data;
            data.push_back(get_data(rdb_value, transaction));

            // Apply transforms to the data
            {
                rdb_protocol_details::transform_t::iterator it;
                for (it = transform.begin(); it != transform.end(); ++it) {
                    try {
                        json_list_t tmp;

                        for (json_list_t::iterator jt  = data.begin();
                             jt != data.end();
                             ++jt) {
                            boost::apply_visitor(query_language::transform_visitor_t(
                                                     *jt, &tmp, ql_env, it->scopes,
                                                     it->backtrace), it->variant);
                        }
                        data.clear();
                        data.splice(data.begin(), tmp);
                    } catch (const ql::datum_exc_t &e2) {
                        /* Evaluation threw so we're not going to be accepting any
                           more requests. */
                        boost::apply_visitor(ql::exc_visitor_t(e2, &response->result),
                                             it->variant);
                        return false;
                    }
                }
            }

            if (!terminal) {
                typedef rget_read_response_t::stream_t stream_t;
                stream_t *stream = boost::get<stream_t>(&response->result);
                guarantee(stream);
                for (json_list_t::iterator it =  data.begin();
                                           it != data.end();
                                           ++it) {
                    stream->push_back(std::make_pair(store_key_t(key), *it));
                    cumulative_size += estimate_rget_response_size(*it);
                }

                return cumulative_size < rget_max_chunk_size;
            } else {
<<<<<<< HEAD
                json_list_t::iterator jt;
                for (jt = data.begin(); jt != data.end(); ++jt) {
                    boost::apply_visitor(query_language::terminal_visitor_t(
                                             *jt, ql_env, terminal->scopes,
                                             terminal->backtrace, &response->result),
                                         terminal->variant);
=======
                try {
                    // We use garbage collection during the reduction step, since
                    // most reductions throw away most of the allocate data.
                    ql::env_gc_checkpoint_t gc_checkpoint(ql_env);
                    result_gc_visitor_t result_gc_visitor(ql_env, &gc_checkpoint);
                    for (auto jt = data.begin(); jt != data.end(); ++jt) {
                        boost::apply_visitor(query_language::terminal_visitor_t(
                                                 *jt, ql_env, terminal->scopes,
                                                 terminal->backtrace, &response->result),
                                             terminal->variant);
                        boost::apply_visitor(result_gc_visitor, response->result);
                    }
                    return true;
                } catch (const ql::datum_exc_t &e2) {
                    /* Evaluation threw so we're not going to be accepting any
                       more requests. */
                    boost::apply_visitor(ql::exc_visitor_t(e2, &response->result),
                                         terminal->variant);
                    return false;
>>>>>>> f8e2ad76
                }
            }
        } catch (const query_language::runtime_exc_t &e) {
            /* Evaluation threw so we're not going to be accepting any more requests. */
            response->result = e;
            return false;
        } catch (const ql::exc_t &e2) {
            /* Evaluation threw so we're not going to be accepting any more requests. */
            response->result = e2;
            return false;
        }

    }
    bool bad_init;
    transaction_t *transaction;
    rget_read_response_t *response;
    size_t cumulative_size;
    ql::env_t *ql_env;
    rdb_protocol_details::transform_t transform;
    boost::optional<rdb_protocol_details::terminal_t> terminal;

    /* Only present if we're doing a sindex read.*/
    boost::optional<key_range_t> primary_key_range;
};

class result_finalizer_visitor_t : public boost::static_visitor<void> {
public:
    void operator()(const rget_read_response_t::stream_t &) const { }
    void operator()(const rget_read_response_t::groups_t &) const { }
    void operator()(const rget_read_response_t::atom_t &) const { }
    void operator()(const rget_read_response_t::length_t &) const { }
    void operator()(const rget_read_response_t::inserted_t &) const { }
    void operator()(const query_language::runtime_exc_t &) const { }
    void operator()(const ql::exc_t &) const { }
    void operator()(const ql::datum_exc_t &) const { }
    void operator()(const std::vector<ql::wire_datum_t> &) const { }
    void operator()(const std::vector<ql::wire_datum_map_t> &) const { }
    void operator()(const rget_read_response_t::empty_t &) const { }
    void operator()(const rget_read_response_t::vec_t &) const { }

    void operator()(ql::wire_datum_t &d) const {
        d.finalize();
    }
    void operator()(ql::wire_datum_map_t &dm) const {
        dm.finalize();
    }
};

void rdb_rget_slice(btree_slice_t *slice, const key_range_t &range,
                    transaction_t *txn, superblock_t *superblock,
                    ql::env_t *ql_env,
                    const rdb_protocol_details::transform_t &transform,
                    const boost::optional<rdb_protocol_details::terminal_t> &terminal,
                    rget_read_response_t *response) {
    rdb_rget_depth_first_traversal_callback_t callback(txn, ql_env, transform, terminal, range, response);
    btree_depth_first_traversal(slice, txn, superblock, range, &callback);

    if (callback.cumulative_size >= rget_max_chunk_size) {
        response->truncated = true;
    } else {
        response->truncated = false;
    }

    boost::apply_visitor(result_finalizer_visitor_t(), response->result);
}

void rdb_rget_secondary_slice(btree_slice_t *slice, const key_range_t &range,
                    transaction_t *txn, superblock_t *superblock,
                    ql::env_t *ql_env,
                    const rdb_protocol_details::transform_t &transform,
                    const boost::optional<rdb_protocol_details::terminal_t> &terminal,
                    const key_range_t &pk_range,
                    rget_read_response_t *response) {
    rdb_rget_depth_first_traversal_callback_t callback(txn, ql_env, transform, terminal, range, pk_range, response);
    btree_depth_first_traversal(slice, txn, superblock, range, &callback);

    if (callback.cumulative_size >= rget_max_chunk_size) {
        response->truncated = true;
    } else {
        response->truncated = false;
    }

    boost::apply_visitor(result_finalizer_visitor_t(), response->result);
}

void rdb_distribution_get(btree_slice_t *slice, int max_depth, const store_key_t &left_key,
                          transaction_t *txn, superblock_t *superblock, distribution_read_response_t *response) {
    int64_t key_count_out;
    std::vector<store_key_t> key_splits;
    get_btree_key_distribution(slice, txn, superblock, max_depth, &key_count_out, &key_splits);

    int64_t keys_per_bucket;
    if (key_splits.size() == 0) {
        keys_per_bucket = key_count_out;
    } else  {
        keys_per_bucket = std::max<int64_t>(key_count_out / key_splits.size(), 1);
    }
    response->key_counts[left_key] = keys_per_bucket;

    for (std::vector<store_key_t>::iterator it  = key_splits.begin();
                                            it != key_splits.end();
                                            ++it) {
        response->key_counts[*it] = keys_per_bucket;
    }
}

static const int8_t HAS_VALUE = 0;
static const int8_t HAS_NO_VALUE = 1;

void rdb_modification_info_t::rdb_serialize(write_message_t &msg) const {  // NOLINT(runtime/references)
    if (!deleted.get()) {
        msg << HAS_NO_VALUE;
    } else {
        msg << HAS_VALUE;
        msg << deleted;
    }

    if (!added.get()) {
        msg << HAS_NO_VALUE;
    } else {
        msg << HAS_VALUE;
        msg << added;
    }
}

archive_result_t rdb_modification_info_t::rdb_deserialize(read_stream_t *s) {
    archive_result_t res;

    int8_t has_value;
    res = deserialize(s, &has_value);
    if (res) { return res; }

    if (has_value == HAS_VALUE) {
        res = deserialize(s, &deleted);
        if (res) { return res; }
    }

    res = deserialize(s, &has_value);
    if (res) { return res; }

    if (has_value == HAS_VALUE) {
        res = deserialize(s, &added);
        if (res) { return res; }
    }

    return ARCHIVE_SUCCESS;
}

RDB_IMPL_ME_SERIALIZABLE_2(rdb_modification_report_t, primary_key, info);

rdb_modification_report_cb_t::rdb_modification_report_cb_t(
        btree_store_t<rdb_protocol_t> *store,
        write_token_pair_t *token_pair,
        transaction_t *txn, block_id_t sindex_block_id,
        auto_drainer_t::lock_t lock)
    : store_(store), token_pair_(token_pair),
      txn_(txn), sindex_block_id_(sindex_block_id),
      lock_(lock)
{ }

void rdb_modification_report_cb_t::add_row(const store_key_t &primary_key, boost::shared_ptr<scoped_cJSON_t> added) {
    rdb_modification_report_t report(primary_key);
    report.info.added = added;
    on_mod_report(report);
}

void rdb_modification_report_cb_t::delete_row(const store_key_t &primary_key, boost::shared_ptr<scoped_cJSON_t> deleted) {
    rdb_modification_report_t report(primary_key);
    report.info.deleted = deleted;
    on_mod_report(report);
}

void rdb_modification_report_cb_t::replace_row(const store_key_t &primary_key,
        boost::shared_ptr<scoped_cJSON_t> added,
        boost::shared_ptr<scoped_cJSON_t> deleted) {
    rdb_modification_report_t report(primary_key);
    report.info.added = added;
    report.info.deleted = deleted;
    on_mod_report(report);
}

rdb_modification_report_cb_t::~rdb_modification_report_cb_t() {
    if (token_pair_->sindex_write_token.has()) {
        token_pair_->sindex_write_token.reset();
    }
}

void rdb_modification_report_cb_t::on_mod_report(
        const rdb_modification_report_t &mod_report) {
    if (!sindex_block_.has()) {
        store_->acquire_sindex_block_for_write(
            token_pair_, txn_, &sindex_block_,
            sindex_block_id_, lock_.get_drain_signal());

        store_->aquire_post_constructed_sindex_superblocks_for_write(
                sindex_block_.get(), txn_, &sindexes_);
    }

    mutex_t::acq_t acq;
    store_->lock_sindex_queue(sindex_block_.get(), &acq);

    write_message_t wm;
    wm << mod_report;
    store_->sindex_queue_push(wm, &acq);

    rdb_update_sindexes(sindexes_, &mod_report, txn_);
}

typedef btree_store_t<rdb_protocol_t>::sindex_access_vector_t sindex_access_vector_t;

/* Used below by rdb_update_sindexes. */
void rdb_update_single_sindex(
        const btree_store_t<rdb_protocol_t>::sindex_access_t *sindex,
        const rdb_modification_report_t *modification,
        transaction_t *txn,
        auto_drainer_t::lock_t) {
    // Note if you get this error it's likely that you've passed in a default
    // constructed mod_report. Don't do that.  Mod reports should always be passed
    // to a function as an output parameter before they're passed to this
    // function.
    guarantee(modification->primary_key.size() != 0);

    ql::map_wire_func_t mapping;
    vector_read_stream_t read_stream(&sindex->sindex.opaque_definition);
    int success = deserialize(&read_stream, &mapping);
    guarantee(success == ARCHIVE_SUCCESS, "Corrupted sindex description.");

    //TODO we just use a NULL environment here. People should not be able
    //to do anything that requires an environment like gets from other
    //tables etc. but we don't have a nice way to disallow those things so
    //for now we pass null and it will segfault if an illegal sindex
    //mapping is passed.
    cond_t non_interruptor;
    ql::env_t env(&non_interruptor);

    superblock_t *super_block = sindex->super_block.get();

    if (modification->info.deleted) {
        try {
            promise_t<superblock_t *> return_superblock_local;
            {
                const ql::datum_t *deleted =
                    env.add_ptr(new ql::datum_t(modification->info.deleted, &env));

                const ql::datum_t *index =
                    mapping.compile(&env)->call(deleted)->as_datum();

                store_key_t sindex_key(
                    index->print_secondary(modification->primary_key));

                keyvalue_location_t<rdb_value_t> kv_location;

                find_keyvalue_location_for_write(txn, super_block,
                                                 sindex_key.btree_key(),
                                                 &kv_location,
                                                 &sindex->btree->root_eviction_priority,
                                                 &sindex->btree->stats,
                                                 &return_superblock_local);

                kv_location_delete(&kv_location, sindex_key,
                                   sindex->btree, repli_timestamp_t::distant_past, txn);
                //The keyvalue location gets destroyed here.
            }
            super_block = return_superblock_local.wait();
        } catch (const ql::base_exc_t &) {
            // Do nothing (it wasn't actually in the index).
        }
    }

    if (modification->info.added) {
        try {
            const ql::datum_t *added =
                env.add_ptr(new ql::datum_t(modification->info.added, &env));

            const ql::datum_t *index = mapping.compile(&env)->call(added)->as_datum();

            store_key_t sindex_key(index->print_secondary(modification->primary_key));

            keyvalue_location_t<rdb_value_t> kv_location;

            promise_t<superblock_t *> dummy;
            find_keyvalue_location_for_write(txn,
                                             super_block,
                                             sindex_key.btree_key(),
                                             &kv_location,
                                             &sindex->btree->root_eviction_priority,
                                             &sindex->btree->stats,
                                             &dummy);

            kv_location_set(&kv_location, sindex_key,
                            modification->info.added, sindex->btree,
                            repli_timestamp_t::distant_past, txn);
        } catch (const ql::base_exc_t &) {
            // Do nothing (we just drop the row from the index).
        }
    }
}

void rdb_update_sindexes(const sindex_access_vector_t &sindexes,
        const rdb_modification_report_t *modification,
        transaction_t *txn) {
    auto_drainer_t drainer;

    for (sindex_access_vector_t::const_iterator it  = sindexes.begin();
                                                it != sindexes.end();
                                                ++it) {
        coro_t::spawn_sometime(boost::bind(
                    &rdb_update_single_sindex, &*it,
                    modification, txn, auto_drainer_t::lock_t(&drainer)));
    }
}

class post_construct_traversal_helper_t : public btree_traversal_helper_t {
public:
    post_construct_traversal_helper_t(
            btree_store_t<rdb_protocol_t> *store,
            const std::set<uuid_u> &sindexes_to_post_construct,
            cond_t *interrupt_myself,
            signal_t *interruptor
            )
        : store_(store),
          sindexes_to_post_construct_(sindexes_to_post_construct),
          interrupt_myself_(interrupt_myself), interruptor_(interruptor)
    { }

    void process_a_leaf(transaction_t *txn, buf_lock_t *leaf_node_buf,
                        const btree_key_t *, const btree_key_t *,
                        signal_t *, int *) THROWS_ONLY(interrupted_exc_t) {
        write_token_pair_t token_pair;
        store_->new_write_token_pair(&token_pair);

        scoped_ptr_t<transaction_t> wtxn;
        btree_store_t<rdb_protocol_t>::sindex_access_vector_t sindexes;
        try {
            scoped_ptr_t<real_superblock_t> superblock;

            // We want soft durability because having a partially constructed secondary index is
            // okay -- we wipe it and rebuild it, if it has not been marked completely
            // constructed.
            store_->acquire_superblock_for_write(
                rwi_write,
                repli_timestamp_t::distant_past,
                2,
                WRITE_DURABILITY_SOFT,
                &token_pair.main_write_token,
                &wtxn,
                &superblock,
                interruptor_);

            scoped_ptr_t<buf_lock_t> sindex_block;
            store_->acquire_sindex_block_for_write(
                &token_pair,
                wtxn.get(),
                &sindex_block,
                superblock->get_sindex_block_id(),
                interruptor_);

            store_->acquire_sindex_superblocks_for_write(
                    sindexes_to_post_construct_,
                    sindex_block.get(),
                    wtxn.get(),
                    &sindexes);

            if (sindexes.empty()) {
                interrupt_myself_->pulse_if_not_already_pulsed();
                return;
            }
        } catch (const interrupted_exc_t &e) {
            return;
        }

        const leaf_node_t *leaf_node = static_cast<const leaf_node_t *>(leaf_node_buf->get_data_read());
        leaf::live_iter_t node_iter = leaf::iter_for_whole_leaf(leaf_node);

        const btree_key_t *key;
        while ((key = node_iter.get_key(leaf_node))) {
            /* Grab relevant values from the leaf node. */
            const void *value = node_iter.get_value(leaf_node);
            guarantee(key);
            node_iter.step(leaf_node);

            store_key_t pk(key);
            rdb_modification_report_t mod_report(pk);
            const rdb_value_t *rdb_value = static_cast<const rdb_value_t *>(value);
            mod_report.info.added = get_data(rdb_value, txn);

            rdb_update_sindexes(sindexes, &mod_report, wtxn.get());
        }
    }

    void postprocess_internal_node(buf_lock_t *) { }

    void filter_interesting_children(UNUSED transaction_t *txn, ranged_block_ids_t *ids_source, interesting_children_callback_t *cb) {
        for (int i = 0, e = ids_source->num_block_ids(); i < e; ++i) {
            cb->receive_interesting_child(i);
        }
        cb->no_more_interesting_children();
    }

    access_t btree_superblock_mode() { return rwi_read; }
    access_t btree_node_mode() { return rwi_read; }

    btree_store_t<rdb_protocol_t> *store_;
    const std::set<uuid_u> &sindexes_to_post_construct_;
    cond_t *interrupt_myself_;
    signal_t *interruptor_;
};

void post_construct_secondary_indexes(
        btree_store_t<rdb_protocol_t> *store,
        const std::set<uuid_u> &sindexes_to_post_construct,
        signal_t *interruptor)
    THROWS_ONLY(interrupted_exc_t) {
    cond_t local_interruptor;

    wait_any_t wait_any(&local_interruptor, interruptor);

    post_construct_traversal_helper_t helper(store,
            sindexes_to_post_construct, &local_interruptor, interruptor);

    object_buffer_t<fifo_enforcer_sink_t::exit_read_t> read_token;
    store->new_read_token(&read_token);

    scoped_ptr_t<transaction_t> txn;
    scoped_ptr_t<real_superblock_t> superblock;

    store->acquire_superblock_for_read(
        rwi_read,
        &read_token,
        &txn,
        &superblock,
        interruptor,
        true /* USE_SNAPSHOT */);

    btree_parallel_traversal(txn.get(), superblock.get(),
            store->btree.get(), &helper, &wait_any);
}<|MERGE_RESOLUTION|>--- conflicted
+++ resolved
@@ -154,18 +154,6 @@
 
 // QL2 This implements UPDATE, REPLACE, and part of DELETE and INSERT (each is
 // just a different function passed to this function).
-<<<<<<< HEAD
-void rdb_replace(btree_slice_t *slice,
-                 repli_timestamp_t timestamp,
-                 transaction_t *txn,
-                 superblock_t *superblock,
-                 const std::string &primary_key,
-                 const store_key_t &key,
-                 ql::map_wire_func_t *f,
-                 ql::env_t *ql_env,
-                 Datum *response_out) THROWS_NOTHING {
-    scoped_ptr_t<ql::datum_t> resp(new ql::datum_t(ql::datum_t::R_OBJECT));
-=======
 void rdb_replace_and_return_superblock(btree_slice_t *slice,
                                        repli_timestamp_t timestamp,
                                        transaction_t *txn,
@@ -177,9 +165,8 @@
                                        promise_t<superblock_t *> *superblock_promise_or_null,
                                        Datum *response_out,
                                        rdb_modification_info_t *mod_info) {
-    const ql::datum_t *num_1 = ql_env->add_ptr(new ql::datum_t(1.0));
-    ql::datum_t *resp = ql_env->add_ptr(new ql::datum_t(ql::datum_t::R_OBJECT));
->>>>>>> f8e2ad76
+    // SAMRSI: Anybody using num_1?
+    scoped_ptr_t<ql::datum_t> resp(new ql::datum_t(ql::datum_t::R_OBJECT));
     try {
         keyvalue_location_t<rdb_value_t> kv_location;
         find_keyvalue_location_for_write(
@@ -226,16 +213,10 @@
             if (ended_empty) {
                 conflict = resp->add("skipped", make_counted<const ql::datum_t>(1.0));
             } else {
-<<<<<<< HEAD
                 conflict = resp->add("inserted", make_counted<const ql::datum_t>(1.0));
-                r_sanity_check(new_val->el(primary_key, ql::NOTHROW));
-                kv_location_set(&kv_location, key, new_val->as_json(),
-=======
-                conflict = resp->add("inserted", num_1);
                 r_sanity_check(new_val->get(primary_key, ql::NOTHROW));
                 boost::shared_ptr<scoped_cJSON_t> new_val_as_json = new_val->as_json();
                 kv_location_set(&kv_location, key, new_val_as_json,
->>>>>>> f8e2ad76
                                 slice, timestamp, txn);
                 mod_info->added = new_val_as_json;
             }
@@ -249,17 +230,12 @@
                     if (*old_val == *new_val) {
                         conflict = resp->add("unchanged", make_counted<const ql::datum_t>(1.0));
                     } else {
-<<<<<<< HEAD
+                        // SAMRSI: make_counted<ql::datum_t>
                         conflict = resp->add("replaced", make_counted<const ql::datum_t>(1.0));
-                        r_sanity_check(new_val->el(primary_key, ql::NOTHROW));
-                        kv_location_set(&kv_location, key, new_val->as_json(),
-=======
-                        conflict = resp->add("replaced", num_1);
                         r_sanity_check(new_val->get(primary_key, ql::NOTHROW));
                         boost::shared_ptr<scoped_cJSON_t> new_val_as_json
                             = new_val->as_json();
                         kv_location_set(&kv_location, key, new_val_as_json,
->>>>>>> f8e2ad76
                                         slice, timestamp, txn);
                         mod_info->added = new_val_as_json;
                         mod_info->deleted = old_val->as_json();
@@ -513,41 +489,6 @@
 size_t estimate_rget_response_size(const boost::shared_ptr<scoped_cJSON_t> &json) {
     return cJSON_estimate_size(json->get());
 }
-
-
-class result_gc_visitor_t : public boost::static_visitor<void> {
-public:
-    result_gc_visitor_t(ql::env_t *e, ql::env_gc_checkpoint_t *egct) :
-        env(e), env_gc_checkpoint(egct), total_rounds(0) { }
-
-    void operator()(const rget_read_response_t::stream_t &) const { }
-    void operator()(const rget_read_response_t::groups_t &) const { }
-    void operator()(const rget_read_response_t::atom_t &) const { }
-    void operator()(const rget_read_response_t::length_t &) const { }
-    void operator()(const rget_read_response_t::inserted_t &) const { }
-    void operator()(const query_language::runtime_exc_t &) const { }
-    void operator()(const ql::exc_t &) const { }
-    void operator()(const ql::datum_exc_t &) const { }
-    void operator()(const std::vector<ql::wire_datum_t> &) const { }
-    void operator()(const std::vector<ql::wire_datum_map_t> &) const { }
-    void operator()(const rget_read_response_t::empty_t &) const { }
-    void operator()(const rget_read_response_t::vec_t &) const { }
-
-    void operator()(ql::wire_datum_t &d) {
-        env_gc_checkpoint->maybe_gc(d.get());
-    }
-    void operator()(ql::wire_datum_map_t &dm) {
-        total_rounds += 1;
-        if (total_rounds % ql::WIRE_DATUM_MAP_GC_ROUNDS == 0) {
-            env_gc_checkpoint->maybe_gc(dm.to_arr(env));
-        }
-    }
-
-private:
-    ql::env_t *env;
-    ql::env_gc_checkpoint_t *env_gc_checkpoint;
-    int64_t total_rounds;
-};
 
 class rdb_rget_depth_first_traversal_callback_t : public depth_first_traversal_callback_t {
 public:
@@ -684,25 +625,13 @@
 
                 return cumulative_size < rget_max_chunk_size;
             } else {
-<<<<<<< HEAD
                 json_list_t::iterator jt;
-                for (jt = data.begin(); jt != data.end(); ++jt) {
-                    boost::apply_visitor(query_language::terminal_visitor_t(
-                                             *jt, ql_env, terminal->scopes,
-                                             terminal->backtrace, &response->result),
-                                         terminal->variant);
-=======
                 try {
-                    // We use garbage collection during the reduction step, since
-                    // most reductions throw away most of the allocate data.
-                    ql::env_gc_checkpoint_t gc_checkpoint(ql_env);
-                    result_gc_visitor_t result_gc_visitor(ql_env, &gc_checkpoint);
-                    for (auto jt = data.begin(); jt != data.end(); ++jt) {
+                    for (jt = data.begin(); jt != data.end(); ++jt) {
                         boost::apply_visitor(query_language::terminal_visitor_t(
                                                  *jt, ql_env, terminal->scopes,
                                                  terminal->backtrace, &response->result),
                                              terminal->variant);
-                        boost::apply_visitor(result_gc_visitor, response->result);
                     }
                     return true;
                 } catch (const ql::datum_exc_t &e2) {
@@ -711,7 +640,6 @@
                     boost::apply_visitor(ql::exc_visitor_t(e2, &response->result),
                                          terminal->variant);
                     return false;
->>>>>>> f8e2ad76
                 }
             }
         } catch (const query_language::runtime_exc_t &e) {
@@ -953,10 +881,10 @@
         try {
             promise_t<superblock_t *> return_superblock_local;
             {
-                const ql::datum_t *deleted =
-                    env.add_ptr(new ql::datum_t(modification->info.deleted, &env));
-
-                const ql::datum_t *index =
+                counted_t<const ql::datum_t> deleted =
+                    make_counted<ql::datum_t>(modification->info.deleted, &env);
+
+                counted_t<const ql::datum_t> index =
                     mapping.compile(&env)->call(deleted)->as_datum();
 
                 store_key_t sindex_key(
@@ -983,10 +911,10 @@
 
     if (modification->info.added) {
         try {
-            const ql::datum_t *added =
-                env.add_ptr(new ql::datum_t(modification->info.added, &env));
-
-            const ql::datum_t *index = mapping.compile(&env)->call(added)->as_datum();
+            counted_t<const ql::datum_t> added =
+                make_counted<ql::datum_t>(modification->info.added, &env);
+
+            counted_t<const ql::datum_t> index = mapping.compile(&env)->call(added)->as_datum();
 
             store_key_t sindex_key(index->print_secondary(modification->primary_key));
 
