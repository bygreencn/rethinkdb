// Copyright 2010-2014 RethinkDB, all rights reserved.
#include "rdb_protocol/btree.hpp"

#include <functional>
#include <iterator>
#include <set>
#include <string>
#include <vector>

#include "errors.hpp"
#include <boost/optional.hpp>

#include "btree/backfill.hpp"
#include "btree/concurrent_traversal.hpp"
#include "btree/erase_range.hpp"
#include "btree/get_distribution.hpp"
#include "btree/operations.hpp"
#include "btree/parallel_traversal.hpp"
#include "btree/slice.hpp"
#include "buffer_cache/alt/serialize_onto_blob.hpp"
#include "concurrency/coro_pool.hpp"
#include "concurrency/queue/unlimited_fifo.hpp"
#include "containers/archive/boost_types.hpp"
#include "containers/archive/buffer_group_stream.hpp"
#include "containers/archive/vector_stream.hpp"
#include "containers/scoped.hpp"
#include "rdb_protocol/geo/exceptions.hpp"
#include "rdb_protocol/geo/indexing.hpp"
#include "rdb_protocol/blob_wrapper.hpp"
#include "rdb_protocol/func.hpp"
#include "rdb_protocol/geo_traversal.hpp"
#include "rdb_protocol/lazy_json.hpp"
#include "rdb_protocol/pseudo_geometry.hpp"
#include "rdb_protocol/serialize_datum_onto_blob.hpp"
#include "rdb_protocol/shards.hpp"

#include "debug.hpp"

rdb_value_sizer_t::rdb_value_sizer_t(max_block_size_t bs) : block_size_(bs) { }

const rdb_value_t *rdb_value_sizer_t::as_rdb(const void *p) {
    return reinterpret_cast<const rdb_value_t *>(p);
}

int rdb_value_sizer_t::size(const void *value) const {
    return as_rdb(value)->inline_size(block_size_);
}

bool rdb_value_sizer_t::fits(const void *value, int length_available) const {
    return btree_value_fits(block_size_, length_available, as_rdb(value));
}

int rdb_value_sizer_t::max_possible_size() const {
    return blob::btree_maxreflen;
}

block_magic_t rdb_value_sizer_t::leaf_magic() {
    block_magic_t magic = { { 'r', 'd', 'b', 'l' } };
    return magic;
}

block_magic_t rdb_value_sizer_t::btree_leaf_magic() const {
    return leaf_magic();
}

max_block_size_t rdb_value_sizer_t::block_size() const { return block_size_; }

bool btree_value_fits(max_block_size_t bs, int data_length, const rdb_value_t *value) {
    return blob::ref_fits(bs, data_length, value->value_ref(), blob::btree_maxreflen);
}

// Remember that secondary indexes and the main btree both point to the same rdb
// value -- you don't want to double-delete that value!
void actually_delete_rdb_value(buf_parent_t parent, void *value) {
    blob_t blob(parent.cache()->max_block_size(),
                static_cast<rdb_value_t *>(value)->value_ref(),
                blob::btree_maxreflen);
    blob.clear(parent);
}

void detach_rdb_value(buf_parent_t parent, const void *value) {
    // This const_cast is ok, since `detach_subtrees` is one of the operations
    // that does not actually change value.
    void *non_const_value = const_cast<void *>(value);
    blob_t blob(parent.cache()->max_block_size(),
                static_cast<rdb_value_t *>(non_const_value)->value_ref(),
                blob::btree_maxreflen);
    blob.detach_subtrees(parent);
}

void rdb_get(const store_key_t &store_key, btree_slice_t *slice,
             superblock_t *superblock, point_read_response_t *response,
             profile::trace_t *trace) {
    keyvalue_location_t kv_location;
    rdb_value_sizer_t sizer(superblock->cache()->max_block_size());
    find_keyvalue_location_for_read(&sizer, superblock,
                                    store_key.btree_key(), &kv_location,
                                    &slice->stats, trace);

    if (!kv_location.value.has()) {
        response->data = ql::datum_t::null();
    } else {
        response->data = get_data(static_cast<rdb_value_t *>(kv_location.value.get()),
                                  buf_parent_t(&kv_location.buf));
    }
}

void kv_location_delete(keyvalue_location_t *kv_location,
                        const store_key_t &key,
                        repli_timestamp_t timestamp,
                        const deletion_context_t *deletion_context,
                        rdb_modification_info_t *mod_info_out) {
    // Notice this also implies that buf is valid.
    guarantee(kv_location->value.has());

    // As noted above, we can be sure that buf is valid.
    const max_block_size_t block_size = kv_location->buf.cache()->max_block_size();

    if (mod_info_out != NULL) {
        guarantee(mod_info_out->deleted.second.empty());

        mod_info_out->deleted.second.assign(
                kv_location->value_as<rdb_value_t>()->value_ref(),
                kv_location->value_as<rdb_value_t>()->value_ref()
                + kv_location->value_as<rdb_value_t>()->inline_size(block_size));
    }

    // Detach/Delete
    deletion_context->in_tree_deleter()->delete_value(buf_parent_t(&kv_location->buf),
                                                      kv_location->value.get());

    kv_location->value.reset();
    rdb_value_sizer_t sizer(block_size);
    null_key_modification_callback_t null_cb;
    apply_keyvalue_change(&sizer, kv_location, key.btree_key(), timestamp,
            deletion_context->balancing_detacher(), &null_cb);
}

MUST_USE ql::serialization_result_t
kv_location_set(keyvalue_location_t *kv_location,
                     const store_key_t &key,
                     counted_t<const ql::datum_t> data,
                     repli_timestamp_t timestamp,
                     const deletion_context_t *deletion_context,
                     rdb_modification_info_t *mod_info_out) {
    scoped_malloc_t<rdb_value_t> new_value(blob::btree_maxreflen);
    memset(new_value.get(), 0, blob::btree_maxreflen);

    const max_block_size_t block_size = kv_location->buf.cache()->max_block_size();
    {
        blob_t blob(block_size, new_value->value_ref(), blob::btree_maxreflen);
        ql::serialization_result_t res
            = datum_serialize_onto_blob(buf_parent_t(&kv_location->buf),
                                        &blob, data);
        if (bad(res)) return res;
    }

    if (mod_info_out) {
        guarantee(mod_info_out->added.second.empty());
        mod_info_out->added.second.assign(new_value->value_ref(),
            new_value->value_ref() + new_value->inline_size(block_size));
    }

    if (kv_location->value.has()) {
        deletion_context->in_tree_deleter()->delete_value(
                buf_parent_t(&kv_location->buf), kv_location->value.get());
        if (mod_info_out != NULL) {
            guarantee(mod_info_out->deleted.second.empty());
            mod_info_out->deleted.second.assign(
                    kv_location->value_as<rdb_value_t>()->value_ref(),
                    kv_location->value_as<rdb_value_t>()->value_ref()
                    + kv_location->value_as<rdb_value_t>()->inline_size(block_size));
        }
    }

    // Actually update the leaf, if needed.
    kv_location->value = std::move(new_value);
    null_key_modification_callback_t null_cb;
    rdb_value_sizer_t sizer(block_size);
    apply_keyvalue_change(&sizer, kv_location, key.btree_key(),
                          timestamp,
                          deletion_context->balancing_detacher(), &null_cb);
    return ql::serialization_result_t::SUCCESS;
}

MUST_USE ql::serialization_result_t
kv_location_set(keyvalue_location_t *kv_location,
                const store_key_t &key,
                const std::vector<char> &value_ref,
                repli_timestamp_t timestamp,
                const deletion_context_t *deletion_context) {
    // Detach/Delete the old value.
    if (kv_location->value.has()) {
        deletion_context->in_tree_deleter()->delete_value(
                buf_parent_t(&kv_location->buf), kv_location->value.get());
    }

    scoped_malloc_t<rdb_value_t> new_value(
            value_ref.data(), value_ref.data() + value_ref.size());

    // Update the leaf, if needed.
    kv_location->value = std::move(new_value);

    null_key_modification_callback_t null_cb;
    rdb_value_sizer_t sizer(kv_location->buf.cache()->max_block_size());
    apply_keyvalue_change(&sizer, kv_location, key.btree_key(), timestamp,
                          deletion_context->balancing_detacher(), &null_cb);
    return ql::serialization_result_t::SUCCESS;
}

MUST_USE counted_t<const ql::datum_t>
make_replacement_pair(counted_t<const ql::datum_t> old_val, counted_t<const ql::datum_t> new_val) {
    // in this context, we know the array will have one element.
    // stats_merge later can impose user preferences.
    ql::datum_array_builder_t values(ql::configured_limits_t::unlimited);
    ql::datum_object_builder_t value_pair;
    bool conflict = value_pair.add("old_val", old_val)
        || value_pair.add("new_val", new_val);
    guarantee(!conflict);
    values.add(std::move(value_pair).to_counted());
    return std::move(values).to_counted();
}

batched_replace_response_t rdb_replace_and_return_superblock(
    const btree_loc_info_t &info,
    const btree_point_replacer_t *replacer,
    const deletion_context_t *deletion_context,
    promise_t<superblock_t *> *superblock_promise,
    rdb_modification_info_t *mod_info_out,
    profile::trace_t *trace)
{
    const return_changes_t return_changes = replacer->should_return_changes();
    const std::string &primary_key = *info.btree->primary_key;
    const store_key_t &key = *info.key;
    ql::datum_object_builder_t resp;
    try {
        keyvalue_location_t kv_location;
        rdb_value_sizer_t sizer(info.superblock->cache()->max_block_size());
        find_keyvalue_location_for_write(&sizer, info.superblock,
                                         info.key->btree_key(),
                                         deletion_context->balancing_detacher(),
                                         &kv_location,
                                         &info.btree->slice->stats,
                                         trace,
                                         superblock_promise);

        bool started_empty, ended_empty;
        counted_t<const ql::datum_t> old_val;
        if (!kv_location.value.has()) {
            // If there's no entry with this key, pass NULL to the function.
            started_empty = true;
            old_val = ql::datum_t::null();
        } else {
            // Otherwise pass the entry with this key to the function.
            started_empty = false;
            old_val = get_data(kv_location.value_as<rdb_value_t>(),
                               buf_parent_t(&kv_location.buf));
            guarantee(old_val->get(primary_key, ql::NOTHROW).has());
        }
        guarantee(old_val.has());
        if (return_changes == return_changes_t::YES) {
            // first, fill with the old value.  Then, if `replacer` succeeds, fill with new value.
            bool conflict = resp.add("changes", make_replacement_pair(old_val, old_val));
            guarantee(!conflict);
        }

        counted_t<const ql::datum_t> new_val = replacer->replace(old_val);
        if (return_changes == return_changes_t::YES) {
            resp.overwrite("changes", make_replacement_pair(old_val, new_val));
        }
        if (new_val->get_type() == ql::datum_t::R_NULL) {
            ended_empty = true;
        } else if (new_val->get_type() == ql::datum_t::R_OBJECT) {
            ended_empty = false;
            new_val->rcheck_valid_replace(
                old_val, counted_t<const ql::datum_t>(), primary_key);
            counted_t<const ql::datum_t> pk = new_val->get(primary_key, ql::NOTHROW);
            rcheck_target(
                new_val, ql::base_exc_t::GENERIC,
                key.compare(store_key_t(pk->print_primary())) == 0,
                (started_empty
                 ? strprintf("Primary key `%s` cannot be changed (null -> %s)",
                             primary_key.c_str(), new_val->print().c_str())
                 : strprintf("Primary key `%s` cannot be changed (%s -> %s)",
                             primary_key.c_str(),
                             old_val->print().c_str(), new_val->print().c_str())));
        } else {
            rfail_typed_target(
                new_val, "Inserted value must be an OBJECT (got %s):\n%s",
                new_val->get_type_name().c_str(), new_val->print().c_str());
        }

        // We use `conflict` below to store whether or not there was a key
        // conflict when constructing the stats object.  It defaults to `true`
        // so that we fail an assertion if we never update the stats object.
        bool conflict = true;

        // Figure out what operation we're doing (based on started_empty,
        // ended_empty, and the result of the function call) and then do it.
        if (started_empty) {
            if (ended_empty) {
                conflict = resp.add("skipped", make_counted<ql::datum_t>(1.0));
            } else {
                conflict = resp.add("inserted", make_counted<ql::datum_t>(1.0));
                r_sanity_check(new_val->get(primary_key, ql::NOTHROW).has());
                ql::serialization_result_t res =
                    kv_location_set(&kv_location, *info.key, new_val,
                                    info.btree->timestamp, deletion_context,
                                    mod_info_out);
                switch (res) {
                case ql::serialization_result_t::ARRAY_TOO_BIG:
                    rfail_typed_target(new_val, "Array too large for disk writes"
                                       " (limit 100,000 elements)");
                    unreachable();
                case ql::serialization_result_t::SUCCESS:
                    break;
                default:
                    unreachable();
                }
                guarantee(mod_info_out->deleted.second.empty());
                guarantee(!mod_info_out->added.second.empty());
                mod_info_out->added.first = new_val;
            }
        } else {
            if (ended_empty) {
                conflict = resp.add("deleted", make_counted<ql::datum_t>(1.0));
                kv_location_delete(&kv_location, *info.key, info.btree->timestamp,
                                   deletion_context, mod_info_out);
                guarantee(!mod_info_out->deleted.second.empty());
                guarantee(mod_info_out->added.second.empty());
                mod_info_out->deleted.first = old_val;
            } else {
                r_sanity_check(
                    *old_val->get(primary_key) == *new_val->get(primary_key));
                if (*old_val == *new_val) {
                    conflict = resp.add("unchanged",
                                         make_counted<ql::datum_t>(1.0));
                } else {
                    conflict = resp.add("replaced", make_counted<ql::datum_t>(1.0));
                    r_sanity_check(new_val->get(primary_key, ql::NOTHROW).has());
                    ql::serialization_result_t res =
                        kv_location_set(&kv_location, *info.key, new_val,
                                        info.btree->timestamp, deletion_context,
                                        mod_info_out);
                    switch (res) {
                    case ql::serialization_result_t::ARRAY_TOO_BIG:
                        rfail_typed_target(new_val, "Array too large for disk writes"
                                           " (limit 100,000 elements)");
                        unreachable();
                    case ql::serialization_result_t::SUCCESS:
                        break;
                    default:
                        unreachable();
                    }
                    guarantee(!mod_info_out->deleted.second.empty());
                    guarantee(!mod_info_out->added.second.empty());
                    mod_info_out->added.first = new_val;
                    mod_info_out->deleted.first = old_val;
                }
            }
        }
        guarantee(!conflict); // message never added twice
    } catch (const ql::base_exc_t &e) {
        resp.add_error(e.what());
    } catch (const interrupted_exc_t &e) {
        std::string msg = strprintf("interrupted (%s:%d)", __FILE__, __LINE__);
        resp.add_error(msg.c_str());
        // We don't rethrow because we're in a coroutine.  Theoretically the
        // above message should never make it back to a user because the calling
        // function will also be interrupted, but we document where it comes
        // from to aid in future debugging if that invariant becomes violated.
    }
    return std::move(resp).to_counted();
}


class one_replace_t : public btree_point_replacer_t {
public:
    one_replace_t(const btree_batched_replacer_t *_replacer, size_t _index)
        : replacer(_replacer), index(_index) { }

    counted_t<const ql::datum_t> replace(const counted_t<const ql::datum_t> &d) const {
        return replacer->replace(d, index);
    }
    return_changes_t should_return_changes() const { return replacer->should_return_changes(); }
private:
    const btree_batched_replacer_t *const replacer;
    const size_t index;
};

void do_a_replace_from_batched_replace(
    auto_drainer_t::lock_t,
    fifo_enforcer_sink_t *batched_replaces_fifo_sink,
    const fifo_enforcer_write_token_t &batched_replaces_fifo_token,
    const btree_loc_info_t &info,
    const one_replace_t one_replace,
    const ql::configured_limits_t &limits,
    promise_t<superblock_t *> *superblock_promise,
    rdb_modification_report_cb_t *sindex_cb,
    batched_replace_response_t *stats_out,
    profile::trace_t *trace)
{
    fifo_enforcer_sink_t::exit_write_t exiter(
        batched_replaces_fifo_sink, batched_replaces_fifo_token);

    rdb_live_deletion_context_t deletion_context;
    rdb_modification_report_t mod_report(*info.key);
    counted_t<const ql::datum_t> res = rdb_replace_and_return_superblock(
        info, &one_replace, &deletion_context, superblock_promise, &mod_report.info,
        trace);
    *stats_out = (*stats_out)->merge(res, ql::stats_merge, limits);

    // KSI: What is this for?  are we waiting to get in line to call on_mod_report?
    // I guess so.

    // JD: Looks like this is a do_a_replace_from_batched_replace specific thing.
    exiter.wait();
    sindex_cb->on_mod_report(mod_report);
}

batched_replace_response_t rdb_batched_replace(
    const btree_info_t &info,
    scoped_ptr_t<superblock_t> *superblock,
    const std::vector<store_key_t> &keys,
    const ql::configured_limits_t &limits,
    const btree_batched_replacer_t *replacer,
    rdb_modification_report_cb_t *sindex_cb,
    profile::trace_t *trace) {

    fifo_enforcer_source_t batched_replaces_fifo_source;
    fifo_enforcer_sink_t batched_replaces_fifo_sink;

    counted_t<const ql::datum_t> stats = ql::datum_t::empty_object();

    // We have to drain write operations before destructing everything above us,
    // because the coroutines being drained use them.
    {
        unlimited_fifo_queue_t<std::function<void()> > coro_queue;
        struct callback_t : public coro_pool_callback_t<std::function<void()> > {
            virtual void coro_pool_callback(std::function<void()> f, signal_t *) {
                f();
            }
        } callback;
        const size_t MAX_CONCURRENT_REPLACES = 8;
        coro_pool_t<std::function<void()> > coro_pool(
            MAX_CONCURRENT_REPLACES, &coro_queue, &callback);
        auto_drainer_t drainer;
        // Note the destructor ordering: We release the superblock before draining
        // on all the write operations.
        scoped_ptr_t<superblock_t> current_superblock(superblock->release());
        for (size_t i = 0; i < keys.size(); ++i) {
            // Pass out the point_replace_response_t.
            promise_t<superblock_t *> superblock_promise;
            coro_queue.push(
                std::bind(
                    &do_a_replace_from_batched_replace,
                    auto_drainer_t::lock_t(&drainer),
                    &batched_replaces_fifo_sink,
                    batched_replaces_fifo_source.enter_write(),

                    btree_loc_info_t(&info, current_superblock.release(), &keys[i]),
                    one_replace_t(replacer, i),
                    limits,

                    &superblock_promise,
                    sindex_cb,
                    &stats,
                    trace));
            current_superblock.init(superblock_promise.wait());
        }
    } // Make sure the drainer is destructed before the return statement.
    return stats;
}

void rdb_set(const store_key_t &key,
             counted_t<const ql::datum_t> data,
             bool overwrite,
             btree_slice_t *slice,
             repli_timestamp_t timestamp,
             superblock_t *superblock,
             const deletion_context_t *deletion_context,
             point_write_response_t *response_out,
             rdb_modification_info_t *mod_info,
             profile::trace_t *trace,
             promise_t<superblock_t *> *pass_back_superblock) {
    keyvalue_location_t kv_location;
    rdb_value_sizer_t sizer(superblock->cache()->max_block_size());
    find_keyvalue_location_for_write(&sizer, superblock, key.btree_key(),
                                     deletion_context->balancing_detacher(),
                                     &kv_location, &slice->stats, trace,
                                     pass_back_superblock);
    const bool had_value = kv_location.value.has();

    /* update the modification report */
    if (kv_location.value.has()) {
        mod_info->deleted.first = get_data(kv_location.value_as<rdb_value_t>(),
                                           buf_parent_t(&kv_location.buf));
    }

    mod_info->added.first = data;

    if (overwrite || !had_value) {
        ql::serialization_result_t res =
            kv_location_set(&kv_location, key, data, timestamp, deletion_context,
                            mod_info);
        switch (res) {
        case ql::serialization_result_t::ARRAY_TOO_BIG:
            rfail_typed_target(data, "Array too large for disk writes"
                               " (limit 100,000 elements)");
            unreachable();
        case ql::serialization_result_t::SUCCESS:
            break;
        default:
            unreachable();
        }
        guarantee(mod_info->deleted.second.empty() == !had_value &&
                  !mod_info->added.second.empty());
    }
    response_out->result =
        (had_value ? point_write_result_t::DUPLICATE : point_write_result_t::STORED);
}

class agnostic_rdb_backfill_callback_t : public agnostic_backfill_callback_t {
public:
    agnostic_rdb_backfill_callback_t(rdb_backfill_callback_t *cb,
                                     const key_range_t &kr,
                                     btree_slice_t *slice) :
        cb_(cb), kr_(kr), slice_(slice) { }

    void on_delete_range(const key_range_t &range, signal_t *interruptor) THROWS_ONLY(interrupted_exc_t) {
        rassert(kr_.is_superset(range));
        cb_->on_delete_range(range, interruptor);
    }

    void on_deletion(const btree_key_t *key, repli_timestamp_t recency, signal_t *interruptor) THROWS_ONLY(interrupted_exc_t) {
        rassert(kr_.contains_key(key->contents, key->size));
        cb_->on_deletion(key, recency, interruptor);
    }

    void on_pairs(buf_parent_t leaf_node,
                  const std::vector<repli_timestamp_t> &recencies,
                  const std::vector<const btree_key_t *> &keys,
                  const std::vector<const void *> &vals,
                  signal_t *interruptor) THROWS_ONLY(interrupted_exc_t) {

        std::vector<backfill_atom_t> chunk_atoms;
        chunk_atoms.reserve(keys.size());
        size_t current_chunk_size = 0;

        for (size_t i = 0; i < keys.size(); ++i) {
            rassert(kr_.contains_key(keys[i]->contents, keys[i]->size));
            const rdb_value_t *value = static_cast<const rdb_value_t *>(vals[i]);

            backfill_atom_t atom;
            atom.key.assign(keys[i]->size, keys[i]->contents);
            atom.value = get_data(value, leaf_node);
            atom.recency = recencies[i];
            chunk_atoms.push_back(atom);
            current_chunk_size += static_cast<size_t>(atom.key.size())
                + serialized_size<cluster_version_t::CLUSTER>(atom.value);

            if (current_chunk_size >= BACKFILL_MAX_KVPAIRS_SIZE) {
                // To avoid flooding the receiving node with overly large chunks
                // (which could easily make it run out of memory in extreme
                // cases), pass on what we have got so far. Then continue
                // with the remaining values.
                slice_->stats.pm_keys_read.record(chunk_atoms.size());
                slice_->stats.pm_total_keys_read += chunk_atoms.size();
                cb_->on_keyvalues(std::move(chunk_atoms), interruptor);
                chunk_atoms = std::vector<backfill_atom_t>();
                chunk_atoms.reserve(keys.size() - (i+1));
                current_chunk_size = 0;
            }
        }
        if (!chunk_atoms.empty()) {
            // Pass on the final chunk
            slice_->stats.pm_keys_read.record(chunk_atoms.size());
            slice_->stats.pm_total_keys_read += chunk_atoms.size();
            cb_->on_keyvalues(std::move(chunk_atoms), interruptor);
        }
    }

    void on_sindexes(const std::map<std::string, secondary_index_t> &sindexes, signal_t *interruptor) THROWS_ONLY(interrupted_exc_t) {
        cb_->on_sindexes(sindexes, interruptor);
    }

    rdb_backfill_callback_t *cb_;
    key_range_t kr_;
    btree_slice_t *slice_;
};

void rdb_backfill(btree_slice_t *slice, const key_range_t& key_range,
                  repli_timestamp_t since_when, rdb_backfill_callback_t *callback,
                  superblock_t *superblock,
                  buf_lock_t *sindex_block,
                  parallel_traversal_progress_t *p, signal_t *interruptor)
    THROWS_ONLY(interrupted_exc_t) {
    agnostic_rdb_backfill_callback_t agnostic_cb(callback, key_range, slice);
    rdb_value_sizer_t sizer(superblock->cache()->max_block_size());
    do_agnostic_btree_backfill(&sizer, key_range, since_when, &agnostic_cb,
                               superblock, sindex_block, p, interruptor);
}

void rdb_delete(const store_key_t &key, btree_slice_t *slice,
                repli_timestamp_t timestamp,
                superblock_t *superblock,
                const deletion_context_t *deletion_context,
                point_delete_response_t *response,
                rdb_modification_info_t *mod_info,
                profile::trace_t *trace) {
    keyvalue_location_t kv_location;
    rdb_value_sizer_t sizer(superblock->cache()->max_block_size());
    find_keyvalue_location_for_write(&sizer, superblock, key.btree_key(),
            deletion_context->balancing_detacher(), &kv_location, &slice->stats, trace);
    bool exists = kv_location.value.has();

    /* Update the modification report. */
    if (exists) {
        mod_info->deleted.first = get_data(kv_location.value_as<rdb_value_t>(),
                                           buf_parent_t(&kv_location.buf));
        kv_location_delete(&kv_location, key, timestamp, deletion_context, mod_info);
        guarantee(!mod_info->deleted.second.empty() && mod_info->added.second.empty());
    }
    response->result = (exists ? point_delete_result_t::DELETED : point_delete_result_t::MISSING);
}

void rdb_value_deleter_t::delete_value(buf_parent_t parent, const void *value) const {
    // To not destroy constness, we operate on a copy of the value
    rdb_value_sizer_t sizer(parent.cache()->max_block_size());
    scoped_malloc_t<rdb_value_t> value_copy(sizer.max_possible_size());
    memcpy(value_copy.get(), value, sizer.size(value));
    actually_delete_rdb_value(parent, value_copy.get());
}

void rdb_value_detacher_t::delete_value(buf_parent_t parent, const void *value) const {
    detach_rdb_value(parent, value);
}

class sindex_key_range_tester_t : public key_tester_t {
public:
    explicit sindex_key_range_tester_t(const key_range_t &key_range)
        : key_range_(key_range) { }

    bool key_should_be_erased(const btree_key_t *key) {
        std::string pk = ql::datum_t::extract_primary(
            key_to_unescaped_str(store_key_t(key)));

        return key_range_.contains_key(store_key_t(pk));
    }
private:
    key_range_t key_range_;
    DISABLE_COPYING(sindex_key_range_tester_t);
};

void sindex_erase_range(
        const key_range_t &key_range, superblock_t *superblock, auto_drainer_t::lock_t,
        signal_t *interruptor, release_superblock_t release_superblock,
        const value_deleter_t *deleter) THROWS_NOTHING {

    rdb_value_sizer_t sizer(superblock->cache()->max_block_size());

    sindex_key_range_tester_t tester(key_range);

    try {
        btree_erase_range_generic(&sizer, &tester,
                                  deleter, NULL, NULL,
                                  superblock, interruptor,
                                  release_superblock);
    } catch (const interrupted_exc_t &) {
        // We were interrupted. That's fine nothing to be done about it.
    }
}

/* Spawns a coro to carry out the erase range for each sindex. */
void spawn_sindex_erase_ranges(
        const store_t::sindex_access_vector_t *sindex_access,
        const key_range_t &key_range,
        auto_drainer_t *drainer,
        auto_drainer_t::lock_t,
        release_superblock_t release_superblock,
        signal_t *interruptor,
        const value_deleter_t *deleter) {
    for (auto it = sindex_access->begin(); it != sindex_access->end(); ++it) {
        coro_t::spawn_sometime(std::bind(
                    &sindex_erase_range,
                    key_range, (*it)->super_block.get(),
                    auto_drainer_t::lock_t(drainer), interruptor,
                    release_superblock, deleter));
    }
}

/* Helper function for rdb_erase_*_range() */
void rdb_erase_range_convert_keys(const key_range_t &key_range,
                                  bool *left_key_supplied_out,
                                  bool *right_key_supplied_out,
                                  store_key_t *left_key_exclusive_out,
                                  store_key_t *right_key_inclusive_out) {
    /* This is guaranteed because the way the keys are calculated below would
     * lead to a single key being deleted even if the range was empty. */
    guarantee(!key_range.is_empty());

    rassert(left_key_supplied_out != NULL);
    rassert(right_key_supplied_out != NULL);
    rassert(left_key_exclusive_out != NULL);
    rassert(right_key_inclusive_out != NULL);

    /* Twiddle some keys to get the in the form we want. Notice these are keys
     * which will be made  exclusive and inclusive as their names suggest
     * below. At the point of construction they aren't. */
    *left_key_exclusive_out = store_key_t(key_range.left);
    *right_key_inclusive_out = store_key_t(key_range.right.key);

    *left_key_supplied_out = left_key_exclusive_out->decrement();
    *right_key_supplied_out = !key_range.right.unbounded;
    if (*right_key_supplied_out) {
        right_key_inclusive_out->decrement();
    }

    /* Now left_key_exclusive and right_key_inclusive accurately reflect their
     * names. */
}

void rdb_erase_small_range(key_tester_t *tester,
                           const key_range_t &key_range,
                           superblock_t *superblock,
                           const deletion_context_t *deletion_context,
                           signal_t *interruptor,
                           std::vector<rdb_modification_report_t> *mod_reports_out) {
    rassert(mod_reports_out != NULL);
    mod_reports_out->clear();

    bool left_key_supplied, right_key_supplied;
    store_key_t left_key_exclusive, right_key_inclusive;
    rdb_erase_range_convert_keys(key_range, &left_key_supplied, &right_key_supplied,
             &left_key_exclusive, &right_key_inclusive);

    /* We need these structures to perform the erase range. */
    rdb_value_sizer_t sizer(superblock->cache()->max_block_size());

    struct on_erase_cb_t {
        static void on_erase(
                const store_key_t &key,
                const char *data,
                const buf_parent_t &parent,
                std::vector<rdb_modification_report_t> *_mod_reports_out) {
            const rdb_value_t *value = reinterpret_cast<const rdb_value_t *>(data);

            // The mod_report we generate is a simple delete. While there is generally
            // a difference between an erase and a delete (deletes get backfilled,
            // while an erase is as if the value had never existed), that
            // difference is irrelevant in the case of secondary indexes.
            rdb_modification_report_t mod_report;
            mod_report.primary_key = key;
            // Get the full data
            mod_report.info.deleted.first = get_data(value, parent);
            // Get the inline value
            max_block_size_t block_size = parent.cache()->max_block_size();
            mod_report.info.deleted.second.assign(value->value_ref(),
                value->value_ref() + value->inline_size(block_size));

            _mod_reports_out->push_back(mod_report);
        }
    };

    btree_erase_range_generic(&sizer, tester, deletion_context->in_tree_deleter(),
        left_key_supplied ? left_key_exclusive.btree_key() : NULL,
        right_key_supplied ? right_key_inclusive.btree_key() : NULL,
        superblock, interruptor, release_superblock_t::RELEASE,
        std::bind(&on_erase_cb_t::on_erase,
                  ph::_1, ph::_2, ph::_3, mod_reports_out));
}


typedef ql::transform_variant_t transform_variant_t;
typedef ql::terminal_variant_t terminal_variant_t;

class rget_sindex_data_t {
public:
    rget_sindex_data_t(const key_range_t &_pkey_range, const datum_range_t &_range,
                       reql_version_t wire_func_reql_version,
                       ql::map_wire_func_t wire_func, sindex_multi_bool_t _multi)
        : pkey_range(_pkey_range), range(_range),
          func_reql_version(wire_func_reql_version),
          func(wire_func.compile_wire_func()), multi(_multi) { }
private:
    friend class rget_cb_t;
    const key_range_t pkey_range;
    const datum_range_t range;
    const reql_version_t func_reql_version;
    const counted_t<ql::func_t> func;
    const sindex_multi_bool_t multi;
};

class job_data_t {
public:
    job_data_t(ql::env_t *_env, const ql::batchspec_t &batchspec,
               const std::vector<transform_variant_t> &_transforms,
               const boost::optional<terminal_variant_t> &_terminal,
               sorting_t _sorting)
        : env(_env),
          batcher(batchspec.to_batcher()),
          sorting(_sorting),
          accumulator(_terminal
                      ? ql::make_terminal(*_terminal)
                      : ql::make_append(sorting, &batcher)) {
        for (size_t i = 0; i < _transforms.size(); ++i) {
            transformers.push_back(ql::make_op(_transforms[i]));
        }
        guarantee(transformers.size() == _transforms.size());
    }
    job_data_t(job_data_t &&jd)
        : env(jd.env),
          batcher(std::move(jd.batcher)),
          transformers(std::move(jd.transformers)),
          sorting(jd.sorting),
          accumulator(jd.accumulator.release()) {
    }
private:
    friend class rget_cb_t;
    ql::env_t *const env;
    ql::batcher_t batcher;
    std::vector<scoped_ptr_t<ql::op_t> > transformers;
    sorting_t sorting;
    scoped_ptr_t<ql::accumulator_t> accumulator;
};

class rget_io_data_t {
public:
    rget_io_data_t(rget_read_response_t *_response, btree_slice_t *_slice)
        : response(_response), slice(_slice) { }
private:
    friend class rget_cb_t;
    rget_read_response_t *const response;
    btree_slice_t *const slice;
};

class rget_cb_t : public concurrent_traversal_callback_t {
public:
    rget_cb_t(rget_io_data_t &&_io,
              job_data_t &&_job,
              boost::optional<rget_sindex_data_t> &&_sindex,
              const key_range_t &range);

    done_traversing_t handle_pair(scoped_key_value_t &&keyvalue,
                                  concurrent_traversal_fifo_enforcer_signal_t waiter)
        THROWS_ONLY(interrupted_exc_t) FINAL;

    void finish() THROWS_ONLY(interrupted_exc_t);
private:
<<<<<<< HEAD
    // At this moment in time, we support evaluating transforms in parallel but
    // require that accumulators run serially, so to speak.
    // RSI: Rename to serial_accumulation.
    fifo_enforcer_source_t serial_recombination_fifo_source;
    fifo_enforcer_sink_t serial_recombination_fifo_sink;

    // RSI: Something involving this job_data_t or io_data_t is where the
    // parallelization might happen.
    io_data_t io;
    job_data_t job;
    // Relevant sindex info, maybe.
    const boost::optional<sindex_data_t> sindex;
=======
    const rget_io_data_t io; // How do get data in/out.
    job_data_t job; // What to do next (stateful).
    const boost::optional<rget_sindex_data_t> sindex; // Optional sindex information.
>>>>>>> 11261ab6

    scoped_ptr_t<profile::disabler_t> disabler;
    scoped_ptr_t<profile::sampler_t> sampler;
};

rget_cb_t::rget_cb_t(rget_io_data_t &&_io,
                     job_data_t &&_job,
                     boost::optional<rget_sindex_data_t> &&_sindex,
                     const key_range_t &range)
    : io(std::move(_io)),
      job(std::move(_job)),
      sindex(std::move(_sindex)) {
    io.response->last_key = !reversed(job.sorting)
        ? range.left
        : (!range.right.unbounded ? range.right.key : store_key_t::max());
    disabler.init(new profile::disabler_t(job.env->trace));
    sampler.init(new profile::sampler_t("Range traversal doc evaluation.",
                                        job.env->trace));
}

void rget_cb_t::finish() THROWS_ONLY(interrupted_exc_t) {
    job.accumulator->finish(&io.response->result);
    if (job.accumulator->should_send_batch()) {
        io.response->truncated = true;
    }
}

// Handle a keyvalue pair.  Returns whether or not we're done early.
done_traversing_t rget_cb_t::handle_pair(
        scoped_key_value_t &&keyvalue,
        concurrent_traversal_fifo_enforcer_signal_t waiter)
    THROWS_ONLY(interrupted_exc_t) {
    sampler->new_sample();

    if (NULL != boost::get<ql::exc_t>(&io.response->result)) {
        return done_traversing_t::YES;
    }

    // Load the key and value.
    store_key_t key(keyvalue.key());
    if (sindex && !sindex->pkey_range.contains_key(ql::datum_t::extract_primary(key))) {
        return done_traversing_t::NO;
    }

    lazy_json_t row(static_cast<const rdb_value_t *>(keyvalue.value()),
                    keyvalue.expose_buf());
    counted_t<const ql::datum_t> val;
    // We only load the value if we actually use it (`count` does not).
    if (job.accumulator->uses_val() || job.transformers.size() != 0 || sindex) {
        val = row.get();
        io.slice->stats.pm_keys_read.record();
        io.slice->stats.pm_total_keys_read += 1;
    } else {
        row.reset();
    }
    guarantee(!row.references_parent());

    // We reset the key/value.  This says that we're done reading the data -- and it
    // lets the buf_lock_t and associated blobs get released.
    keyvalue.reset();

    // Update the last considered key.
    {
        ASSERT_NO_CORO_WAITING;
        if ((io.response->last_key < key && !reversed(job.sorting)) ||
            (io.response->last_key > key && reversed(job.sorting))) {
            io.response->last_key = key;
        }
    }

    // Waits for our exclusive turn.
    waiter.wait_interruptible();

    try {

        // Check whether we're out of sindex range.
        counted_t<const ql::datum_t> sindex_val; // NULL if no sindex.
        if (sindex) {
            // Secondary index functions are deterministic (so no need for an
            // rdb_context_t) and evaluated in a pristine environment (without global
            // optargs).
            ql::env_t sindex_env(job.env->interruptor, sindex->func_reql_version);
            sindex_val = sindex->func->call(&sindex_env, val)->as_datum();
            if (sindex->multi == sindex_multi_bool_t::MULTI
                && sindex_val->get_type() == ql::datum_t::R_ARRAY) {
                boost::optional<uint64_t> tag = *ql::datum_t::extract_tag(key);
                guarantee(tag);
                sindex_val = sindex_val->get(*tag, ql::NOTHROW);
                guarantee(sindex_val);
            }
            if (!sindex->range.contains(sindex->func_reql_version, sindex_val)) {
                return done_traversing_t::NO;
            }
        }

        ql::groups_t data(counted_datum_less_t(job.env->reql_version));
        data = {{counted_t<const ql::datum_t>(), ql::datums_t{val}}};

        // Get in line for serial recombination.
        fifo_enforcer_sink_t::exit_write_t exiter(
                &serial_recombination_fifo_sink,
                serial_recombination_fifo_source.enter_write());

        // RSI: Support more fine-grained parallelization of transformers.
        // RSI: This could be parallelizing things with a parallelization level of 2 right now.

        // RSI: This logic might be bad with respect to
        // concurrent_traversal_fifo_enforcer_signal_t::wait_interruptible.
        bool must_be_ordered = false;
        for (const scoped_ptr_t<ql::op_t> &op : job.transformers) {
            must_be_ordered |= op->must_be_ordered();
        }

        if (!must_be_ordered) {
            debugf("about to run parallel\n");
            waiter.end();
        }

        // RSI: Parallelize better here?
        for (const scoped_ptr_t<ql::op_t> &op : job.transformers) {
            op->apply_op(job.env, &data, sindex_val);
            //                           ^^^^^^^^^^ NULL if no sindex
        }

        if (must_be_ordered) {
            debugf("did not run parallel\n");
            waiter.end();
        }

        // RSI: Should this be wait_interruptible?
        exiter.wait();
        debugf("waited for recombination\n");

        // We need lots of extra data for the accumulation because we might be
        // accumulating `rget_item_t`s for a batch.
        return (*job.accumulator)(job.env,
                                  &data,
                                  std::move(key),
                                  std::move(sindex_val)); // NULL if no sindex
    } catch (const ql::exc_t &e) {
        io.response->result = e;
        return done_traversing_t::YES;
    } catch (const ql::datum_exc_t &e) {
#ifndef NDEBUG
        unreachable();
#else
        io.response->result = ql::exc_t(e, NULL);
        return done_traversing_t::YES;
#endif // NDEBUG
    }
}

void rdb_rget_slice(
        btree_slice_t *slice,
        const key_range_t &range,
        superblock_t *superblock,
        ql::env_t *ql_env,
        const ql::batchspec_t &batchspec,
        const std::vector<transform_variant_t> &transforms,
        const boost::optional<terminal_variant_t> &terminal,
        sorting_t sorting,
        rget_read_response_t *response) {

    r_sanity_check(boost::get<ql::exc_t>(&response->result) == NULL);
    profile::starter_t starter("Do range scan on primary index.", ql_env->trace);
    rget_cb_t callback(
        rget_io_data_t(response, slice),
        job_data_t(ql_env, batchspec, transforms, terminal, sorting),
        boost::optional<rget_sindex_data_t>(),
        range);
    btree_concurrent_traversal(superblock, range, &callback,
                               (!reversed(sorting) ? FORWARD : BACKWARD));
    callback.finish();
}

void rdb_rget_secondary_slice(
        btree_slice_t *slice,
        const datum_range_t &sindex_range,
        const region_t &sindex_region,
        superblock_t *superblock,
        ql::env_t *ql_env,
        const ql::batchspec_t &batchspec,
        const std::vector<transform_variant_t> &transforms,
        const boost::optional<terminal_variant_t> &terminal,
        const key_range_t &pk_range,
        sorting_t sorting,
        const sindex_disk_info_t &sindex_info,
        rget_read_response_t *response) {

    r_sanity_check(boost::get<ql::exc_t>(&response->result) == NULL);
    guarantee(sindex_info.geo == sindex_geo_bool_t::REGULAR);
    profile::starter_t starter("Do range scan on secondary index.", ql_env->trace);

    const reql_version_t sindex_func_reql_version =
        sindex_info.mapping_version_info.latest_compatible_reql_version;
    rget_cb_t callback(
        rget_io_data_t(response, slice),
        job_data_t(ql_env, batchspec, transforms, terminal, sorting),
        rget_sindex_data_t(pk_range, sindex_range, sindex_func_reql_version,
                           sindex_info.mapping, sindex_info.multi),
        sindex_region.inner);
    btree_concurrent_traversal(
        superblock, sindex_region.inner, &callback,
        (!reversed(sorting) ? FORWARD : BACKWARD));
    callback.finish();
}

void rdb_get_intersecting_slice(
        btree_slice_t *slice,
        const counted_t<const ql::datum_t> &query_geometry,
        superblock_t *superblock,
        ql::env_t *ql_env,
        const key_range_t &pk_range,
        const sindex_disk_info_t &sindex_info,
        intersecting_geo_read_response_t *response) {
    guarantee(query_geometry.has());

    guarantee(sindex_info.geo == sindex_geo_bool_t::GEO);
    profile::starter_t starter("Do intersection scan on geospatial index.", ql_env->trace);

    const reql_version_t sindex_func_reql_version =
        sindex_info.mapping_version_info.latest_compatible_reql_version;
    collect_all_geo_intersecting_cb_t callback(
        slice,
        geo_sindex_data_t(pk_range, sindex_info.mapping, sindex_func_reql_version,
                          sindex_info.multi),
        ql_env,
        query_geometry);
    btree_parallel_traversal(
        superblock, &callback,
        ql_env->interruptor,
        release_superblock_t::RELEASE);
    callback.finish(response);
}

void rdb_get_nearest_slice(
    btree_slice_t *slice,
    const lat_lon_point_t &center,
    double max_dist,
    uint64_t max_results,
    const ellipsoid_spec_t &geo_system,
    superblock_t *superblock,
    ql::env_t *ql_env,
    const key_range_t &pk_range,
    const sindex_disk_info_t &sindex_info,
    nearest_geo_read_response_t *response) {

    guarantee(sindex_info.geo == sindex_geo_bool_t::GEO);
    profile::starter_t starter("Do nearest traversal on geospatial index.", ql_env->trace);

    const reql_version_t sindex_func_reql_version =
        sindex_info.mapping_version_info.latest_compatible_reql_version;

    // TODO (daniel): Instead of calling this multiple times until we are done,
    //   results should be streamed lazily. Also, even if we don't do that,
    //   the copying of the result we do here is bad.
    nearest_traversal_state_t state(center, max_results, max_dist, geo_system);
    response->results_or_error = nearest_geo_read_response_t::result_t();
    do {
        nearest_geo_read_response_t partial_response;
        try {
            nearest_traversal_cb_t callback(
                slice,
                geo_sindex_data_t(pk_range, sindex_info.mapping,
                                  sindex_func_reql_version, sindex_info.multi),
                ql_env,
                &state);
            btree_parallel_traversal(
                superblock, &callback,
                ql_env->interruptor,
                release_superblock_t::KEEP);
            callback.finish(&partial_response);
        } catch (const geo_exception_t &e) {
            partial_response.results_or_error =
                ql::exc_t(ql::base_exc_t::GENERIC, e.what(), NULL);
        }
        if (boost::get<ql::exc_t>(&partial_response.results_or_error)) {
            response->results_or_error = partial_response.results_or_error;
            return;
        } else {
            auto partial_res = boost::get<nearest_geo_read_response_t::result_t>(
                &partial_response.results_or_error);
            guarantee(partial_res != NULL);
            auto full_res = boost::get<nearest_geo_read_response_t::result_t>(
                &response->results_or_error);
            std::move(partial_res->begin(), partial_res->end(),
                      std::back_inserter(*full_res));
        }
    } while (state.proceed_to_next_batch() == done_traversing_t::NO);
}

void rdb_distribution_get(int max_depth,
                          const store_key_t &left_key,
                          superblock_t *superblock,
                          distribution_read_response_t *response) {
    int64_t key_count_out;
    std::vector<store_key_t> key_splits;
    get_btree_key_distribution(superblock, max_depth,
                               &key_count_out, &key_splits);

    int64_t keys_per_bucket;
    if (key_splits.size() == 0) {
        keys_per_bucket = key_count_out;
    } else  {
        keys_per_bucket = std::max<int64_t>(key_count_out / key_splits.size(), 1);
    }
    response->key_counts[left_key] = keys_per_bucket;

    for (std::vector<store_key_t>::iterator it  = key_splits.begin();
                                            it != key_splits.end();
                                            ++it) {
        response->key_counts[*it] = keys_per_bucket;
    }
}

static const int8_t HAS_VALUE = 0;
static const int8_t HAS_NO_VALUE = 1;

template <cluster_version_t W>
void serialize(write_message_t *wm, const rdb_modification_info_t &info) {
    if (!info.deleted.first.get()) {
        guarantee(info.deleted.second.empty());
        serialize<W>(wm, HAS_NO_VALUE);
    } else {
        serialize<W>(wm, HAS_VALUE);
        serialize<W>(wm, info.deleted);
    }

    if (!info.added.first.get()) {
        guarantee(info.added.second.empty());
        serialize<W>(wm, HAS_NO_VALUE);
    } else {
        serialize<W>(wm, HAS_VALUE);
        serialize<W>(wm, info.added);
    }
}

template <cluster_version_t W>
archive_result_t deserialize(read_stream_t *s, rdb_modification_info_t *info) {
    int8_t has_value;
    archive_result_t res = deserialize<W>(s, &has_value);
    if (bad(res)) { return res; }

    if (has_value == HAS_VALUE) {
        res = deserialize<W>(s, &info->deleted);
        if (bad(res)) { return res; }
    }

    res = deserialize<W>(s, &has_value);
    if (bad(res)) { return res; }

    if (has_value == HAS_VALUE) {
        res = deserialize<W>(s, &info->added);
        if (bad(res)) { return res; }
    }

    return archive_result_t::SUCCESS;
}

INSTANTIATE_SERIALIZABLE_SINCE_v1_13(rdb_modification_info_t);

RDB_IMPL_SERIALIZABLE_2_SINCE_v1_13(rdb_modification_report_t, primary_key, info);

rdb_modification_report_cb_t::rdb_modification_report_cb_t(
        store_t *store,
        buf_lock_t *sindex_block,
        auto_drainer_t::lock_t lock)
    : lock_(lock), store_(store),
      sindex_block_(sindex_block) {
    store_->acquire_post_constructed_sindex_superblocks_for_write(
            sindex_block_, &sindexes_);
}

rdb_modification_report_cb_t::~rdb_modification_report_cb_t() { }

void rdb_modification_report_cb_t::on_mod_report(
    const rdb_modification_report_t &mod_report) {
    // debugf("%" PRIu64 "\n", timestamp.longtime);
    if (mod_report.info.deleted.first.has() || mod_report.info.added.first.has()) {
        // We spawn the sindex update in its own coroutine because we don't want to
        // hold the sindex update for the changefeed update or vice-versa.
        cond_t sindexes_updated_cond;
        coro_t::spawn_now_dangerously(
            std::bind(&rdb_modification_report_cb_t::on_mod_report_sub,
                      this,
                      mod_report,
                      &sindexes_updated_cond));
        if (store_->changefeed_server.has()) {
            store_->changefeed_server->send_all(
                ql::changefeed::msg_t(
                    ql::changefeed::msg_t::change_t(
                        mod_report.info.deleted.first,
                        mod_report.info.added.first)),
                mod_report.primary_key);
        }

        sindexes_updated_cond.wait_lazily_unordered();
    }
}

void rdb_modification_report_cb_t::on_mod_report_sub(
    const rdb_modification_report_t &mod_report,
    cond_t *cond) {
    scoped_ptr_t<new_mutex_in_line_t> acq =
        store_->get_in_line_for_sindex_queue(sindex_block_);

    store_->sindex_queue_push(mod_report, acq.get());

    rdb_live_deletion_context_t deletion_context;
    rdb_update_sindexes(sindexes_, &mod_report, sindex_block_->txn(),
                        &deletion_context);
    cond->pulse();
}

std::vector<std::string> expand_geo_key(
        UNUSED reql_version_t reql_version,
        const counted_t<const ql::datum_t> &key,
        const store_key_t &primary_key,
        boost::optional<uint64_t> tag_num) {
    // Ignore non-geometry objects in geo indexes.
    // TODO (daniel): This needs to be changed once compound geo index
    // support gets added.
    if (!key->is_ptype(ql::pseudo::geometry_string)) {
        return std::vector<std::string>();
    }

    try {
        std::vector<std::string> grid_keys =
            compute_index_grid_keys(key, GEO_INDEX_GOAL_GRID_CELLS);

        std::vector<std::string> result;
        result.reserve(grid_keys.size());
        for (size_t i = 0; i < grid_keys.size(); ++i) {
            // TODO (daniel): Something else that needs change for compound index
            //   support: We must be able to truncate geo keys and handle such
            //   truncated keys.
            rassert(grid_keys[i].length() <= ql::datum_t::trunc_size(
                key_to_unescaped_str(primary_key).length()));

            result.push_back(
                ql::datum_t::compose_secondary(grid_keys[i], primary_key, tag_num));
        }

        return result;
    } catch (const geo_exception_t &e) {
        // As things are now, this exception is actually ignored in
        // `compute_keys()`. That's ok, though it would be nice if we could
        // pass on some kind of warning to the user.
        logWRN("Failed to compute grid keys for an index: %s", e.what());
        rfail_target(key.get(), ql::base_exc_t::GENERIC,
                "Failed to compute grid keys: %s", e.what());
    }
}

void compute_keys(const store_key_t &primary_key, counted_t<const ql::datum_t> doc,
                  const sindex_disk_info_t &index_info,
                  std::vector<store_key_t> *keys_out) {
    guarantee(keys_out->empty());

    const reql_version_t reql_version =
        index_info.mapping_version_info.latest_compatible_reql_version;

    // Secondary index functions are deterministic (so no need for an rdb_context_t)
    // and evaluated in a pristine environment (without global optargs).
    cond_t non_interruptor;
    ql::env_t sindex_env(&non_interruptor, reql_version);

    counted_t<const ql::datum_t> index =
        index_info.mapping.compile_wire_func()->call(&sindex_env, doc)->as_datum();

    if (index_info.multi == sindex_multi_bool_t::MULTI
        && index->get_type() == ql::datum_t::R_ARRAY) {
        for (uint64_t i = 0; i < index->size(); ++i) {
            const counted_t<const ql::datum_t> &skey = index->get(i, ql::THROW);
            if (index_info.geo == sindex_geo_bool_t::GEO) {
                std::vector<std::string> geo_keys = expand_geo_key(reql_version,
                                                                   skey,
                                                                   primary_key,
                                                                   i);
                for (auto it = geo_keys.begin(); it != geo_keys.end(); ++it) {
                    keys_out->push_back(store_key_t(*it));
                }
            } else {
                keys_out->push_back(store_key_t(skey->print_secondary(reql_version,
                                                                      primary_key,
                                                                      i)));
            }
        }
    } else {
        if (index_info.geo == sindex_geo_bool_t::GEO) {
            std::vector<std::string> geo_keys = expand_geo_key(reql_version,
                                                               index,
                                                               primary_key,
                                                               boost::none);
            for (auto it = geo_keys.begin(); it != geo_keys.end(); ++it) {
                keys_out->push_back(store_key_t(*it));
            }
        } else {
            keys_out->push_back(store_key_t(index->print_secondary(reql_version,
                                                                   primary_key,
                                                                   boost::none)));
        }
    }
}

ARCHIVE_PRIM_MAKE_RANGED_SERIALIZABLE(
        reql_version_t, int8_t,
        reql_version_t::v1_13, reql_version_t::v1_14_is_latest);

void serialize_sindex_info(write_message_t *wm,
                           const sindex_disk_info_t &info) {
    serialize_cluster_version(wm, cluster_version_t::LATEST_DISK);
    serialize<cluster_version_t::LATEST_DISK>(
        wm, info.mapping_version_info.original_reql_version);
    serialize<cluster_version_t::LATEST_DISK>(
        wm, info.mapping_version_info.latest_compatible_reql_version);
    serialize<cluster_version_t::LATEST_DISK>(
        wm, info.mapping_version_info.latest_checked_reql_version);

    serialize<cluster_version_t::LATEST_DISK>(wm, info.mapping);
    serialize<cluster_version_t::LATEST_DISK>(wm, info.multi);
    serialize<cluster_version_t::LATEST_DISK>(wm, info.geo);
}

void deserialize_sindex_info(const std::vector<char> &data,
                             sindex_disk_info_t *info_out)
    THROWS_ONLY(archive_exc_t) {
    inplace_vector_read_stream_t read_stream(&data);
    // This cluster version field is _not_ a ReQL evaluation version field, which is
    // in secondary_index_t -- it only says how the value was serialized.
    cluster_version_t cluster_version;
    archive_result_t success
        = deserialize_cluster_version(&read_stream, &cluster_version);
    throw_if_bad_deserialization(success, "sindex description");

    switch (cluster_version) {
    case cluster_version_t::v1_13:
    case cluster_version_t::v1_13_2:
        info_out->mapping_version_info.original_reql_version =
            reql_version_t::v1_13;
        info_out->mapping_version_info.latest_compatible_reql_version =
            reql_version_t::v1_13;
        info_out->mapping_version_info.latest_checked_reql_version =
            reql_version_t::v1_13;
        break;
    case cluster_version_t::v1_14:
    case cluster_version_t::v1_15_is_latest:
        success = deserialize_for_version(
                cluster_version,
                &read_stream,
                &info_out->mapping_version_info.original_reql_version);
        throw_if_bad_deserialization(success, "original_reql_version");
        success = deserialize_for_version(
                cluster_version,
                &read_stream,
                &info_out->mapping_version_info.latest_compatible_reql_version);
        throw_if_bad_deserialization(success, "latest_compatible_reql_version");
        success = deserialize_for_version(
                cluster_version,
                &read_stream,
                &info_out->mapping_version_info.latest_checked_reql_version);
        throw_if_bad_deserialization(success, "latest_checked_reql_version");
        break;
    default:
        unreachable();
    }

    success = deserialize_for_version(cluster_version, &read_stream, &info_out->mapping);
    throw_if_bad_deserialization(success, "sindex description");

    success = deserialize_for_version(cluster_version, &read_stream, &info_out->multi);
    throw_if_bad_deserialization(success, "sindex description");
    if (cluster_version == cluster_version_t::v1_13
        || cluster_version == cluster_version_t::v1_13_2
        || cluster_version == cluster_version_t::v1_14) {
        info_out->geo = sindex_geo_bool_t::REGULAR;
    } else {
        success = deserialize_for_version(cluster_version, &read_stream, &info_out->geo);
        throw_if_bad_deserialization(success, "sindex description");
    }

    guarantee(static_cast<size_t>(read_stream.tell()) == data.size(),
              "An sindex description was incompletely deserialized.");
}

/* Used below by rdb_update_sindexes. */
void rdb_update_single_sindex(
        const store_t::sindex_access_t *sindex,
        const deletion_context_t *deletion_context,
        const rdb_modification_report_t *modification,
        auto_drainer_t::lock_t) {
    // Note if you get this error it's likely that you've passed in a default
    // constructed mod_report. Don't do that.  Mod reports should always be passed
    // to a function as an output parameter before they're passed to this
    // function.
    guarantee(modification->primary_key.size() != 0);

    sindex_disk_info_t sindex_info;
    try {
        deserialize_sindex_info(sindex->sindex.opaque_definition, &sindex_info);
    } catch (const archive_exc_t &e) {
        crash("%s", e.what());
    }
    // TODO(2014-08): Actually get real profiling information for
    // secondary index updates.
    profile::trace_t *const trace = nullptr;

    superblock_t *super_block = sindex->super_block.get();

    if (modification->info.deleted.first) {
        guarantee(!modification->info.deleted.second.empty());
        try {
            counted_t<const ql::datum_t> deleted = modification->info.deleted.first;

            std::vector<store_key_t> keys;

            // TODO(2014-08-01): Someplace, we need to update
            // latest_compatible_reql_version and latest_checked_reql_version.
            compute_keys(modification->primary_key, deleted, sindex_info, &keys);

            for (auto it = keys.begin(); it != keys.end(); ++it) {
                promise_t<superblock_t *> return_superblock_local;
                {
                    keyvalue_location_t kv_location;
                    rdb_value_sizer_t sizer(super_block->cache()->max_block_size());


                    find_keyvalue_location_for_write(&sizer,
                                                     super_block,
                                                     it->btree_key(),
                                                     deletion_context->balancing_detacher(),
                                                     &kv_location,
                                                     &sindex->btree->stats,
                                                     trace,
                                                     &return_superblock_local);

                    if (kv_location.value.has()) {
                        kv_location_delete(&kv_location, *it,
                            repli_timestamp_t::distant_past, deletion_context, NULL);
                    }
                    // The keyvalue location gets destroyed here.
                }
                super_block = return_superblock_local.wait();
            }
        } catch (const ql::base_exc_t &) {
            // Do nothing (it wasn't actually in the index).
        }
    }

    // If the secondary index is being deleted, we don't add any new values to
    // the sindex tree.
    // This is so we don't race against any sindex erase about who is faster
    // (we with inserting new entries, or the erase with removing them).
    const bool sindex_is_being_deleted = sindex->sindex.being_deleted;
    if (!sindex_is_being_deleted && modification->info.added.first) {
        try {
            counted_t<const ql::datum_t> added = modification->info.added.first;

            std::vector<store_key_t> keys;

            compute_keys(modification->primary_key, added, sindex_info, &keys);

            for (auto it = keys.begin(); it != keys.end(); ++it) {
                promise_t<superblock_t *> return_superblock_local;
                {
                    keyvalue_location_t kv_location;

                    rdb_value_sizer_t sizer(super_block->cache()->max_block_size());
                    find_keyvalue_location_for_write(&sizer,
                                                     super_block,
                                                     it->btree_key(),
                                                     deletion_context->balancing_detacher(),
                                                     &kv_location,
                                                     &sindex->btree->stats,
                                                     trace,
                                                     &return_superblock_local);

                    ql::serialization_result_t res =
                        kv_location_set(&kv_location, *it,
                                        modification->info.added.second,
                                        repli_timestamp_t::distant_past,
                                        deletion_context);
                    // this particular context cannot fail AT THE MOMENT.
                    guarantee(!bad(res));
                    // The keyvalue location gets destroyed here.
                }
                super_block = return_superblock_local.wait();
            }
        } catch (const ql::base_exc_t &) {
            // Do nothing (we just drop the row from the index).
        }
    }
}

void rdb_update_sindexes(const store_t::sindex_access_vector_t &sindexes,
                         const rdb_modification_report_t *modification,
                         txn_t *txn, const deletion_context_t *deletion_context) {
    {
        auto_drainer_t drainer;

        for (auto it = sindexes.begin(); it != sindexes.end(); ++it) {
            coro_t::spawn_sometime(std::bind(
                        &rdb_update_single_sindex, it->get(), deletion_context,
                        modification, auto_drainer_t::lock_t(&drainer)));
        }
    }

    /* All of the sindex have been updated now it's time to actually clear the
     * deleted blob if it exists. */
    if (modification->info.deleted.first) {
        deletion_context->post_deleter()->delete_value(buf_parent_t(txn),
                modification->info.deleted.second.data());
    }
}

class post_construct_traversal_helper_t : public btree_traversal_helper_t {
public:
    post_construct_traversal_helper_t(
            store_t *store,
            const std::set<uuid_u> &sindexes_to_post_construct,
            cond_t *interrupt_myself,
            signal_t *interruptor
            )
        : store_(store),
          sindexes_to_post_construct_(sindexes_to_post_construct),
          interrupt_myself_(interrupt_myself), interruptor_(interruptor)
    { }

    void process_a_leaf(buf_lock_t *leaf_node_buf,
                        const btree_key_t *, const btree_key_t *,
                        signal_t *, int *) THROWS_ONLY(interrupted_exc_t) {

        // KSI: FML
        scoped_ptr_t<txn_t> wtxn;
        store_t::sindex_access_vector_t sindexes;

        buf_read_t leaf_read(leaf_node_buf);
        const leaf_node_t *leaf_node
            = static_cast<const leaf_node_t *>(leaf_read.get_data_read());

        // Number of key/value pairs we process before yielding
        const int MAX_CHUNK_SIZE = 10;
        int current_chunk_size = 0;
        const rdb_post_construction_deletion_context_t deletion_context;
        for (auto it = leaf::begin(*leaf_node); it != leaf::end(*leaf_node); ++it) {
            if (current_chunk_size == 0) {
                // Start a write transaction and acquire the secondary index
                // at the beginning of each chunk. We reset the transaction
                // after each chunk because large write transactions can cause
                // the cache to go into throttling, and that would interfere
                // with other transactions on this table.
                try {
                    write_token_pair_t token_pair;
                    store_->new_write_token_pair(&token_pair);

                    scoped_ptr_t<real_superblock_t> superblock;

                    // We use HARD durability because we want post construction
                    // to be throttled if we insert data faster than it can
                    // be written to disk. Otherwise we might exhaust the cache's
                    // dirty page limit and bring down the whole table.
                    // Other than that, the hard durability guarantee is not actually
                    // needed here.
                    store_->acquire_superblock_for_write(
                            repli_timestamp_t::distant_past,
                            2 + MAX_CHUNK_SIZE,
                            write_durability_t::HARD,
                            &token_pair,
                            &wtxn,
                            &superblock,
                            interruptor_);

                    // Acquire the sindex block.
                    const block_id_t sindex_block_id = superblock->get_sindex_block_id();

                    buf_lock_t sindex_block
                        = store_->acquire_sindex_block_for_write(superblock->expose_buf(),
                                                                 sindex_block_id);

                    superblock.reset();

                    store_->acquire_sindex_superblocks_for_write(
                            sindexes_to_post_construct_,
                            &sindex_block,
                            &sindexes);

                    if (sindexes.empty()) {
                        interrupt_myself_->pulse_if_not_already_pulsed();
                        return;
                    }
                } catch (const interrupted_exc_t &e) {
                    return;
                }
            }

            store_->btree->stats.pm_keys_read.record();
            store_->btree->stats.pm_total_keys_read += 1;

            /* Grab relevant values from the leaf node. */
            const btree_key_t *key = (*it).first;
            const void *value = (*it).second;
            guarantee(key);

            const store_key_t pk(key);
            rdb_modification_report_t mod_report(pk);
            const rdb_value_t *rdb_value = static_cast<const rdb_value_t *>(value);
            const max_block_size_t block_size = leaf_node_buf->cache()->max_block_size();
            mod_report.info.added
                = std::make_pair(
                    get_data(rdb_value, buf_parent_t(leaf_node_buf)),
                    std::vector<char>(rdb_value->value_ref(),
                        rdb_value->value_ref() + rdb_value->inline_size(block_size)));

            rdb_update_sindexes(sindexes, &mod_report, wtxn.get(), &deletion_context);
            store_->btree->stats.pm_keys_set.record();
            store_->btree->stats.pm_total_keys_set += 1;

            ++current_chunk_size;
            if (current_chunk_size >= MAX_CHUNK_SIZE) {
                current_chunk_size = 0;
                // Release the write transaction and yield.
                // We continue later where we have left off.
                sindexes.clear();
                wtxn.reset();
                coro_t::yield();
            }
        }
    }

    void postprocess_internal_node(buf_lock_t *) { }

    void filter_interesting_children(buf_parent_t,
                                     ranged_block_ids_t *ids_source,
                                     interesting_children_callback_t *cb) {
        for (int i = 0, e = ids_source->num_block_ids(); i < e; ++i) {
            cb->receive_interesting_child(i);
        }
        cb->no_more_interesting_children();
    }

    access_t btree_superblock_mode() { return access_t::read; }
    access_t btree_node_mode() { return access_t::read; }

    store_t *store_;
    const std::set<uuid_u> &sindexes_to_post_construct_;
    cond_t *interrupt_myself_;
    signal_t *interruptor_;
};

void post_construct_secondary_indexes(
        store_t *store,
        const std::set<uuid_u> &sindexes_to_post_construct,
        signal_t *interruptor)
    THROWS_ONLY(interrupted_exc_t) {
    cond_t local_interruptor;

    wait_any_t wait_any(&local_interruptor, interruptor);

    post_construct_traversal_helper_t helper(store,
            sindexes_to_post_construct, &local_interruptor, interruptor);
    /* Notice the ordering of progress_tracker and insertion_sentries matters.
     * insertion_sentries puts pointers in the progress tracker map. Once
     * insertion_sentries is destructed nothing has a reference to
     * progress_tracker so we know it's safe to destruct it. */
    parallel_traversal_progress_t progress_tracker;
    helper.progress = &progress_tracker;

    std::vector<map_insertion_sentry_t<uuid_u, const parallel_traversal_progress_t *> >
        insertion_sentries(sindexes_to_post_construct.size());
    auto sentry = insertion_sentries.begin();
    for (auto it = sindexes_to_post_construct.begin();
         it != sindexes_to_post_construct.end(); ++it) {
        store->add_progress_tracker(&*sentry, *it, &progress_tracker);
    }

    object_buffer_t<fifo_enforcer_sink_t::exit_read_t> read_token;
    store->new_read_token(&read_token);

    // Mind the destructor ordering.
    // The superblock must be released before txn (`btree_parallel_traversal`
    // usually already takes care of that).
    // The txn must be destructed before the cache_account.
    cache_account_t cache_account;
    scoped_ptr_t<txn_t> txn;
    scoped_ptr_t<real_superblock_t> superblock;

    store->acquire_superblock_for_read(
        &read_token,
        &txn,
        &superblock,
        interruptor,
        true /* USE_SNAPSHOT */);

    cache_account
        = txn->cache()->create_cache_account(SINDEX_POST_CONSTRUCTION_CACHE_PRIORITY);
    txn->set_account(&cache_account);

    btree_parallel_traversal(superblock.get(), &helper, &wait_any);
}<|MERGE_RESOLUTION|>--- conflicted
+++ resolved
@@ -847,7 +847,6 @@
 
     void finish() THROWS_ONLY(interrupted_exc_t);
 private:
-<<<<<<< HEAD
     // At this moment in time, we support evaluating transforms in parallel but
     // require that accumulators run serially, so to speak.
     // RSI: Rename to serial_accumulation.
@@ -856,15 +855,10 @@
 
     // RSI: Something involving this job_data_t or io_data_t is where the
     // parallelization might happen.
-    io_data_t io;
+    const rget_io_data_t io;
     job_data_t job;
     // Relevant sindex info, maybe.
-    const boost::optional<sindex_data_t> sindex;
-=======
-    const rget_io_data_t io; // How do get data in/out.
-    job_data_t job; // What to do next (stateful).
-    const boost::optional<rget_sindex_data_t> sindex; // Optional sindex information.
->>>>>>> 11261ab6
+    const boost::optional<rget_sindex_data_t> sindex;
 
     scoped_ptr_t<profile::disabler_t> disabler;
     scoped_ptr_t<profile::sampler_t> sampler;
