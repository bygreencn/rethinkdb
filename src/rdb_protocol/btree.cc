// Copyright 2010-2012 RethinkDB, all rights reserved.
#include <string>
#include <vector>

// The LOCAL_MAX macro is pasted from the std::max specification.
#define LOCAL_MAX( A , B ) ( A > B ) ? A : B ;

#include "errors.hpp"
#include <boost/shared_ptr.hpp>
#include <boost/variant.hpp>

#include "btree/backfill.hpp"
#include "btree/depth_first_traversal.hpp"
#include "btree/erase_range.hpp"
#include "btree/get_distribution.hpp"
#include "btree/operations.hpp"
#include "buffer_cache/blob.hpp"
#include "containers/archive/buffer_group_stream.hpp"
#include "containers/archive/vector_stream.hpp"
#include "containers/scoped.hpp"
#include "rdb_protocol/btree.hpp"
#include "rdb_protocol/environment.hpp"
#include "rdb_protocol/query_language.hpp"
#include "rdb_protocol/transform_visitors.hpp"

typedef std::list<boost::shared_ptr<scoped_cJSON_t> > json_list_t;
typedef std::list<std::pair<store_key_t, boost::shared_ptr<scoped_cJSON_t> > > keyed_json_list_t;

#define MAX_RDB_VALUE_SIZE MAX_IN_NODE_VALUE_SIZE

struct rdb_value_t {
    char contents[];

public:
    int inline_size(block_size_t bs) const {
        return blob::ref_size(bs, contents, blob::btree_maxreflen);
    }

    int64_t value_size() const {
        return blob::value_size(contents, blob::btree_maxreflen);
    }

    const char *value_ref() const {
        return contents;
    }

    char *value_ref() {
        return contents;
    }
};

value_sizer_t<rdb_value_t>::value_sizer_t(block_size_t bs) : block_size_(bs) { }

const rdb_value_t *value_sizer_t<rdb_value_t>::as_rdb(const void *p) {
    return reinterpret_cast<const rdb_value_t *>(p);
}

int value_sizer_t<rdb_value_t>::size(const void *value) const {
    return as_rdb(value)->inline_size(block_size_);
}

bool value_sizer_t<rdb_value_t>::fits(const void *value, int length_available) const {
    return btree_value_fits(block_size_, length_available, as_rdb(value));
}

bool value_sizer_t<rdb_value_t>::deep_fsck(block_getter_t *getter, const void *value, int length_available, std::string *msg_out) const {
    if (!fits(value, length_available)) {
        *msg_out = "value does not fit in length_available";
        return false;
    }

    return blob::deep_fsck(getter, block_size_, as_rdb(value)->value_ref(), blob::btree_maxreflen, msg_out);
}

int value_sizer_t<rdb_value_t>::max_possible_size() const {
    return blob::btree_maxreflen;
}

block_magic_t value_sizer_t<rdb_value_t>::leaf_magic() {
    block_magic_t magic = { { 'r', 'd', 'b', 'l' } };
    return magic;
}

block_magic_t value_sizer_t<rdb_value_t>::btree_leaf_magic() const {
    return leaf_magic();
}

block_size_t value_sizer_t<rdb_value_t>::block_size() const { return block_size_; }

boost::shared_ptr<scoped_cJSON_t> get_data(const rdb_value_t *value, transaction_t *txn) {
    blob_t blob(const_cast<rdb_value_t *>(value)->value_ref(), blob::btree_maxreflen);

    boost::shared_ptr<scoped_cJSON_t> data;

    blob_acq_t acq_group;
    buffer_group_t buffer_group;
    blob.expose_all(txn, rwi_read, &buffer_group, &acq_group);
    buffer_group_read_stream_t read_stream(const_view(&buffer_group));
    int res = deserialize(&read_stream, &data);
    guarantee_err(res == 0, "corruption detected... this should probably be an exception\n");

    return data;
}

bool btree_value_fits(block_size_t bs, int data_length, const rdb_value_t *value) {
    return blob::ref_fits(bs, data_length, value->value_ref(), blob::btree_maxreflen);
}

void rdb_get(const store_key_t &store_key, btree_slice_t *slice, transaction_t *txn, superblock_t *superblock, point_read_response_t *response) {
    keyvalue_location_t<rdb_value_t> kv_location;
    find_keyvalue_location_for_read(txn, superblock, store_key.btree_key(), &kv_location, slice->root_eviction_priority, &slice->stats);

    if (!kv_location.value.has()) {
        response->data.reset(new scoped_cJSON_t(cJSON_CreateNull()));
    } else {
        response->data = get_data(kv_location.value.get(), txn);
    }
}

void kv_location_delete(keyvalue_location_t<rdb_value_t> *kv_location, const store_key_t &key,
                        btree_slice_t *slice, repli_timestamp_t timestamp, transaction_t *txn) {
    guarantee(kv_location->value.has());
    blob_t blob(kv_location->value->value_ref(), blob::btree_maxreflen);
    blob.clear(txn);
    kv_location->value.reset();
    null_key_modification_callback_t<rdb_value_t> null_cb;
    apply_keyvalue_change(txn, kv_location, key.btree_key(), timestamp, false, &null_cb, &slice->root_eviction_priority);
}

void kv_location_set(keyvalue_location_t<rdb_value_t> *kv_location, const store_key_t &key,
                     boost::shared_ptr<scoped_cJSON_t> data,
                     btree_slice_t *slice, repli_timestamp_t timestamp, transaction_t *txn) {

    scoped_malloc_t<rdb_value_t> new_value(MAX_RDB_VALUE_SIZE);
    bzero(new_value.get(), MAX_RDB_VALUE_SIZE);

    //TODO unnecessary copies they must go away.
    write_message_t wm;
    wm << data;
    vector_stream_t stream;
    int res = send_write_message(&stream, &wm);
    guarantee_err(res == 0, "Serialization for json data failed... this shouldn't happen.\n");

    blob_t blob(new_value->value_ref(), blob::btree_maxreflen);

    //TODO more copies, good lord
    blob.append_region(txn, stream.vector().size());
    std::string sered_data(stream.vector().begin(), stream.vector().end());
    blob.write_from_string(sered_data, txn, 0);

    // Actually update the leaf, if needed.
    kv_location->value.reinterpret_swap(new_value);
    null_key_modification_callback_t<rdb_value_t> null_cb;
    apply_keyvalue_change(txn, kv_location, key.btree_key(), timestamp, false, &null_cb, &slice->root_eviction_priority);
    //                                                                  ^^^^^ That means the key isn't expired.
}

void rdb_modify(const std::string &primary_key, const store_key_t &key, point_modify_ns::op_t op,
                query_language::runtime_environment_t *env, const scopes_t &scopes, const backtrace_t &backtrace,
                const Mapping &mapping,
                btree_slice_t *slice, repli_timestamp_t timestamp,
                transaction_t *txn, superblock_t *superblock, point_modify_response_t *response) {
    try {
        keyvalue_location_t<rdb_value_t> kv_location;
        find_keyvalue_location_for_write(txn, superblock, key.btree_key(), &kv_location,
                                         &slice->root_eviction_priority, &slice->stats);
        boost::shared_ptr<scoped_cJSON_t> lhs;
        if (!kv_location.value.has()) {
            lhs.reset(new scoped_cJSON_t(cJSON_CreateNull()));
        } else {
            lhs = get_data(kv_location.value.get(), txn);
            guarantee(lhs->GetObjectItem(primary_key.c_str()));
        }
        boost::shared_ptr<scoped_cJSON_t> new_row;
        std::string new_key;
        point_modify_ns::result_t res = query_language::calculate_modify(
            lhs, primary_key, op, mapping, env, scopes, backtrace, &new_row, &new_key);
        switch (res) {
        case point_modify_ns::INSERTED:
            if (new_key != key_to_unescaped_str(key)) {
                throw query_language::runtime_exc_t(strprintf("mutate can't change the primary key (%s) when doing an insert of %s",
                                                              primary_key.c_str(), new_row->Print().c_str()), backtrace);
            }
            //FALLTHROUGH
        case point_modify_ns::MODIFIED: {
            guarantee(new_row);
            kv_location_set(&kv_location, key, new_row, slice, timestamp, txn);
        } break;
        case point_modify_ns::DELETED: {
            kv_location_delete(&kv_location, key, slice, timestamp, txn);
        } break;
        case point_modify_ns::SKIPPED: break;
        case point_modify_ns::NOP: break;
        case point_modify_ns::ERROR: unreachable("execute_modify should never return ERROR, it should throw");
        default: unreachable();
        }
        response->result = res;
    } catch (const query_language::runtime_exc_t &e) {
        response->result = point_modify_ns::ERROR;
        response->exc = e;
    }
}

void rdb_set(const store_key_t &key, boost::shared_ptr<scoped_cJSON_t> data, bool overwrite,
             btree_slice_t *slice, repli_timestamp_t timestamp,
             transaction_t *txn, superblock_t *superblock, point_write_response_t *response) {
    //block_size_t block_size = slice->cache()->get_block_size();
    keyvalue_location_t<rdb_value_t> kv_location;
    find_keyvalue_location_for_write(txn, superblock, key.btree_key(), &kv_location, &slice->root_eviction_priority, &slice->stats);
    bool had_value = kv_location.value.has();
    if (overwrite || !had_value) {
        kv_location_set(&kv_location, key, data, slice, timestamp, txn);
    }
    response->result = (had_value ? DUPLICATE : STORED);
}

class agnostic_rdb_backfill_callback_t : public agnostic_backfill_callback_t {
public:
    agnostic_rdb_backfill_callback_t(rdb_backfill_callback_t *cb, const key_range_t &kr) : cb_(cb), kr_(kr) { }

    void on_delete_range(const key_range_t &range, signal_t *interruptor) THROWS_ONLY(interrupted_exc_t) {
        rassert(kr_.is_superset(range));
        cb_->on_delete_range(range, interruptor);
    }

    void on_deletion(const btree_key_t *key, repli_timestamp_t recency, signal_t *interruptor) THROWS_ONLY(interrupted_exc_t) {
        rassert(kr_.contains_key(key->contents, key->size));
        cb_->on_deletion(key, recency, interruptor);
    }

    void on_pair(transaction_t *txn, repli_timestamp_t recency, const btree_key_t *key, const void *val, signal_t *interruptor) THROWS_ONLY(interrupted_exc_t) {
        rassert(kr_.contains_key(key->contents, key->size));
        const rdb_value_t *value = static_cast<const rdb_value_t *>(val);

        rdb_protocol_details::backfill_atom_t atom;
        atom.key.assign(key->size, key->contents);
        atom.value = get_data(value, txn);
        atom.recency = recency;
        cb_->on_keyvalue(atom, interruptor);
    }

    rdb_backfill_callback_t *cb_;
    key_range_t kr_;
};

void rdb_backfill(btree_slice_t *slice, const key_range_t& key_range,
        repli_timestamp_t since_when, rdb_backfill_callback_t *callback,
        transaction_t *txn, superblock_t *superblock,
        parallel_traversal_progress_t *p, signal_t *interruptor)
        THROWS_ONLY(interrupted_exc_t) {
    agnostic_rdb_backfill_callback_t agnostic_cb(callback, key_range);
    value_sizer_t<rdb_value_t> sizer(slice->cache()->get_block_size());
    do_agnostic_btree_backfill(&sizer, slice, key_range, since_when, &agnostic_cb, txn, superblock, p, interruptor);
}

void rdb_delete(const store_key_t &key, btree_slice_t *slice, repli_timestamp_t timestamp,
                transaction_t *txn, superblock_t *superblock, point_delete_response_t *response) {
    keyvalue_location_t<rdb_value_t> kv_location;
    find_keyvalue_location_for_write(txn, superblock, key.btree_key(), &kv_location, &slice->root_eviction_priority, &slice->stats);
    bool exists = kv_location.value.has();
    if (exists) kv_location_delete(&kv_location, key, slice, timestamp, txn);
    response->result = (exists ? DELETED : MISSING);
}

void rdb_erase_range(btree_slice_t *slice, key_tester_t *tester,
                       bool left_key_supplied, const store_key_t& left_key_exclusive,
                       bool right_key_supplied, const store_key_t& right_key_inclusive,
                       transaction_t *txn, superblock_t *superblock) {

    value_sizer_t<rdb_value_t> rdb_sizer(slice->cache()->get_block_size());
    value_sizer_t<void> *sizer = &rdb_sizer;

    struct : public value_deleter_t {
        void delete_value(transaction_t *_txn, void *_value) {
            blob_t blob(static_cast<rdb_value_t *>(_value)->value_ref(), blob::btree_maxreflen);
            blob.clear(_txn);
        }
    } deleter;

    btree_erase_range_generic(sizer, slice, tester, &deleter,
        left_key_supplied ? left_key_exclusive.btree_key() : NULL,
        right_key_supplied ? right_key_inclusive.btree_key() : NULL,
        txn, superblock);
}

void rdb_erase_range(btree_slice_t *slice, key_tester_t *tester,
                       const key_range_t &keys,
                       transaction_t *txn, superblock_t *superblock) {
    store_key_t left_exclusive(keys.left);
    store_key_t right_inclusive(keys.right.key);

    bool left_key_supplied = left_exclusive.decrement();
    bool right_key_supplied = !keys.right.unbounded;
    if (right_key_supplied) {
        right_inclusive.decrement();
    }
    rdb_erase_range(slice, tester, left_key_supplied, left_exclusive, right_key_supplied, right_inclusive, txn, superblock);
}

size_t estimate_rget_response_size(const boost::shared_ptr<scoped_cJSON_t> &/*json*/) {
    // TODO: don't be stupid, be a smarty, come and join the nazy
    // party (json size estimation will be much easier once we switch
    // to bson -- fuck it for now).
    return 250;
}

class rdb_rget_depth_first_traversal_callback_t : public depth_first_traversal_callback_t {
public:
    rdb_rget_depth_first_traversal_callback_t(transaction_t *txn, query_language::runtime_environment_t *_env,
                                              const rdb_protocol_details::transform_t &_transform,
                                              boost::optional<rdb_protocol_details::terminal_t> _terminal,
                                              const key_range_t &range,
                                              rget_read_response_t *_response)
        : bad_init(false), transaction(txn), response(_response), cumulative_size(0),
          env(_env), transform(_transform), terminal(_terminal)
    {
        try {
            response->last_considered_key = range.left;

            if (terminal) {
                boost::apply_visitor(query_language::terminal_initializer_visitor_t(&response->result, env, terminal->scopes, terminal->backtrace), terminal->variant);
            }
        } catch (const query_language::runtime_exc_t &e) {
            /* Evaluation threw so we're not going to be accepting any more requests. */
            response->result = e;
            bad_init = true;
        }
    }

    bool handle_pair(const btree_key_t* key, const void *value) {
        if (bad_init) return false;
        try {
            store_key_t store_key(key);
            if (response->last_considered_key < store_key) {
                response->last_considered_key = store_key;
            }

            const rdb_value_t *rdb_value = reinterpret_cast<const rdb_value_t *>(value);

            json_list_t data;
            data.push_back(get_data(rdb_value, transaction));

            //Apply transforms to the data
            typedef rdb_protocol_details::transform_t::iterator tit_t;
            for (tit_t it  = transform.begin();
                       it != transform.end();
                       ++it) {
                json_list_t tmp;

                for (json_list_t::iterator jt  = data.begin();
                                           jt != data.end();
                                           ++jt) {
                    boost::apply_visitor(query_language::transform_visitor_t(*jt, &tmp, env, it->scopes, it->backtrace), it->variant);
                }
                data.clear();
                data.splice(data.begin(), tmp);
            }

            if (!terminal) {
                typedef rget_read_response_t::stream_t stream_t;
                stream_t *stream = boost::get<stream_t>(&response->result);
                guarantee(stream);
                for (json_list_t::iterator it =  data.begin();
                                           it != data.end();
                                           ++it) {
                    stream->push_back(std::make_pair(key, *it));
                    cumulative_size += estimate_rget_response_size(*it);
                }

                return cumulative_size < rget_max_chunk_size;
            } else {
                for (json_list_t::iterator jt  = data.begin();
                                           jt != data.end();
                                           ++jt) {
                    boost::apply_visitor(query_language::terminal_visitor_t(*jt, env, terminal->scopes, terminal->backtrace, &response->result), terminal->variant);
                }
                return true;
            }
        } catch (const query_language::runtime_exc_t &e) {
            /* Evaluation threw so we're not going to be accepting any more requests. */
            response->result = e;
            return false;
        }
    }
    bool bad_init;
    transaction_t *transaction;
    rget_read_response_t *response;
    size_t cumulative_size;
    query_language::runtime_environment_t *env;
    rdb_protocol_details::transform_t transform;
    boost::optional<rdb_protocol_details::terminal_t> terminal;
};

void rdb_rget_slice(btree_slice_t *slice, const key_range_t &range,
                    transaction_t *txn, superblock_t *superblock,
                    query_language::runtime_environment_t *env, const rdb_protocol_details::transform_t &transform,
                    boost::optional<rdb_protocol_details::terminal_t> terminal, rget_read_response_t *response) {
    rdb_rget_depth_first_traversal_callback_t callback(txn, env, transform, terminal, range, response);
    btree_depth_first_traversal(slice, txn, superblock, range, &callback);

    if (callback.cumulative_size >= rget_max_chunk_size) {
        response->truncated = true;
    } else {
        response->truncated = false;
    }
}

void rdb_distribution_get(btree_slice_t *slice, int max_depth, const store_key_t &left_key,
                          transaction_t *txn, superblock_t *superblock, distribution_read_response_t *response) {
    int64_t key_count_out;
    std::vector<store_key_t> key_splits;
    get_btree_key_distribution(slice, txn, superblock, max_depth, &key_count_out, &key_splits);

    int64_t keys_per_bucket;
    if (key_splits.size() == 0) {
        keys_per_bucket = key_count_out;
    } else  {
<<<<<<< HEAD
        // Frank changed the max function from std::max to LOCAL_MAX and then to RT_MAX (from utils.hpp) since std::max on i386 seems not to be able to figure stuff out.
        keys_per_bucket = RT_MAX(key_count_out / key_splits.size(), 1ul);
=======
        keys_per_bucket = std::max<int64_t>(key_count_out / key_splits.size(), 1);
>>>>>>> 76851d78
    }
    response->key_counts[left_key] = keys_per_bucket;

    for (std::vector<store_key_t>::iterator it  = key_splits.begin();
                                            it != key_splits.end();
                                            ++it) {
        response->key_counts[*it] = keys_per_bucket;
    }
}
<|MERGE_RESOLUTION|>--- conflicted
+++ resolved
@@ -415,12 +415,7 @@
     if (key_splits.size() == 0) {
         keys_per_bucket = key_count_out;
     } else  {
-<<<<<<< HEAD
-        // Frank changed the max function from std::max to LOCAL_MAX and then to RT_MAX (from utils.hpp) since std::max on i386 seems not to be able to figure stuff out.
-        keys_per_bucket = RT_MAX(key_count_out / key_splits.size(), 1ul);
-=======
         keys_per_bucket = std::max<int64_t>(key_count_out / key_splits.size(), 1);
->>>>>>> 76851d78
     }
     response->key_counts[left_key] = keys_per_bucket;
 
