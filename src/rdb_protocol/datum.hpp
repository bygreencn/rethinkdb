#ifndef RDB_PROTOCOL_DATUM_HPP_
#define RDB_PROTOCOL_DATUM_HPP_
#include <map>
#include <string>
#include <utility>
#include <vector>

#include "utils.hpp"
#include <boost/shared_ptr.hpp>

#include "btree/keys.hpp"
#include "containers/archive/archive.hpp"
#include "containers/counted.hpp"
#include "containers/ptr_bag.hpp"
#include "containers/scoped.hpp"
#include "http/json.hpp"
#include "rdb_protocol/error.hpp"

class Datum;

namespace ql {
class datum_stream_t;
class env_t;
class val_t;

// These let us write e.g. `foo(NOTHROW) instead of `foo(false/*nothrow*/)`.
// They should be passed to functions that have multiple behaviors (like `el` or
// `add` below).

// NOTHROW: Return NULL
// THROW: Throw an error
enum throw_bool_t { NOTHROW = 0, THROW = 1};

// NOCLOBBER: Don't overwrite existing values.
// CLOBBER: Overwrite existing values.
enum clobber_bool_t { NOCLOBBER = 0, CLOBBER = 1};

// A `datum_t` is basically a JSON value, although we may extend it later.
// TODO: When we optimize for memory, this needs to stop inheriting from `rcheckable_t`
class datum_t : public single_threaded_shared_mixin_t<datum_t>, public rcheckable_t {
public:
    // This ordering is important, because we use it to sort objects of
    // disparate type.  It should be alphabetical.
    enum type_t { R_ARRAY = 1, R_BOOL = 2, R_NULL = 3,
                  R_NUM = 4, R_OBJECT = 5, R_STR = 6 };
    explicit datum_t(type_t _type);

    datum_t(datum_t &&other);

    // These allow you to construct a datum from the type of value it
    // represents.  We have some gotchya-constructors to scare away implicit
    // conversions.
    explicit datum_t(bool) = delete;
    explicit datum_t(int) = delete;
    explicit datum_t(float) = delete;
    // Need to explicitly ask to construct a bool.
    datum_t(type_t _type, bool _bool);
    explicit datum_t(double _num);
    explicit datum_t(const std::string &_str);
    explicit datum_t(const char *cstr);
<<<<<<< HEAD
    explicit datum_t(const std::vector<counted_t<const datum_t> > &_array);
    explicit datum_t(const std::map<std::string, counted_t<const datum_t> > &_object);
=======
    explicit datum_t(const std::vector<const datum_t *> &_array);
    explicit datum_t(const std::map<std::string, const datum_t *> &_object);
>>>>>>> 7b44bceb

    // These construct a datum from an equivalent representation.
    explicit datum_t(const Datum *d); // Undefined, need to pass `env` below.
    datum_t(const Datum *d, env_t *env);
    explicit datum_t(cJSON *json);
    datum_t(cJSON *json, env_t *env);
    explicit datum_t(const boost::shared_ptr<scoped_cJSON_t> &json);
    datum_t(const boost::shared_ptr<scoped_cJSON_t> &json, env_t *env);

    datum_t &operator=(datum_t &&other);
    void copy_from(const datum_t &other);

    ~datum_t();

    void write_to_protobuf(Datum *out) const;

    type_t get_type() const;
    const char *get_type_name() const;
    std::string print() const;
    std::string print_primary() const;
    std::string print_secondary(const store_key_t &key) const;
    /* An inverse to print_secondary. */
    static std::string unprint_secondary(const std::string &secondary_and_primary);
    store_key_t truncated_secondary() const;
    void check_type(type_t desired) const;

    bool as_bool() const;
    double as_num() const;
    int64_t as_int() const;
    const std::string &as_str() const;

    // Use of `size` and `el` is preferred to `as_array` when possible.
    const std::vector<counted_t<const datum_t> > &as_array() const;
    void add(counted_t<const datum_t> val); // add to an array
    size_t size() const;
    // Access an element of an array.
    counted_t<const datum_t> get(size_t index, throw_bool_t throw_bool = THROW) const;

    // Use of `get` is preferred to `as_object` when possible.
<<<<<<< HEAD
    const std::map<std::string, counted_t<const datum_t> > &as_object() const;
=======
    const std::map<std::string, const datum_t *> &as_object() const;
>>>>>>> 7b44bceb
    // Returns true if `key` was already in object.
    MUST_USE bool add(const std::string &key, counted_t<const datum_t> val,
                      clobber_bool_t clobber_bool = NOCLOBBER); // add to an object
    // Returns true if key was in object.
    MUST_USE bool delete_key(const std::string &key);
    // Access an element of an object.
    counted_t<const datum_t> get(const std::string &key, throw_bool_t throw_bool = THROW) const;
    counted_t<const datum_t> merge(counted_t<const datum_t> rhs) const;
    typedef counted_t<const datum_t> (*merge_res_f)(env_t *env, const std::string &key,
                                          counted_t<const datum_t> l, counted_t<const datum_t> r,
                                          const rcheckable_t *caller);
    counted_t<const datum_t> merge(env_t *env, counted_t<const datum_t> rhs, merge_res_f f) const;

    cJSON *as_raw_json() const;
    boost::shared_ptr<scoped_cJSON_t> as_json() const;
    counted_t<datum_stream_t> as_datum_stream(env_t *env, const pb_rcheckable_t *bt_src) const;

    // These behave as expected and defined in RQL.  Theoretically, two data of
    // the same type should compare the same way their printed representations
    // would compare lexicographcally, while dispareate types are compared
    // alphabetically by type name.
    int cmp(const datum_t &rhs) const;
    bool operator==(const datum_t &rhs) const;
    bool operator!=(const datum_t &rhs) const;

    bool operator<(const datum_t &rhs) const;
    bool operator<=(const datum_t &rhs) const;
    bool operator>(const datum_t &rhs) const;
    bool operator>=(const datum_t &rhs) const;

    // Iterate through an object or array with a callback.  (The callback
    // returns whether or not to continue iterating.)  Used for e.g. garbage
    // collection.
    // SAMRSI: Should this be templated?  Almost certainly not.
    template<class callable_t>
    void iter(callable_t callback) const {
        if (callback(this)) {
            switch (get_type()) {
            case R_NULL: // fallthru
            case R_BOOL: // fallthru
            case R_NUM:  // fallthru
            case R_STR:  break;
            case R_ARRAY: {
                for (size_t i = 0; i < as_array().size(); ++i) {
                    get(i)->iter(callback);
                }
            } break;
            case R_OBJECT: {
<<<<<<< HEAD
                for (std::map<std::string, counted_t<const datum_t> >::const_iterator
=======
                for (std::map<std::string, const datum_t *>::const_iterator
>>>>>>> 7b44bceb
                         it = as_object().begin(); it != as_object().end(); ++it) {
                    it->second->iter(callback);
                }
            } break;
            default: unreachable();
            }
        }
    }

    virtual void runtime_check(const char *test, const char *file, int line,
                               bool pred, std::string msg) const {
        ql::runtime_check(test, file, line, pred, msg);
    }

private:
    void init_empty();
    void init_str();
    void init_array();
    void init_object();
    void init_json(cJSON *json, env_t *env);

    void num_to_str_key(std::string *str_out) const;
    void str_to_str_key(std::string *str_out) const;
    void array_to_str_key(std::string *str_out) const;

    type_t type;
    // SAMRSI: For fuck's sake, fucking use inheritance.
    // union {
        bool r_bool;
        double r_num;
        // TODO: Make this a char vector
        std::string *r_str;
<<<<<<< HEAD
        std::vector<counted_t<const datum_t> > *r_array;
        std::map<std::string, counted_t<const datum_t> > *r_object;
    // };
=======
        std::vector<const datum_t *> *r_array;
        std::map<std::string, const datum_t *> *r_object;
    };
>>>>>>> 7b44bceb

    DISABLE_COPYING(datum_t);
};

RDB_DECLARE_SERIALIZABLE(Datum);
// A `wire_datum_t` is necessary to serialize data over the wire.
class wire_datum_t {
public:
    wire_datum_t() : state(INVALID) { }
    explicit wire_datum_t(counted_t<const datum_t> _ptr) : ptr(_ptr), state(COMPILED) { }
    counted_t<const datum_t> get() const;
    counted_t<const datum_t> reset(counted_t<const datum_t> ptr2);
    counted_t<const datum_t> compile(env_t *env);

    // Prepare ourselves for serialization over the wire (this is a performance
    // optimizaiton that we need on the shards).
    void finalize();

    Datum get_datum() const {
        return ptr_pb;
    }
private:
    counted_t<const datum_t> ptr;
    Datum ptr_pb;

public:
    friend class write_message_t;
    void rdb_serialize(write_message_t &msg /* NOLINT */) const {
        r_sanity_check(state == SERIALIZABLE);
        msg << ptr_pb;
    }
    friend class archive_deserializer_t;
    archive_result_t rdb_deserialize(read_stream_t *s) {
        archive_result_t res = deserialize(s, &ptr_pb);
        if (res) return res;
        state = SERIALIZABLE;
        return ARCHIVE_SUCCESS;
    }

private:
    enum { INVALID, SERIALIZABLE, COMPILED } state;
};

#ifndef NDEBUG
static const int64_t WIRE_DATUM_MAP_GC_ROUNDS = 2;
#else
static const int64_t WIRE_DATUM_MAP_GC_ROUNDS = 1000;
#endif // NDEBUG


// This is like a `wire_datum_t` but for gmr.  We need it because gmr allows
// non-strings as keys, while the data model we pinched from JSON doesn't.  See
// README.md for more info.
class wire_datum_map_t {
public:
    wire_datum_map_t() : state(COMPILED) { }
    bool has(counted_t<const datum_t> key);
    counted_t<const datum_t> get(counted_t<const datum_t> key);
    void set(counted_t<const datum_t> key, counted_t<const datum_t> val);

    void compile(env_t *env);
    void finalize();

    counted_t<const datum_t> to_arr() const;
private:
    struct datum_value_compare_t {
        bool operator()(counted_t<const datum_t> a, counted_t<const datum_t> b) const {
            return *a < *b;
        }
    };

<<<<<<< HEAD
    std::map<counted_t<const datum_t>, counted_t<const datum_t>, datum_value_compare_t> map;
=======
    std::map<const datum_t *, const datum_t *, datum_value_compare_t> map;
>>>>>>> 7b44bceb
    std::vector<std::pair<Datum, Datum> > map_pb;

public:
    friend class write_message_t;
    void rdb_serialize(write_message_t &msg /* NOLINT */) const {
        r_sanity_check(state == SERIALIZABLE);
        msg << map_pb;
    }
    friend class archive_deserializer_t;
    archive_result_t rdb_deserialize(read_stream_t *s) {
        archive_result_t res = deserialize(s, &map_pb);
        if (res) return res;
        state = SERIALIZABLE;
        return ARCHIVE_SUCCESS;
    }

private:
    enum { SERIALIZABLE, COMPILED } state;
};

} // namespace ql
#endif // RDB_PROTOCOL_DATUM_HPP_<|MERGE_RESOLUTION|>--- conflicted
+++ resolved
@@ -58,13 +58,8 @@
     explicit datum_t(double _num);
     explicit datum_t(const std::string &_str);
     explicit datum_t(const char *cstr);
-<<<<<<< HEAD
     explicit datum_t(const std::vector<counted_t<const datum_t> > &_array);
     explicit datum_t(const std::map<std::string, counted_t<const datum_t> > &_object);
-=======
-    explicit datum_t(const std::vector<const datum_t *> &_array);
-    explicit datum_t(const std::map<std::string, const datum_t *> &_object);
->>>>>>> 7b44bceb
 
     // These construct a datum from an equivalent representation.
     explicit datum_t(const Datum *d); // Undefined, need to pass `env` below.
@@ -102,13 +97,8 @@
     size_t size() const;
     // Access an element of an array.
     counted_t<const datum_t> get(size_t index, throw_bool_t throw_bool = THROW) const;
-
     // Use of `get` is preferred to `as_object` when possible.
-<<<<<<< HEAD
     const std::map<std::string, counted_t<const datum_t> > &as_object() const;
-=======
-    const std::map<std::string, const datum_t *> &as_object() const;
->>>>>>> 7b44bceb
     // Returns true if `key` was already in object.
     MUST_USE bool add(const std::string &key, counted_t<const datum_t> val,
                       clobber_bool_t clobber_bool = NOCLOBBER); // add to an object
@@ -157,11 +147,7 @@
                 }
             } break;
             case R_OBJECT: {
-<<<<<<< HEAD
                 for (std::map<std::string, counted_t<const datum_t> >::const_iterator
-=======
-                for (std::map<std::string, const datum_t *>::const_iterator
->>>>>>> 7b44bceb
                          it = as_object().begin(); it != as_object().end(); ++it) {
                     it->second->iter(callback);
                 }
@@ -194,15 +180,9 @@
         double r_num;
         // TODO: Make this a char vector
         std::string *r_str;
-<<<<<<< HEAD
         std::vector<counted_t<const datum_t> > *r_array;
         std::map<std::string, counted_t<const datum_t> > *r_object;
     // };
-=======
-        std::vector<const datum_t *> *r_array;
-        std::map<std::string, const datum_t *> *r_object;
-    };
->>>>>>> 7b44bceb
 
     DISABLE_COPYING(datum_t);
 };
@@ -274,11 +254,7 @@
         }
     };
 
-<<<<<<< HEAD
     std::map<counted_t<const datum_t>, counted_t<const datum_t>, datum_value_compare_t> map;
-=======
-    std::map<const datum_t *, const datum_t *, datum_value_compare_t> map;
->>>>>>> 7b44bceb
     std::vector<std::pair<Datum, Datum> > map_pb;
 
 public:
