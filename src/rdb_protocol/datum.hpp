--- conflicted
+++ resolved
@@ -155,11 +155,8 @@
 
     void rdb_serialize(write_message_t &msg /*NOLINT*/) const;
     archive_result_t rdb_deserialize(read_stream_t *s);
-<<<<<<< HEAD
     void rcheck_is_ptype(const std::string s = "") const;
-=======
-
->>>>>>> e997aac6
+
 private:
     friend class datum_ptr_t;
     friend void pseudo::sanitize_time(datum_t *time);
