--- conflicted
+++ resolved
@@ -68,11 +68,7 @@
     bool is_blocking() const FINAL { return false; }
     void accumulate_captures(var_captures_t *) const FINAL { }
 private:
-<<<<<<< HEAD
-    counted_t<val_t> term_eval(scope_env_t *, eval_flags_t) FINAL {
-=======
-    virtual counted_t<val_t> term_eval(scope_env_t *, eval_flags_t) const {
->>>>>>> d5a26756
+    counted_t<val_t> term_eval(scope_env_t *, eval_flags_t) const FINAL {
         return new_val(d);
     }
     counted_t<const datum_t> d;
