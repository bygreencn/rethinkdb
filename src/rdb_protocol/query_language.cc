#include "rdb_protocol/query_language.hpp"

#include <math.h>

#include "errors.hpp"
#include <boost/make_shared.hpp>

#include "clustering/administration/suggester.hpp"
#include "http/json.hpp"
#include "rdb_protocol/internal_extensions.pb.h"
#include "rdb_protocol/js.hpp"

namespace query_language {


/* Convenience function for making the horrible easy. */
boost::shared_ptr<scoped_cJSON_t> shared_scoped_json(cJSON *json) {
    return boost::shared_ptr<scoped_cJSON_t>(new scoped_cJSON_t(json));
}


void check_protobuf(bool cond) {
    if (!cond) {
        BREAKPOINT;
        throw broken_client_exc_t("bad protocol buffer; client is buggy");
    }
}

std::string term_type_name(term_type_t tt) {
    switch (tt) {
        case TERM_TYPE_JSON:
            return "object";
        case TERM_TYPE_STREAM:
            return "stream";
        case TERM_TYPE_VIEW:
            return "view";
        case TERM_TYPE_ARBITRARY:
            return "arbitrary";
        default:
            unreachable();
    }
}

bool term_type_is_convertible(term_type_t input, term_type_t desired) {
    switch (input) {
        case TERM_TYPE_ARBITRARY:
            return true;
        case TERM_TYPE_JSON:
            return desired == TERM_TYPE_JSON;
        case TERM_TYPE_STREAM:
            return desired == TERM_TYPE_STREAM;
        case TERM_TYPE_VIEW:
            return desired == TERM_TYPE_STREAM || desired == TERM_TYPE_VIEW;
        default:
            unreachable();
    }
}

bool term_type_least_upper_bound(term_info_t left, term_info_t right, term_info_t *out) {
    term_type_t tt;
    if (term_type_is_convertible(left.type, TERM_TYPE_ARBITRARY) &&
            term_type_is_convertible(right.type, TERM_TYPE_ARBITRARY)) {
        tt = TERM_TYPE_ARBITRARY;
    } else if (term_type_is_convertible(left.type, TERM_TYPE_JSON) &&
            term_type_is_convertible(right.type, TERM_TYPE_JSON)) {
        tt = TERM_TYPE_JSON;
    } else if (term_type_is_convertible(left.type, TERM_TYPE_VIEW) &&
            term_type_is_convertible(right.type, TERM_TYPE_VIEW)) {
        tt = TERM_TYPE_VIEW;
    } else if (term_type_is_convertible(left.type, TERM_TYPE_STREAM) &&
            term_type_is_convertible(right.type, TERM_TYPE_STREAM)) {
        tt = TERM_TYPE_STREAM;
    } else {
        return false;
    }

    *out = term_info_t(tt, left.deterministic && right.deterministic);
    return true;
}

term_info_t get_term_type(const Term &t, type_checking_environment_t *env, const backtrace_t &backtrace) {
    check_protobuf(Term::TermType_IsValid(t.type()));

    std::vector<const google::protobuf::FieldDescriptor *> fields;
    t.GetReflection()->ListFields(t, &fields);
    int field_count = fields.size();

    check_protobuf(field_count <= 2);

    switch (t.type()) {
    case Term::VAR:
        check_protobuf(t.has_var());
        if (!env->scope.is_in_scope(t.var())) {
            throw bad_query_exc_t(strprintf("symbol '%s' is not in scope", t.var().c_str()), backtrace);
        }
        return env->scope.get(t.var());
        break;
    case Term::LET:
        {
            check_protobuf(t.has_let());
            new_scope_t scope_maker(&env->scope); //create a new scope
            for (int i = 0; i < t.let().binds_size(); ++i) {
                env->scope.put_in_scope(
                    t.let().binds(i).var(),
                    get_term_type(
                        t.let().binds(i).term(),
                        env,
                        backtrace.with(strprintf("bind:%s", t.let().binds(i).var().c_str()))
                    ));
            }
            term_info_t res = get_term_type(t.let().expr(), env, backtrace.with("expr"));
            return res;
        }
        break;
    case Term::CALL:
        check_protobuf(t.has_call());
        return get_function_type(t.call(), env, backtrace);
        break;
    case Term::IF:
        {
            check_protobuf(t.has_if_());
            bool test_is_det;
            check_term_type(t.if_().test(), TERM_TYPE_JSON, env, &test_is_det, backtrace.with("test"));

            term_info_t true_branch = get_term_type(t.if_().true_branch(), env, backtrace.with("true_branch"));

            term_info_t false_branch = get_term_type(t.if_().false_branch(), env, backtrace.with("false_branch"));

            term_info_t combined_type;
            if (!term_type_least_upper_bound(true_branch, false_branch, &combined_type)) {
                throw bad_query_exc_t(strprintf(
                    "true-branch has type %s, but false-branch has type %s",
                    term_type_name(true_branch.type).c_str(),
                    term_type_name(false_branch.type).c_str()
                    ),
                    backtrace);
            }

            combined_type.deterministic &= test_is_det;
            return combined_type;
        }
        break;
    case Term::ERROR:
        check_protobuf(t.has_error());
        return term_info_t(TERM_TYPE_ARBITRARY, true);
        break;
    case Term::NUMBER:
        check_protobuf(t.has_number());
        return term_info_t(TERM_TYPE_JSON, true);
        break;
    case Term::STRING:
        check_protobuf(t.has_valuestring());
        return term_info_t(TERM_TYPE_JSON, true);
        break;
    case Term::JSON:
        check_protobuf(t.has_jsonstring());
        return term_info_t(TERM_TYPE_JSON, true);
        break;
    case Term::BOOL:
        check_protobuf(t.has_valuebool());
        return term_info_t(TERM_TYPE_JSON, true);
        break;
    case Term::JSON_NULL:
        check_protobuf(field_count == 1); // null term has only a type field
        return term_info_t(TERM_TYPE_JSON, true);
        break;
    case Term::ARRAY:
        {
            if (t.array_size() == 0) { // empty arrays are valid
                check_protobuf(field_count == 1);
            }
            bool deterministic = true;
            for (int i = 0; i < t.array_size(); ++i) {
                check_term_type(t.array(i), TERM_TYPE_JSON, env, &deterministic, backtrace.with(strprintf("elem:%d", i)));
            }
            return term_info_t(TERM_TYPE_JSON, deterministic);
        }
        break;
    case Term::OBJECT:
        {
            if (t.object_size() == 0) { // empty objects are valid
                check_protobuf(field_count == 1);
            }
            bool deterministic = true;
            for (int i = 0; i < t.object_size(); ++i) {
                check_term_type(t.object(i).term(), TERM_TYPE_JSON, env, &deterministic,
                        backtrace.with(strprintf("key:%s", t.object(i).var().c_str())));
            }
            return term_info_t(TERM_TYPE_JSON, deterministic);
        }
        break;
    case Term::GETBYKEY: {
        check_protobuf(t.has_get_by_key());
        check_term_type(t.get_by_key().key(), TERM_TYPE_JSON, env, NULL, backtrace.with("key"));
        return term_info_t(TERM_TYPE_JSON, false);
        break;
    }
    case Term::TABLE:
        check_protobuf(t.has_table());
        return term_info_t(TERM_TYPE_VIEW, false);
        break;
    case Term::JAVASCRIPT:
        check_protobuf(t.has_javascript());
        return term_info_t(TERM_TYPE_JSON, true); //javascript is never deterministic
        break;
    default:
        unreachable("unhandled Term case");
    }
    crash("unreachable");
}

void check_term_type(const Term &t, term_type_t expected, type_checking_environment_t *env, bool *is_det_out, const backtrace_t &backtrace) {
    term_info_t actual = get_term_type(t, env, backtrace);
    if (!term_type_is_convertible(actual.type, expected)) {
        throw bad_query_exc_t(strprintf("expected a %s; got a %s",
                term_type_name(expected).c_str(), term_type_name(actual.type).c_str()),
            backtrace);
    }

    if (is_det_out) {
        *is_det_out &= actual.deterministic;
    }
}

void check_arg_count(const Term::Call &c, int n_args, const backtrace_t &backtrace) {
    if (c.args_size() != n_args) {
        const char* fn_name = Builtin::BuiltinType_Name(c.builtin().type()).c_str();
        throw bad_query_exc_t(strprintf(
            "%s takes %d argument%s (%d given)",
            fn_name,
            n_args,
            n_args != 1 ? "s" : "",
            c.args_size()
            ),
            backtrace);
    }
}

void check_arg_count_at_least(const Term::Call &c, int n_args, const backtrace_t &backtrace) {
    if (c.args_size() < n_args) {
        const char* fn_name = Builtin::BuiltinType_Name(c.builtin().type()).c_str();
        throw bad_query_exc_t(strprintf(
            "%s takes at least %d argument%s (%d given)",
            fn_name,
            n_args,
            n_args != 1 ? "s" : "",
            c.args_size()
            ),
            backtrace);
    }
}

void check_function_args(const Term::Call &c, const term_type_t &arg_type, int n_args,
                         type_checking_environment_t *env, bool *is_det_out,
                         const backtrace_t &backtrace) {
    check_arg_count(c, n_args, backtrace);
    for (int i = 0; i < c.args_size(); ++i) {
        check_term_type(c.args(i), arg_type, env, is_det_out, backtrace.with(strprintf("arg:%d", i)));
    }
}

void check_function_args_at_least(const Term::Call &c, const term_type_t &arg_type, int n_args,
                                  type_checking_environment_t *env, bool *is_det_out,
                                  const backtrace_t &backtrace) {
    // requires the number of arguments to be at least n_args
    check_arg_count_at_least(c, n_args, backtrace);
    for (int i = 0; i < c.args_size(); ++i) {
        check_term_type(c.args(i), arg_type, env, is_det_out, backtrace.with(strprintf("arg:%d", i)));
    }
}

void check_polymorphic_function_args(const Term::Call &c, const term_type_t &arg_type, int n_args,
                         type_checking_environment_t *env, bool *is_det_out,
                         const backtrace_t &backtrace) {
    // for functions that work with selections/streams/jsons, where the first argument can be any type
    check_arg_count(c, n_args, backtrace);
    for (int i = 1; i < c.args_size(); ++i) {
        check_term_type(c.args(i), arg_type, env, is_det_out, backtrace.with(strprintf("arg:%d", i)));
    }
}

void check_function_args(const Term::Call &c, const term_type_t &arg1_type, const term_type_t &arg2_type,
                         type_checking_environment_t *env, bool *is_det_out,
                         const backtrace_t &backtrace) {
    check_arg_count(c, 2, backtrace);
    check_term_type(c.args(0), arg1_type, env, is_det_out, backtrace.with("arg:0"));
    check_term_type(c.args(1), arg2_type, env, is_det_out, backtrace.with("arg:1"));
}

term_info_t get_function_type(const Term::Call &c, type_checking_environment_t *env, const backtrace_t &backtrace) {
    const Builtin &b = c.builtin();

    check_protobuf(Builtin::BuiltinType_IsValid(b.type()));

    bool deterministic = true;
    std::vector<const google::protobuf::FieldDescriptor *> fields;


    b.GetReflection()->ListFields(b, &fields);

    int field_count = fields.size();

    check_protobuf(field_count <= 2);

    // this is a bit cleaner when we check well-formedness separate
    // from returning the type

    switch (c.builtin().type()) {
    case Builtin::NOT:
    case Builtin::MAPMERGE:
    case Builtin::ARRAYAPPEND:
    case Builtin::ADD:
    case Builtin::SUBTRACT:
    case Builtin::MULTIPLY:
    case Builtin::DIVIDE:
    case Builtin::MODULO:
    case Builtin::DISTINCT:
    case Builtin::LENGTH:
    case Builtin::UNION:
    case Builtin::NTH:
    case Builtin::STREAMTOARRAY:
    case Builtin::ARRAYTOSTREAM:
    case Builtin::ANY:
    case Builtin::ALL:
    case Builtin::SLICE:
        // these builtins only have
        // Builtin.type set
        check_protobuf(field_count == 1);
        break;
    case Builtin::COMPARE:
        check_protobuf(b.has_comparison());
        check_protobuf(Builtin::Comparison_IsValid(b.comparison()));
        break;
    case Builtin::GETATTR:
    case Builtin::IMPLICIT_GETATTR:
    case Builtin::HASATTR:
    case Builtin::IMPLICIT_HASATTR:
        check_protobuf(b.has_attr());
        break;
    case Builtin::PICKATTRS:
    case Builtin::IMPLICIT_PICKATTRS:
        check_protobuf(b.attrs_size());
        break;
    case Builtin::FILTER: {
        check_protobuf(b.has_filter());
        break;
    }
    case Builtin::MAP: {
        check_protobuf(b.has_map());
        break;
    }
    case Builtin::CONCATMAP: {
        check_protobuf(b.has_concat_map());
        break;
    }
    case Builtin::ORDERBY:
        check_protobuf(b.order_by_size() > 0);
        break;
    case Builtin::REDUCE: {
        //implicit_value_t<term_type_t>::impliciter_t impliciter(&env->implicit_type, TERM_TYPE_JSON); //make the implicit value be of type json
        check_protobuf(b.has_reduce());
        //check_reduction_type(b.reduce(), env, backtrace.with("reduce"));
        break;
    }
    case Builtin::GROUPEDMAPREDUCE: {
        check_protobuf(b.has_grouped_map_reduce());
        break;
    }
    case Builtin::RANGE:
        check_protobuf(b.has_range());
        if (b.range().has_lowerbound()) {
            check_term_type(b.range().lowerbound(), TERM_TYPE_JSON, env, &deterministic, backtrace.with("lowerbound"));
        }
        if (b.range().has_upperbound()) {
            check_term_type(b.range().upperbound(), TERM_TYPE_JSON, env, &deterministic, backtrace.with("upperbound"));
        }
        break;
    default:
        crash("unreachable");
    }

    switch (b.type()) {
        //JSON -> JSON
        case Builtin::NOT:
        case Builtin::GETATTR:
        case Builtin::HASATTR:
        case Builtin::PICKATTRS:
            check_function_args(c, TERM_TYPE_JSON, 1, env, &deterministic, backtrace);
            return term_info_t(TERM_TYPE_JSON, deterministic);
            break;
        case Builtin::IMPLICIT_GETATTR:
        case Builtin::IMPLICIT_HASATTR:
        case Builtin::IMPLICIT_PICKATTRS:
            check_arg_count(c, 0, backtrace);
            if (!env->implicit_type.has_value() || env->implicit_type.get_value().type != TERM_TYPE_JSON) {
                throw bad_query_exc_t("No implicit variable in scope", backtrace);
            }
            deterministic &= env->implicit_type.get_value().deterministic;
            return term_info_t(TERM_TYPE_JSON, deterministic);
            break;
        case Builtin::MAPMERGE:
        case Builtin::ARRAYAPPEND:
        case Builtin::MODULO:
            check_function_args(c, TERM_TYPE_JSON, 2, env, &deterministic, backtrace);
            return term_info_t(TERM_TYPE_JSON, deterministic);
            break;
        case Builtin::COMPARE:
            check_function_args_at_least(c, TERM_TYPE_JSON, 1, env, &deterministic, backtrace);
            return term_info_t(TERM_TYPE_JSON, deterministic);
            break;
        case Builtin::ADD:
        case Builtin::SUBTRACT:
        case Builtin::MULTIPLY:
        case Builtin::DIVIDE:
        case Builtin::ANY:
        case Builtin::ALL:
            check_function_args(c, TERM_TYPE_JSON, c.args_size(), env, &deterministic, backtrace);
            return term_info_t(TERM_TYPE_JSON, deterministic);  // variadic JSON type
            break;
        case Builtin::SLICE:
            {
                check_polymorphic_function_args(c, TERM_TYPE_JSON, 3, env, &deterministic, backtrace);
                // polymorphic
                term_info_t res = get_term_type(c.args(0), env, backtrace);
                res.deterministic &= deterministic;
                return res;
            }
        case Builtin::MAP:
            {
                check_function_args(c, TERM_TYPE_STREAM, 1, env, &deterministic, backtrace);

                implicit_value_t<term_info_t>::impliciter_t impliciter(&env->implicit_type, term_info_t(TERM_TYPE_JSON, deterministic)); //make the implicit value be of type json
                check_mapping_type(b.map().mapping(), TERM_TYPE_JSON, env, &deterministic, deterministic, backtrace.with("mapping"));
                return term_info_t(TERM_TYPE_STREAM, deterministic);
            }
            break;
        case Builtin::CONCATMAP:
            {
                check_function_args(c, TERM_TYPE_STREAM, 1, env, &deterministic, backtrace);

                implicit_value_t<term_info_t>::impliciter_t impliciter(&env->implicit_type, term_info_t(TERM_TYPE_JSON, deterministic)); //make the implicit value be of type json
                check_mapping_type(b.concat_map().mapping(), TERM_TYPE_STREAM, env, &deterministic, deterministic, backtrace.with("mapping"));
                return term_info_t(TERM_TYPE_STREAM, deterministic);
            }
            break;
        case Builtin::DISTINCT:
            {
                check_function_args(c, TERM_TYPE_STREAM, 1, env, &deterministic, backtrace);

                return term_info_t(TERM_TYPE_STREAM, deterministic);
            }
            break;
        case Builtin::FILTER:
            {
                check_function_args(c, TERM_TYPE_STREAM, 1, env, &deterministic, backtrace);
                // polymorphic
                implicit_value_t<term_info_t>::impliciter_t impliciter(&env->implicit_type, term_info_t(TERM_TYPE_JSON, deterministic)); //make the implicit value be of type json

                check_predicate_type(b.filter().predicate(), env, &deterministic, deterministic, backtrace.with("predicate"));
                term_info_t res = get_term_type(c.args(0), env, backtrace);
                res.deterministic &= deterministic;
                return res;
            }
            break;
        case Builtin::ORDERBY:
            {
                check_function_args(c, TERM_TYPE_STREAM, 1, env, &deterministic, backtrace);
                term_info_t res = get_term_type(c.args(0), env, backtrace);
                res.deterministic &= deterministic;
                return res;
            }
            break;
        case Builtin::NTH:
            {
                check_polymorphic_function_args(c, TERM_TYPE_JSON, 2, env, &deterministic, backtrace);
                term_info_t res = get_term_type(c.args(0), env, backtrace);
                const_cast<Term::Call&>(c).mutable_args(0)->SetExtension(extension::inferred_type, static_cast<int32_t>(res.type));
                return term_info_t(TERM_TYPE_JSON, deterministic);
                break;
            }
            break;
        case Builtin::LENGTH:
            {
                check_arg_count(c, 1, backtrace);
                term_info_t res = get_term_type(c.args(0), env, backtrace);
                const_cast<Term::Call&>(c).mutable_args(0)->SetExtension(extension::inferred_type, static_cast<int32_t>(res.type));
                return term_info_t(TERM_TYPE_JSON, deterministic & res.deterministic);
            }
        case Builtin::STREAMTOARRAY:
            check_function_args(c, TERM_TYPE_STREAM, 1, env, &deterministic, backtrace);
            return term_info_t(TERM_TYPE_JSON, deterministic);
            break;
        case Builtin::REDUCE:
            {
                check_function_args(c, TERM_TYPE_STREAM, 1, env, &deterministic, backtrace);
                implicit_value_t<term_info_t>::impliciter_t impliciter(&env->implicit_type, term_info_t(TERM_TYPE_JSON, deterministic)); //make the implicit value be of type json
                check_reduction_type(b.reduce(), env, &deterministic, deterministic, backtrace.with("reduce"));
                return term_info_t(TERM_TYPE_JSON, false); //This is always false because we can't be sure the functions is associative or commutative
            }
            break;
        case Builtin::GROUPEDMAPREDUCE:
            {
                check_function_args(c, TERM_TYPE_STREAM, 1, env, &deterministic, backtrace);
                implicit_value_t<term_info_t>::impliciter_t impliciter(&env->implicit_type, term_info_t(TERM_TYPE_JSON, deterministic)); //make the implicit value be of type json
                check_mapping_type(b.grouped_map_reduce().group_mapping(), TERM_TYPE_JSON, env, &deterministic, deterministic, backtrace.with("group_mapping"));
                check_mapping_type(b.grouped_map_reduce().value_mapping(), TERM_TYPE_JSON, env, &deterministic, deterministic, backtrace.with("value_mapping"));
                check_reduction_type(b.grouped_map_reduce().reduction(), env, &deterministic, deterministic, backtrace.with("reduction"));
                return term_info_t(TERM_TYPE_JSON, false);
            }
            break;
        case Builtin::UNION:
            check_function_args(c, TERM_TYPE_STREAM, 2, env, &deterministic, backtrace);
            return term_info_t(TERM_TYPE_STREAM, deterministic);
            break;
        case Builtin::ARRAYTOSTREAM:
            check_function_args(c, TERM_TYPE_JSON, 1, env, &deterministic, backtrace);
            return term_info_t(TERM_TYPE_STREAM, deterministic);
            break;
        case Builtin::RANGE:
            check_function_args(c, TERM_TYPE_STREAM, 1, env, &deterministic, backtrace);
            return term_info_t(TERM_TYPE_STREAM, deterministic);
            break;
        default:
            crash("unreachable");
            break;
    }

    crash("unreachable");
}

void check_reduction_type(const Reduction &r, type_checking_environment_t *env, bool *is_det_out, bool args_are_deterministic, const backtrace_t &backtrace) {
    check_term_type(r.base(), TERM_TYPE_JSON, env, is_det_out, backtrace.with("base"));

    new_scope_t scope_maker(&env->scope);
    env->scope.put_in_scope(r.var1(), term_info_t(TERM_TYPE_JSON, args_are_deterministic));
    env->scope.put_in_scope(r.var2(), term_info_t(TERM_TYPE_JSON, args_are_deterministic));
    check_term_type(r.body(), TERM_TYPE_JSON, env, is_det_out, backtrace.with("body"));
}

void check_mapping_type(const Mapping &m, term_type_t return_type, type_checking_environment_t *env, bool *is_det_out, bool args_are_deterministic, const backtrace_t &backtrace) {
    new_scope_t scope_maker(&env->scope);
    env->scope.put_in_scope(m.arg(), term_info_t(TERM_TYPE_JSON, args_are_deterministic));
    check_term_type(m.body(), return_type, env, is_det_out, backtrace);
}

void check_predicate_type(const Predicate &p, type_checking_environment_t *env, bool *is_det_out, bool args_are_deterministic, const backtrace_t &backtrace) {
    new_scope_t scope_maker(&env->scope);
    env->scope.put_in_scope(p.arg(), term_info_t(TERM_TYPE_JSON, args_are_deterministic));
    check_term_type(p.body(), TERM_TYPE_JSON, env, is_det_out, backtrace);
}

void check_read_query_type(const ReadQuery &rq, type_checking_environment_t *env, bool *, const backtrace_t &backtrace) {
    /* Read queries could return anything--a view, a stream, a JSON, or an
    error. Views will be automatically converted to streams at evaluation time.
    */
    term_info_t res = get_term_type(rq.term(), env, backtrace);
    const_cast<ReadQuery&>(rq).SetExtension(extension::inferred_read_type, static_cast<int32_t>(res.type));
}

void check_write_query_type(const WriteQuery &w, type_checking_environment_t *env, bool *is_det_out, const backtrace_t &backtrace) {
    check_protobuf(WriteQuery::WriteQueryType_IsValid(w.type()));

    std::vector<const google::protobuf::FieldDescriptor *> fields;
    w.GetReflection()->ListFields(w, &fields);
    check_protobuf(fields.size() == 2);

    switch (w.type()) {
        case WriteQuery::UPDATE: {
            check_protobuf(w.has_update());
            check_term_type(w.update().view(), TERM_TYPE_VIEW, env, is_det_out, backtrace.with("view"));
            check_mapping_type(w.update().mapping(), TERM_TYPE_JSON, env, is_det_out, *is_det_out, backtrace.with("mapping"));
            break;
        }
        case WriteQuery::DELETE: {
            check_protobuf(w.has_delete_());
            check_term_type(w.delete_().view(), TERM_TYPE_VIEW, env, is_det_out, backtrace.with("view"));
            break;
        }
        case WriteQuery::MUTATE: {
            check_protobuf(w.has_mutate());
            check_term_type(w.mutate().view(), TERM_TYPE_VIEW, env, is_det_out, backtrace.with("view"));
            check_mapping_type(w.mutate().mapping(), TERM_TYPE_JSON, env, is_det_out, *is_det_out, backtrace.with("mapping"));
            break;
        }
        case WriteQuery::INSERT: {
            check_protobuf(w.has_insert());
            for (int i = 0; i < w.insert().terms_size(); ++i) {
                check_term_type(w.insert().terms(i), TERM_TYPE_JSON, env, is_det_out, backtrace.with(strprintf("term:%d", i)));
            }
            break;
        }
        case WriteQuery::INSERTSTREAM: {
            check_protobuf(w.has_insert_stream());
            check_term_type(w.insert_stream().stream(), TERM_TYPE_STREAM, env, is_det_out, backtrace.with("stream"));
            break;
        }
        case WriteQuery::FOREACH:
            {
                check_protobuf(w.has_for_each());
                check_term_type(w.for_each().stream(), TERM_TYPE_STREAM, env, is_det_out, backtrace.with("stream"));

                new_scope_t scope_maker(&env->scope, w.for_each().var(), term_info_t(TERM_TYPE_JSON, *is_det_out));
                for (int i = 0; i < w.for_each().queries_size(); ++i) {
                    check_write_query_type(w.for_each().queries(i), env, is_det_out, backtrace.with(strprintf("query:%d", i)));
                }
            }
            break;
        case WriteQuery::POINTUPDATE: {
            check_protobuf(w.has_point_update());
            check_term_type(w.point_update().key(), TERM_TYPE_JSON, env, is_det_out, backtrace.with("key"));
            check_mapping_type(w.point_update().mapping(), TERM_TYPE_JSON, env, is_det_out, *is_det_out, backtrace.with("mapping"));
            break;
        }
        case WriteQuery::POINTDELETE: {
            check_protobuf(w.has_point_delete());
            check_term_type(w.point_delete().key(), TERM_TYPE_JSON, env, is_det_out, backtrace.with("key"));
            break;
        }
        case WriteQuery::POINTMUTATE: {
            check_protobuf(w.has_point_mutate());
            check_term_type(w.point_mutate().key(), TERM_TYPE_JSON, env, is_det_out, backtrace.with("key"));
            check_mapping_type(w.point_mutate().mapping(), TERM_TYPE_JSON, env, is_det_out, *is_det_out, backtrace.with("mapping"));
            break;
        }
        default:
            unreachable("unhandled WriteQuery");
    }
}

void check_tableop_query_type(const TableopQuery &t) {
    check_protobuf(TableopQuery::TableopQueryType_IsValid(t.type()));
    switch(t.type()) {
    case TableopQuery::CREATE:
        check_protobuf(t.has_create());
        check_protobuf(!t.has_drop());
        break;
    case TableopQuery::DROP:
        check_protobuf(!t.has_create());
        check_protobuf(t.has_drop());
        break;
    case TableopQuery::LIST:
        check_protobuf(!t.has_create());
        check_protobuf(!t.has_drop());
        break;
    default: unreachable("Unhandled TableopQuery.");
    }
}

void check_query_type(const Query &q, type_checking_environment_t *env, bool *is_det_out, const backtrace_t &backtrace) {
    check_protobuf(Query::QueryType_IsValid(q.type()));
    switch (q.type()) {
    case Query::READ:
        check_protobuf(q.has_read_query());
        check_protobuf(!q.has_write_query());
        check_protobuf(!q.has_tableop_query());
        check_read_query_type(q.read_query(), env, is_det_out, backtrace);
        break;
    case Query::WRITE:
        check_protobuf(q.has_write_query());
        check_protobuf(!q.has_read_query());
        check_protobuf(!q.has_tableop_query());
        check_write_query_type(q.write_query(), env, is_det_out, backtrace);
        break;
    case Query::CONTINUE:
        check_protobuf(!q.has_read_query());
        check_protobuf(!q.has_write_query());
        check_protobuf(!q.has_tableop_query());
        break;
    case Query::STOP:
<<<<<<< HEAD
        check_protobuf(!q.has_read_query());
        check_protobuf(!q.has_write_query());
        check_protobuf(!q.has_tableop_query());
        break;
    case Query::TABLEOP:
        check_protobuf(q.has_tableop_query());
        check_protobuf(!q.has_read_query());
        check_protobuf(!q.has_write_query());
=======
        check_protobuf(!q.has_read_query());
        check_protobuf(!q.has_write_query());
        check_protobuf(!q.has_tableop_query());
        break;
    case Query::TABLEOP:
        check_protobuf(q.has_tableop_query());
        check_protobuf(!q.has_read_query());
        check_protobuf(!q.has_write_query());
>>>>>>> 0269f6a2
        check_tableop_query_type(q.tableop_query());
        break;
    default:
        unreachable("unhandled Query");
    }
}

std::string get_primary_key(const std::string &table_name, runtime_environment_t *env, const backtrace_t &backtrace) {
    const char *status;
    boost::optional<std::pair<namespace_id_t, deletable_t<
        namespace_semilattice_metadata_t<rdb_protocol_t> > > > ns_info =
        metadata_get_by_name(env->semilattice_metadata->get().rdb_namespaces.namespaces,
                             table_name, &status);

    if (!ns_info) {
        rassert(status);
        throw runtime_exc_t(strprintf("Namespace %s not found with error: %s",
                                      table_name.c_str(), status), backtrace);
    }

    if (ns_info->second.get().primary_key.in_conflict()) {
        throw runtime_exc_t(strprintf("Namespace %s has an in conflict primary key, this should really never happen.", ns_info->second.get().name.get().c_str()), backtrace);
    }

    return ns_info->second.get().primary_key.get();
}


boost::shared_ptr<js::runner_t> runtime_environment_t::get_js_runner() {
    pool->assert_thread();
    if (!js_runner->connected()) {
        js_runner->begin(pool);
    }
    return js_runner;
}

void parse_tableop_create(const TableopQuery::Create &c, std::string *datacenter,
                          std::string *db_name, std::string *table_name,
                          std::string *primary_key) {
    *datacenter = c.datacenter();
    if (c.table_ref().has_db_name()) {
        *db_name = c.table_ref().db_name();
    } else {
        *db_name = "Welcome-db";
    }
    *table_name = c.table_ref().table_name();
    if (c.has_primary_key()) {
        *primary_key = c.primary_key();
    } else {
        *primary_key = "id";
    }
}

void execute_tableop(TableopQuery *t, runtime_environment_t *env, Response *res, const backtrace_t &backtrace) THROWS_ONLY(runtime_exc_t, broken_client_exc_t) {
    cluster_semilattice_metadata_t metadata = env->semilattice_metadata->get();
    switch(t->type()) {
    case TableopQuery::CREATE: {
        const char *status;
        std::string dc_name, db_name, table_name, primary_key;
        parse_tableop_create(t->create(),&dc_name,&db_name,&table_name,&primary_key);

        //Make sure namespace doesn't exist before we go any further.
        metadata_get_by_name(metadata.rdb_namespaces.namespaces, table_name, &status);
        if (status != METADATA_ERR_NONE) {
            if (status == METADATA_SUCCESS) {
                throw runtime_exc_t(strprintf("Table %s already exists!",
                                              table_name.c_str()), backtrace);
            } else {
                throw runtime_exc_t(strprintf("Table %s creation failed with error: %s",
                                              table_name.c_str(), status), backtrace);
            }
        }

        // Get datacenter ID.
        boost::optional<uuid_t> opt_datacenter_id = metadata_get_uuid_by_name(
            metadata.datacenters.datacenters, dc_name, &status);
        if (!opt_datacenter_id) {
            rassert(status);
            throw runtime_exc_t(strprintf("No datacenter %s found with error: %s",
                                          dc_name.c_str(), status), backtrace);
        }
        uuid_t dc_id = *opt_datacenter_id;

        // Get database ID.
        boost::optional<uuid_t> opt_database_id = metadata_get_uuid_by_name(
            metadata.databases.databases, db_name, &status);
        if (!opt_database_id) {
            rassert(status);
            throw runtime_exc_t(strprintf("No database %s found with error: %s",
                                          db_name.c_str(), status), backtrace);
        }
        uuid_t db_id = *opt_database_id;

        // Create namespace, insert into metadata, then join into real metadata.
        uuid_t namespace_id = generate_uuid();
        //TODO(mlucy): port number?
        namespace_semilattice_metadata_t<rdb_protocol_t> ns =
            new_namespace<rdb_protocol_t>(
                env->this_machine, db_id, dc_id, table_name, primary_key, 11213);
        metadata.rdb_namespaces.namespaces.insert(std::make_pair(namespace_id, ns));
<<<<<<< HEAD
        fill_in_blueprints(&metadata, env->directory_metadata->get(), env->this_machine);
=======
        fill_in_blueprints(&metadata,env->directory_metadata->get(),env->this_machine);
>>>>>>> 0269f6a2
        env->semilattice_metadata->join(metadata);

        /* The following is an ugly hack, but it's probably what we want.  It
           takes about a third of a second for the new namespace to get to the
           point where we can do reads/writes on it.  We don't want to return
           until that has happened, so we try to do a read every `poll_ms`
           milliseconds until one succeeds, then return. */

        int64_t poll_ms = 200; //with this value, usually polls twice
        //This read won't succeed, but we care whether it fails with an exception.
        rdb_protocol_t::read_t bad_read(rdb_protocol_t::point_read_t(store_key_t("")));
        try {
            for (;;) {
                signal_timer_t start_poll(poll_ms);
                wait_interruptible(&start_poll, env->interruptor);
                try {
                    namespace_repo_t<rdb_protocol_t>::access_t ns_access(
                        env->ns_repo, namespace_id, env->interruptor);
<<<<<<< HEAD

                    rdb_protocol_t::read_response_t ignored;
                    ns_access.get_namespace_if()->read(
                        bad_read, &ignored, order_token_t::ignore, env->interruptor);
=======
                    rdb_protocol_t::read_response_t res;
                    ns_access.get_namespace_if()->read(
                        bad_read, &res, order_token_t::ignore, env->interruptor);
>>>>>>> 0269f6a2
                    break;
                } catch (cannot_perform_query_exc_t e) { } //continue loop
            }
        } catch (interrupted_exc_t e) {
            throw runtime_exc_t("Query interrupted, probably by user.", backtrace);
        }
        res->set_status_code(Response::SUCCESS_EMPTY);
    } break;
    case TableopQuery::DROP: {
        const char *status;
        std::string table_name = t->drop().table_name();

        // Get namespace ID.
        boost::optional<std::pair<uuid_t, deletable_t<
            namespace_semilattice_metadata_t<rdb_protocol_t> > > > ns_metadata =
            metadata_get_by_name(metadata.rdb_namespaces.namespaces,table_name,&status);
        if (!ns_metadata) {
            rassert(status);
            throw runtime_exc_t(strprintf("No table %s found with error: %s",
                                          table_name.c_str(), status), backtrace);
        }
        rassert(!ns_metadata->second.is_deleted());

        // Delete namespace
        //TODO: make metadata_get_by_name return an iterator instead to skip this step?
        metadata.rdb_namespaces.namespaces.find(ns_metadata->first)
            ->second.mark_deleted();
        env->semilattice_metadata->join(metadata);
        res->set_status_code(Response::SUCCESS_EMPTY); //return immediately
    } break;
    case TableopQuery::LIST: {
        for (namespaces_semilattice_metadata_t<rdb_protocol_t>::namespace_map_t::
                 iterator it = metadata.rdb_namespaces.namespaces.begin();
             it != metadata.rdb_namespaces.namespaces.end();
             ++it) {
            if (it->second.is_deleted()) continue;
            namespace_semilattice_metadata_t<rdb_protocol_t> ns_metadata =
                it->second.get();
            scoped_cJSON_t this_namespace(cJSON_CreateObject());
            bool conflicted = false;

            this_namespace.AddItemToObject(
                "uuid", cJSON_CreateString(uuid_to_str(it->first).c_str()));

            if (ns_metadata.name.in_conflict()) {
                this_namespace.AddItemToObject("table_name", cJSON_CreateNull());
                conflicted = true;
            } else {
                this_namespace.AddItemToObject(
                    "table_name", cJSON_CreateString(ns_metadata.name.get().c_str()));
            }

            if (ns_metadata.database.in_conflict()) {
                this_namespace.AddItemToObject("db_name", cJSON_CreateNull());
                conflicted = true;
            } else {
                uuid_t table_id = ns_metadata.database.get();
                databases_semilattice_metadata_t::database_map_t::iterator
                    db_metadata_it = metadata.databases.databases.find(table_id);
                if (db_metadata_it == metadata.databases.databases.end()
                    || db_metadata_it->second.is_deleted()) {
                    logERR("Namespace metadata contains invalid database ID!");
                    throw runtime_exc_t("Namespace metadata is corrupted!", backtrace);
                }
                database_semilattice_metadata_t db_metadata =
                    db_metadata_it->second.get();
                if (db_metadata.name.in_conflict()) {
                    this_namespace.AddItemToObject("db_name", cJSON_CreateNull());
                    conflicted = true;
                } else {
                    this_namespace.AddItemToObject(
                        "db_name", cJSON_CreateString(db_metadata.name.get().c_str()));

                }
            }

            this_namespace.AddItemToObject("conflicted", cJSON_CreateBool(conflicted));
            res->add_response(this_namespace.PrintUnformatted());
        }
        res->set_status_code(Response::SUCCESS_STREAM);
    } break;
    default: crash("unreachable");
    }
}

void execute(Query *q, runtime_environment_t *env, Response *res, const backtrace_t &backtrace, stream_cache_t *stream_cache) THROWS_ONLY(runtime_exc_t, broken_client_exc_t) {
    rassert(q->token() == res->token());
    switch(q->type()) {
    case Query::READ:
        execute(q->mutable_read_query(), env, res, backtrace, stream_cache);
        break; //status set in [execute]
    case Query::WRITE:
        execute(q->mutable_write_query(), env, res, backtrace);
        break; //status set in [execute]
    case Query::CONTINUE:
        if (!stream_cache->serve(q->token(), res)) {
            throw runtime_exc_t(strprintf("Could not serve key %ld from stream cache.", q->token()), backtrace);
        }
        break; //status set in [serve]
    case Query::STOP:
        if (!stream_cache->contains(q->token())) {
            throw broken_client_exc_t(strprintf("No key %ld in stream cache.", q->token()));
        } else {
            res->set_status_code(Response::SUCCESS_EMPTY);
            stream_cache->erase(q->token());
        }
        break;
    case Query::TABLEOP:
        execute_tableop(q->mutable_tableop_query(), env, res, backtrace);
        break;
    default:
        crash("unreachable");
    }
}

void execute(ReadQuery *r, runtime_environment_t *env, Response *res, const backtrace_t &backtrace, stream_cache_t *stream_cache) THROWS_ONLY(runtime_exc_t, broken_client_exc_t) {
    int type = r->GetExtension(extension::inferred_read_type);

    switch (type) {
    case TERM_TYPE_JSON: {
        boost::shared_ptr<scoped_cJSON_t> json = eval(r->mutable_term(), env, backtrace);
        res->add_response(json->PrintUnformatted());
        res->set_status_code(Response::SUCCESS_JSON);
        break;
    }
    case TERM_TYPE_STREAM:
    case TERM_TYPE_VIEW: {
        boost::shared_ptr<json_stream_t> stream = eval_stream(r->mutable_term(), env, backtrace);
        int64_t key = res->token();
        if (stream_cache->contains(key)) {
            throw runtime_exc_t(strprintf("Token %ld already in stream cache, use CONTINUE.", key), backtrace);
        } else {
            stream_cache->insert(r, key, stream);
        }
        DEBUG_ONLY_VAR bool b = stream_cache->serve(key, res);
        rassert(b);
        break; //status code set in [serve]
    }
    case TERM_TYPE_ARBITRARY: {
        eval(r->mutable_term(), env, backtrace);
        unreachable("This term has type `TERM_TYPE_ARBITRARY`, so evaluating "
            "it should throw `runtime_exc_t`.");
    }
    default:
        unreachable("read query type invalid.");
    }
}

void insert(namespace_repo_t<rdb_protocol_t>::access_t ns_access, const std::string &pk, boost::shared_ptr<scoped_cJSON_t> data, runtime_environment_t *env, const backtrace_t &backtrace) {
    if (!data->GetObjectItem(pk.c_str())) {
        throw runtime_exc_t(strprintf("Must have a field named \"%s\" (The primary key).", pk.c_str()), backtrace);
    }

    try {
        rdb_protocol_t::write_t write(rdb_protocol_t::point_write_t(store_key_t(cJSON_print_std_string(data->GetObjectItem(pk.c_str()))), data));
        rdb_protocol_t::write_response_t response;
        ns_access.get_namespace_if()->write(write, &response, order_token_t::ignore, env->interruptor);
    } catch (cannot_perform_query_exc_t e) {
        throw runtime_exc_t("cannot perform write: " + std::string(e.what()), backtrace);
    }
}

void point_delete(namespace_repo_t<rdb_protocol_t>::access_t ns_access, cJSON *id, runtime_environment_t *env, const backtrace_t &backtrace) {
    try {
        rdb_protocol_t::write_t write(rdb_protocol_t::point_delete_t(store_key_t(cJSON_print_std_string(id))));
        rdb_protocol_t::write_response_t response;
        ns_access.get_namespace_if()->write(write, &response, order_token_t::ignore, env->interruptor);
    } catch (cannot_perform_query_exc_t e) {
        throw runtime_exc_t("cannot perform write: " + std::string(e.what()), backtrace);
    }
}

void point_delete(namespace_repo_t<rdb_protocol_t>::access_t ns_access, boost::shared_ptr<scoped_cJSON_t> id, runtime_environment_t *env, const backtrace_t &backtrace) {
    point_delete(ns_access, id->get(), env, backtrace);
}

void execute(WriteQuery *w, runtime_environment_t *env, Response *res, const backtrace_t &backtrace) THROWS_ONLY(runtime_exc_t, broken_client_exc_t) {
    //TODO: When writes can return different responses, be more clever.
    res->set_status_code(Response::SUCCESS_JSON);
    switch (w->type()) {
        case WriteQuery::UPDATE:
            {
                view_t view = eval_view(w->mutable_update()->mutable_view(), env, backtrace.with("view"));

                int updated = 0,
                    error = 0,
                    skipped = 0;
                while (boost::shared_ptr<scoped_cJSON_t> json = view.stream->next()) {
                    variable_val_scope_t::new_scope_t scope_maker(&env->scope, w->update().mapping().arg(), json);
                    boost::shared_ptr<scoped_cJSON_t> val = eval(w->mutable_update()->mutable_mapping()->mutable_body(), env, backtrace.with("mapping"));
                    if (val->type() == cJSON_NULL) {
                        skipped++;
                    } else if (!cJSON_Equal(json->GetObjectItem(view.primary_key.c_str()),
                                            val->GetObjectItem(view.primary_key.c_str()))) {
                        error++;
                    } else {
                        insert(view.access, view.primary_key, val, env, backtrace);
                        updated++;
                    }
                }

                res->add_response(strprintf("{\"updated\": %d, \"skipped\": %d, \"errors\": %d}", updated, skipped, error));
            }
            break;
        case WriteQuery::DELETE:
            {
                view_t view = eval_view(w->mutable_delete_()->mutable_view(), env, backtrace.with("view"));

                int deleted = 0;
                while (boost::shared_ptr<scoped_cJSON_t> json = view.stream->next()) {
                    point_delete(view.access, json->GetObjectItem(view.primary_key.c_str()), env, backtrace);
                    deleted++;
                }

                res->add_response(strprintf("{\"deleted\": %d}", deleted));
            }
            break;
        case WriteQuery::MUTATE:
            {
                view_t view = eval_view(w->mutable_mutate()->mutable_view(), env, backtrace.with("view"));

                int modified = 0, deleted = 0;
                while (boost::shared_ptr<scoped_cJSON_t> json = view.stream->next()) {
                    variable_val_scope_t::new_scope_t scope_maker(&env->scope, w->mutate().mapping().arg(), json);
                    boost::shared_ptr<scoped_cJSON_t> val = eval(w->mutable_mutate()->mutable_mapping()->mutable_body(), env, backtrace.with("mapping"));

                    if (val->type() == cJSON_NULL) {
                        point_delete(view.access, json->GetObjectItem(view.primary_key.c_str()), env, backtrace);
                        ++deleted;
                    } else {
                        insert(view.access, view.primary_key, val, env, backtrace);
                        ++modified;
                    }
                }

                res->add_response(strprintf("{\"modified\": %d, \"deleted\": %d}", modified, deleted));
            }
            break;
        case WriteQuery::INSERT:
            {
                std::string pk = get_primary_key(w->mutable_insert()->mutable_table_ref()->table_name(), env, backtrace);
                namespace_repo_t<rdb_protocol_t>::access_t ns_access = eval(w->mutable_insert()->mutable_table_ref(), env, backtrace);

                for (int i = 0; i < w->insert().terms_size(); ++i) {
                    boost::shared_ptr<scoped_cJSON_t> data = eval(w->mutable_insert()->mutable_terms(i), env,
                        backtrace.with(strprintf("term:%d", i)));

                    insert(ns_access, pk, data, env, backtrace.with(strprintf("term:%d", i)));
                }

                res->add_response(strprintf("{\"inserted\": %d}", w->insert().terms_size()));
            }
            break;
        case WriteQuery::INSERTSTREAM:
            {
                std::string pk = get_primary_key(w->mutable_insert_stream()->mutable_table_ref()->table_name(), env, backtrace);
                boost::shared_ptr<json_stream_t> stream = eval_stream(w->mutable_insert_stream()->mutable_stream(), env, backtrace.with("stream"));

                namespace_repo_t<rdb_protocol_t>::access_t ns_access = eval(w->mutable_insert_stream()->mutable_table_ref(), env, backtrace);

                int inserted = 0;
                while (boost::shared_ptr<scoped_cJSON_t> json = stream->next()) {
                    inserted++;
                    insert(ns_access, pk, json, env, backtrace);
                }

                res->add_response(strprintf("{\"inserted\": %d}", inserted));
            }
            break;
        case WriteQuery::FOREACH:
            {
                boost::shared_ptr<json_stream_t> stream = eval_stream(w->mutable_for_each()->mutable_stream(), env, backtrace.with("stream"));

                while (boost::shared_ptr<scoped_cJSON_t> json = stream->next()) {
                    variable_val_scope_t::new_scope_t scope_maker(&env->scope, w->for_each().var(), json);

                    for (int i = 0; i < w->for_each().queries_size(); ++i) {
                        execute(w->mutable_for_each()->mutable_queries(i), env, res, backtrace.with(strprintf("query:%d", i)));
                    }
                }
            }
            break;
        case WriteQuery::POINTUPDATE:
            {
                //First we need to grab the value the easiest way to do this is to just construct a term and evaluate it.
                Term get;
                get.set_type(Term::GETBYKEY);
                Term::GetByKey get_by_key;
                *get_by_key.mutable_table_ref() = w->point_update().table_ref();
                get_by_key.set_attrname(w->point_update().attrname());
                *get_by_key.mutable_key() = w->point_update().key();
                *get.mutable_get_by_key() = get_by_key;

                boost::shared_ptr<scoped_cJSON_t> original_val = eval(&get, env, backtrace);
                new_val_scope_t scope_maker(&env->scope, w->point_update().mapping().arg(), original_val);

                boost::shared_ptr<scoped_cJSON_t> new_val = eval(w->mutable_point_update()->mutable_mapping()->mutable_body(), env, backtrace.with("mapping"));

                /* Now we insert the new value. */
                namespace_repo_t<rdb_protocol_t>::access_t ns_access = eval(w->mutable_point_update()->mutable_table_ref(), env, backtrace);

                /* Get the primary key */
                std::string pk = get_primary_key(w->mutable_point_update()->mutable_table_ref()->table_name(), env, backtrace);

                /* Make sure that the primary key wasn't changed. */
                if (!cJSON_Equal(cJSON_GetObjectItem(original_val->get(), pk.c_str()),
                                 cJSON_GetObjectItem(new_val->get(), pk.c_str()))) {
                    throw runtime_exc_t(strprintf("Point updates are not allowed to change the primary key (%s).", pk.c_str()), backtrace);
                }


                insert(ns_access, pk, new_val, env, backtrace);

                res->add_response(strprintf("{\"updated\": %d, \"errors\": %d}", 1, 0));
            }
            break;
        case WriteQuery::POINTDELETE:
            {
                namespace_repo_t<rdb_protocol_t>::access_t ns_access = eval(w->mutable_point_delete()->mutable_table_ref(), env, backtrace);
                boost::shared_ptr<scoped_cJSON_t> id = eval(w->mutable_point_delete()->mutable_key(), env, backtrace.with("key"));
                point_delete(ns_access, id, env, backtrace);

                res->add_response(strprintf("{\"deleted\": %d}", 1));
            }
            break;
        case WriteQuery::POINTMUTATE:
            throw runtime_exc_t("Unimplemented: POINTMUTATE", backtrace);
            break;
        default:
            unreachable();
    }
}

//This doesn't create a scope for the evals
void eval_let_binds(Term::Let *let, runtime_environment_t *env, const backtrace_t &backtrace) THROWS_ONLY(runtime_exc_t) {
    // Go through the bindings in a let and add them one by one
    for (int i = 0; i < let->binds_size(); ++i) {
        backtrace_t backtrace_bind = backtrace.with(strprintf("bind:%s", let->binds(i).var().c_str()));
        term_info_t type = get_term_type(let->binds(i).term(), &env->type_env, backtrace_bind);

        if (type.type == TERM_TYPE_JSON) {
            env->scope.put_in_scope(let->binds(i).var(),
                    eval(let->mutable_binds(i)->mutable_term(), env, backtrace_bind));
        } else if (type.type == TERM_TYPE_STREAM || type.type == TERM_TYPE_VIEW) {
            throw runtime_exc_t("Cannot bind streams/views to variable names", backtrace);
        } else if (type.type == TERM_TYPE_ARBITRARY) {
            eval(let->mutable_binds(i)->mutable_term(), env, backtrace_bind);
            unreachable("This term has type `TERM_TYPE_ARBITRARY`, so "
                "evaluating it must throw  `runtime_exc_t`.");
        }

        env->type_env.scope.put_in_scope(let->binds(i).var(),
                                     type);
    }
}

boost::shared_ptr<scoped_cJSON_t> eval_and_check(Term *t, runtime_environment_t *env, const backtrace_t &backtrace, int type, const std::string &msg) {
    boost::shared_ptr<scoped_cJSON_t> res = eval(t, env, backtrace);
    if (res->type() != type) {
        throw runtime_exc_t(msg, backtrace);
    }
    return res;
}

boost::shared_ptr<scoped_cJSON_t> eval_and_check_either(Term *t, runtime_environment_t *env, const backtrace_t &backtrace, int type1, int type2, const std::string &msg) {
    boost::shared_ptr<scoped_cJSON_t> res = eval(t, env, backtrace);
    if (res->type() != type1 && res->type() != type2) {
        throw runtime_exc_t(msg, backtrace);
    }
    return res;
}


boost::shared_ptr<scoped_cJSON_t> eval(Term *t, runtime_environment_t *env, const backtrace_t &backtrace) THROWS_ONLY(runtime_exc_t) {
    switch (t->type()) {
        case Term::VAR:
            return env->scope.get(t->var());
            break;
        case Term::LET:
            {
                // Push the scope
                variable_val_scope_t::new_scope_t new_scope(&env->scope);
                variable_type_scope_t::new_scope_t new_type_scope(&env->type_env.scope);

                eval_let_binds(t->mutable_let(), env, backtrace);

                return eval(t->mutable_let()->mutable_expr(), env, backtrace.with("expr"));
            }
            break;
        case Term::CALL:
            return eval(t->mutable_call(), env, backtrace);
            break;
        case Term::IF:
            {
                boost::shared_ptr<scoped_cJSON_t> test = eval_and_check_either(t->mutable_if_()->mutable_test(), env, backtrace.with("test"), cJSON_True, cJSON_False, "The IF test must evaluate to a boolean.");

                boost::shared_ptr<scoped_cJSON_t> res;
                if (test->type() == cJSON_True) {
                    res = eval(t->mutable_if_()->mutable_true_branch(), env, backtrace.with("true"));
                } else {
                    res = eval(t->mutable_if_()->mutable_false_branch(), env, backtrace.with("false"));
                }
                return res;
            }
            break;
        case Term::ERROR:
            throw runtime_exc_t(t->error(), backtrace);
            break;
        case Term::NUMBER:
            {
                return boost::shared_ptr<scoped_cJSON_t>(new scoped_cJSON_t(cJSON_CreateNumber(t->number())));
            }
            break;
        case Term::STRING:
            {
                return boost::shared_ptr<scoped_cJSON_t>(new scoped_cJSON_t(cJSON_CreateString(t->valuestring().c_str())));
            }
            break;
        case Term::JSON:
            return boost::shared_ptr<scoped_cJSON_t>(new scoped_cJSON_t(cJSON_Parse(t->jsonstring().c_str())));
            break;
        case Term::BOOL:
            {
                return boost::shared_ptr<scoped_cJSON_t>(new scoped_cJSON_t(cJSON_CreateBool(t->valuebool())));
            }
            break;
        case Term::JSON_NULL:
            {
                return boost::shared_ptr<scoped_cJSON_t>(new scoped_cJSON_t(cJSON_CreateNull()));
            }
            break;
        case Term::ARRAY:
            {
                boost::shared_ptr<scoped_cJSON_t> res(new scoped_cJSON_t(cJSON_CreateArray()));
                for (int i = 0; i < t->array_size(); ++i) {
                    res->AddItemToArray(eval(t->mutable_array(i), env, backtrace.with(strprintf("elem:%d", i)))->release());
                }
                return res;
            }
            break;
        case Term::OBJECT:
            {
                boost::shared_ptr<scoped_cJSON_t> res(new scoped_cJSON_t(cJSON_CreateObject()));
                for (int i = 0; i < t->object_size(); ++i) {
                    std::string item_name(t->object(i).var());
                    res->AddItemToObject(item_name.c_str(), eval(t->mutable_object(i)->mutable_term(), env, backtrace.with(strprintf("key:%s", item_name.c_str())))->release());
                }
                return res;
            }
            break;
        case Term::GETBYKEY:
            {
                std::string pk = get_primary_key(t->get_by_key().table_ref().table_name(), env, backtrace);

                if (t->get_by_key().attrname() != pk) {
                    throw runtime_exc_t(strprintf("Attribute: %s is not the primary key (%s) and thus cannot be selected upon.", t->get_by_key().attrname().c_str(), pk.c_str()),
                        backtrace.with("attrname"));
                }

                namespace_repo_t<rdb_protocol_t>::access_t ns_access = eval(t->mutable_get_by_key()->mutable_table_ref(), env, backtrace);

                boost::shared_ptr<scoped_cJSON_t> key = eval(t->mutable_get_by_key()->mutable_key(), env, backtrace.with("key"));

                try {
                    rdb_protocol_t::read_t read(rdb_protocol_t::point_read_t(store_key_t(key->Print())));
                    rdb_protocol_t::read_response_t res;
                    ns_access.get_namespace_if()->read(read, &res, order_token_t::ignore, env->interruptor);

                    rdb_protocol_t::point_read_response_t *p_res = boost::get<rdb_protocol_t::point_read_response_t>(&res.response);
                    return p_res->data;
                } catch (cannot_perform_query_exc_t e) {
                    throw runtime_exc_t("cannot perform read: " + std::string(e.what()), backtrace);
                }
                break;
            }
        case Term::TABLE:
            crash("Term::TABLE must be evaluated with eval_stream or eval_view");

        case Term::JAVASCRIPT: {
            // TODO(rntz): optimize map/reduce/filter queries whose
            // mappings/reductions/predicates are just javascript terms by
            // streaming arguments to them and streaming results back. Should
            // wait to do this until it's established it's a bottleneck, but
            // it's a reasonably good bet that it is. Putting this comment here
            // not because the changes will need to be made here but because
            // it's the most logical place to put it.

            // TODO (rntz): implicitly bound argument should become receiver
            // ("this") object on javascript side.

            boost::shared_ptr<js::runner_t> js = env->get_js_runner();
            std::string errmsg;
            boost::shared_ptr<scoped_cJSON_t> result;

            // TODO(rntz): set up a js::runner_t::req_config_t with an
            // appropriately-chosen timeout.

            // Check whether the function has been compiled already.
            bool compiled = t->HasExtension(extension::js_id);

            // We give all values in scope as arguments.
            // TODO(rntz): this is wasteful double-copying.
            std::vector<std::string> argnames; // only used if (!compiled)
            std::vector<boost::shared_ptr<scoped_cJSON_t> > argvals;
            env->scope.dump(compiled ? NULL : &argnames, &argvals);

            js::id_t id;
            if (compiled) {
                id = t->GetExtension(extension::js_id);
            } else {
                // Not compiled yet. Compile it and add the extension.
                id = js->compile(argnames, t->javascript(), &errmsg);
                if (js::INVALID_ID == id) {
                    throw runtime_exc_t("failed to compile javascript: " + errmsg, backtrace);
                }
                t->SetExtension(extension::js_id, (int32_t) id);
            }

            // Figure out whether to bind "this" to the implicit object.
            boost::shared_ptr<scoped_cJSON_t> object;
            if (env->implicit_attribute_value.has_value()) {
                object = env->implicit_attribute_value.get_value();
                if (object->type() != cJSON_Object) {
                    // If it's not a JSON object, we have to ignore it ("this"
                    // can't be bound to a non-object).
                    object.reset();
                }
            }

            // Evaluate the source.
            result = js->call(id, object, argvals, &errmsg);
            if (!result) {
                throw runtime_exc_t("failed to evaluate javascript: " + errmsg, backtrace);
            }
            return result;
        }

        default:
            unreachable();
    }
    unreachable();
}

boost::shared_ptr<json_stream_t> eval_stream(Term *t, runtime_environment_t *env, const backtrace_t &backtrace) THROWS_ONLY(runtime_exc_t) {
    switch (t->type()) {
        case Term::VAR:
            crash("Eval stream should never be called on a var term (because"
                "streams can't be bound to vars) how did you get here and why"
                    "did you think this was a nice place to come to?");
            break;
        case Term::LET:
            {
                // Push the scope
                variable_val_scope_t::new_scope_t new_scope(&env->scope);
                variable_type_scope_t::new_scope_t new_type_scope(&env->type_env.scope);

                eval_let_binds(t->mutable_let(), env, backtrace);

                return eval_stream(t->mutable_let()->mutable_expr(), env, backtrace.with("expr"));
            }
            break;
        case Term::CALL:
            return eval_stream(t->mutable_call(), env, backtrace);
            break;
        case Term::IF:
            {
                boost::shared_ptr<scoped_cJSON_t> test = eval_and_check_either(t->mutable_if_()->mutable_test(), env, backtrace.with("test"), cJSON_True, cJSON_False, "The IF test must evaluate to a boolean.");

                if (test->type() == cJSON_True) {
                    return eval_stream(t->mutable_if_()->mutable_true_branch(), env, backtrace.with("true"));
                } else {
                    return eval_stream(t->mutable_if_()->mutable_false_branch(), env, backtrace.with("false"));
                }
            }
            break;
        case Term::TABLE:
            {
                return eval_view(t->mutable_table(), env, backtrace).stream;
            }
            break;
        case Term::ERROR:
        case Term::NUMBER:
        case Term::STRING:
        case Term::JSON:
        case Term::BOOL:
        case Term::JSON_NULL:
        case Term::ARRAY:
        case Term::OBJECT:
        case Term::GETBYKEY:
        case Term::JAVASCRIPT:
            unreachable("eval_stream called on a function that does not return a stream (use eval instead).");
            break;
        default:
            unreachable();
            break;
    }
    unreachable();
}

boost::shared_ptr<scoped_cJSON_t> eval(Term::Call *c, runtime_environment_t *env, const backtrace_t &backtrace) THROWS_ONLY(runtime_exc_t) {
    switch (c->builtin().type()) {
        //JSON -> JSON
        case Builtin::NOT:
            {
                boost::shared_ptr<scoped_cJSON_t> data = eval(c->mutable_args(0), env, backtrace.with("arg:0"));

                if (data->get()->type == cJSON_False) {
                    data->get()->type = cJSON_True;
                } else if (data->get()->type == cJSON_True) {
                    data->get()->type = cJSON_False;
                } else {
                    throw runtime_exc_t("Not can only be called on a boolean", backtrace.with("arg:0"));
                }
                return data;
            }
            break;
        case Builtin::GETATTR:
        case Builtin::IMPLICIT_GETATTR:
            {
                boost::shared_ptr<scoped_cJSON_t> data;
                if (c->builtin().type() == Builtin::GETATTR) {
                    data = eval(c->mutable_args(0), env, backtrace.with("arg:0"));
                } else {
                    rassert(env->implicit_attribute_value.has_value());
                    data = env->implicit_attribute_value.get_value();
                }

                if (!data->type() == cJSON_Object) {
                    throw runtime_exc_t("Data must be an object", backtrace.with("arg:0"));
                }

                cJSON *value = data->GetObjectItem(c->builtin().attr().c_str());

                if (!value) {
                    throw runtime_exc_t("Object is missing attribute \"" + c->builtin().attr() + "\"", backtrace.with("attr"));
                }

                return shared_scoped_json(cJSON_DeepCopy(value));
            }
            break;
        case Builtin::HASATTR:
        case Builtin::IMPLICIT_HASATTR:
            {
                boost::shared_ptr<scoped_cJSON_t> data;
                if (c->builtin().type() == Builtin::HASATTR) {
                    data = eval(c->mutable_args(0), env, backtrace.with("arg:0"));
                } else {
                    rassert(env->implicit_attribute_value.has_value());
                    data = env->implicit_attribute_value.get_value();
                }

                if (!data->type() == cJSON_Object) {
                    throw runtime_exc_t("Data must be an object", backtrace.with("arg:0"));
                }

                cJSON *attr = data->GetObjectItem(c->builtin().attr().c_str());

                if (attr) {
                    return shared_scoped_json(cJSON_CreateTrue());
                } else {
                    return shared_scoped_json(cJSON_CreateFalse());
                }
            }
            break;
        case Builtin::PICKATTRS:
        case Builtin::IMPLICIT_PICKATTRS:
            {
                boost::shared_ptr<scoped_cJSON_t> data;
                if (c->builtin().type() == Builtin::PICKATTRS) {
                    data = eval(c->mutable_args(0), env, backtrace.with("arg:0"));
                } else {
                    rassert(env->implicit_attribute_value.has_value());
                    data = env->implicit_attribute_value.get_value();
                }

                if (!data->type() == cJSON_Object) {
                    throw runtime_exc_t("Data must be an object", backtrace.with("arg:0"));
                }

                boost::shared_ptr<scoped_cJSON_t> res = shared_scoped_json(cJSON_CreateObject());

                for (int i = 0; i < c->builtin().attrs_size(); ++i) {
                    cJSON *item = data->GetObjectItem(c->builtin().attrs(i).c_str());
                    if (!item) {
                        throw runtime_exc_t("Attempting to pick missing attribute.", backtrace.with(strprintf("attrs:%d", i)));
                    } else {
                        res->AddItemToObject(item->string, cJSON_DeepCopy(item));
                    }
                }
                return res;
            }
            break;
        case Builtin::MAPMERGE:
            {
                boost::shared_ptr<scoped_cJSON_t> left  = eval_and_check(c->mutable_args(0), env, backtrace.with("arg:0"),
                                                                         cJSON_Object, "Data must be an object"),
                                                  right = eval_and_check(c->mutable_args(1), env, backtrace.with("arg:1"),
                                                                         cJSON_Object, "Data must be an object");

                boost::shared_ptr<scoped_cJSON_t> res(new scoped_cJSON_t(left->DeepCopy()));

                // Extend with the right side (and overwrite if necessary)
                for(int i = 0; i < right->GetArraySize(); i++) {
                    cJSON *item = right->GetArrayItem(i);
                    res->DeleteItemFromObject(item->string);
                    res->AddItemToObject(item->string, cJSON_DeepCopy(item));
                }

                return res;
            }
            break;
        case Builtin::ARRAYAPPEND:
            {
                // Check first arg type
                boost::shared_ptr<scoped_cJSON_t> array = eval_and_check(c->mutable_args(0), env, backtrace.with("arg:0"),
                    cJSON_Array, "The first argument must be an array.");
                boost::shared_ptr<scoped_cJSON_t> res(new scoped_cJSON_t(array->DeepCopy()));
                res->AddItemToArray(eval(c->mutable_args(1), env, backtrace.with("arg:1"))->release());
                return res;
            }
            break;
        case Builtin::SLICE:
            {
                int start, stop;

                // Check first arg type
                boost::shared_ptr<scoped_cJSON_t> array = eval_and_check(c->mutable_args(0), env, backtrace.with("arg:0"),
                                                                         cJSON_Array, "The first argument must be an array.");

                int length = array->GetArraySize();

                // Check second arg type
                {
                    boost::shared_ptr<scoped_cJSON_t> start_json = eval_and_check_either(c->mutable_args(1), env, backtrace.with("arg:1"), cJSON_NULL, cJSON_Number, "Slice start must be null or an integer.");
                    if (start_json->type() == cJSON_NULL) {
                        start = 0;
                    } else {    // cJSON_Number
                        float float_start = start_json->get()->valuedouble;
                        start = static_cast<int>(float_start);
                        if (float_start != start) {
                            throw runtime_exc_t("Slice start must be null or an integer.", backtrace.with("arg:1"));
                        }
                    }
                }

                // Check third arg type
                {
                    boost::shared_ptr<scoped_cJSON_t> stop_json = eval_and_check_either(c->mutable_args(2), env, backtrace.with("arg:2"), cJSON_NULL, cJSON_Number, "Slice stop must be null or an integer.");
                    if (stop_json->type() == cJSON_NULL) {
                        stop = length;
                    } else {
                        float float_stop = stop_json->get()->valuedouble;
                        stop = static_cast<int>(float_stop);
                        if (float_stop != stop) {
                            throw runtime_exc_t("Slice stop must be null or an integer.", backtrace.with("arg:2"));
                        }
                    }
                }

                if (start < 0) {
                    start = std::max(start + length, 0);
                }
                if (start > length) {
                    start = length;
                }

                if (stop < 0) {
                    stop = std::max(stop + length, 0);
                }
                if (stop > length) {
                    stop = length;
                }

                if (start == 0 && stop == length) {
                    return array;   // nothing to do
                }

                // Create a new array and slice the elements into it
                if (start > stop) {
                    throw runtime_exc_t("The second argument cannot be greater than the third argument.", backtrace.with("arg:2"));
                }
                boost::shared_ptr<scoped_cJSON_t> res(new scoped_cJSON_t(cJSON_CreateArray()));
                for(int i = start; i < stop; i++) {
                    res->AddItemToArray(cJSON_DeepCopy(array->GetArrayItem(i)));
                }

                return res;
            }
            break;
        case Builtin::ADD:
            {
                std::vector<std::string> argnames;
                std::vector<boost::shared_ptr<scoped_cJSON_t> > values;
                env->scope.dump(&argnames, &values);

                if (c->args_size() == 0) {
                    return boost::shared_ptr<scoped_cJSON_t>(new scoped_cJSON_t(cJSON_CreateNull()));
                }

                boost::shared_ptr<scoped_cJSON_t> arg = eval(c->mutable_args(0), env, backtrace.with("arg:0"));

                if (arg->type() == cJSON_Number) {
                    double result = arg->get()->valuedouble;

                    for (int i = 1; i < c->args_size(); ++i) {
                        arg = eval_and_check(c->mutable_args(i), env, backtrace.with(strprintf("arg:%d", i)), cJSON_Number, "Cannot ADD numbers to non-numbers");
                        result += arg->get()->valuedouble;
                    }

                    return boost::shared_ptr<scoped_cJSON_t>(new scoped_cJSON_t(cJSON_CreateNumber(result)));
                } else if (arg->type() == cJSON_Array) {
                    boost::shared_ptr<scoped_cJSON_t> res(new scoped_cJSON_t(arg->DeepCopy()));
                    for (int i = 1; i < c->args_size(); ++i) {
                        boost::shared_ptr<scoped_cJSON_t> arg = eval_and_check(c->mutable_args(i), env, backtrace.with(strprintf("arg:%d", i)), cJSON_Array, "Cannot ADD arrays to non-arrays");
                        for(int j = 0; j < arg->GetArraySize(); ++j) {
                            res->AddItemToArray(cJSON_DeepCopy(arg->GetArrayItem(j)));
                        }
                    }
                    return res;
                } else {
                    throw runtime_exc_t("Can only ADD numbers with numbers and arrays with arrays", backtrace.with("arg:0"));
                }
            }
            break;
        case Builtin::SUBTRACT:
            {
                double result = 0.0;

                if (c->args_size() > 0) {
                    boost::shared_ptr<scoped_cJSON_t> arg = eval_and_check(c->mutable_args(0), env, backtrace.with("arg:0"), cJSON_Number, "All operands to SUBTRACT must be numbers.");
                    if (c->args_size() == 1) {
                        result = -arg->get()->valuedouble;  // (- x) is negate
                    } else {
                        result = arg->get()->valuedouble;
                    }

                    for (int i = 1; i < c->args_size(); ++i) {
                        boost::shared_ptr<scoped_cJSON_t> arg = eval_and_check(c->mutable_args(i), env, backtrace.with(strprintf("arg:%d", i)), cJSON_Number, "All operands to SUBTRACT must be numbers.");
                        result -= arg->get()->valuedouble;
                    }
                }

                boost::shared_ptr<scoped_cJSON_t> res(new scoped_cJSON_t(cJSON_CreateNumber(result)));
                return res;
            }
            break;
        case Builtin::MULTIPLY:
            {
                double result = 1.0;

                for (int i = 0; i < c->args_size(); ++i) {
                    boost::shared_ptr<scoped_cJSON_t> arg = eval_and_check(c->mutable_args(i), env, backtrace.with(strprintf("arg:%d", i)), cJSON_Number, "All operands of MULTIPLY must be numbers.");
                    result *= arg->get()->valuedouble;
                }

                boost::shared_ptr<scoped_cJSON_t> res(new scoped_cJSON_t(cJSON_CreateNumber(result)));
                return res;
            }
            break;
        case Builtin::DIVIDE:
            {
                double result = 0.0;

                if (c->args_size() > 0) {
                    boost::shared_ptr<scoped_cJSON_t> arg = eval_and_check(c->mutable_args(0), env, backtrace.with("arg:0"), cJSON_Number, "All operands to DIVIDE must be numbers.");
                    if (c->args_size() == 1) {
                        result = 1.0 / arg->get()->valuedouble;  // (/ x) is reciprocal
                    } else {
                        result = arg->get()->valuedouble;
                    }

                    for (int i = 1; i < c->args_size(); ++i) {
                        boost::shared_ptr<scoped_cJSON_t> arg = eval_and_check(c->mutable_args(i), env, backtrace.with(strprintf("arg:%d", i)), cJSON_Number, "All operands to DIVIDE must be numbers.");
                        result /= arg->get()->valuedouble;
                    }
                }

                boost::shared_ptr<scoped_cJSON_t> res(new scoped_cJSON_t(cJSON_CreateNumber(result)));
                return res;
            }
            break;
        case Builtin::MODULO:
            {
                boost::shared_ptr<scoped_cJSON_t> lhs = eval_and_check(c->mutable_args(0), env, backtrace.with("arg:0"), cJSON_Number, "First operand of MOD must be a number."),
                                                  rhs = eval_and_check(c->mutable_args(1), env, backtrace.with("arg:1"), cJSON_Number, "Second operand of MOD must be a number.");

                boost::shared_ptr<scoped_cJSON_t> res(new scoped_cJSON_t(cJSON_CreateNumber(fmod(lhs->get()->valuedouble, rhs->get()->valuedouble))));
                return res;
            }
            break;
        case Builtin::COMPARE:
            {
                bool result = true;

                boost::shared_ptr<scoped_cJSON_t> lhs = eval(c->mutable_args(0), env, backtrace.with("arg:0"));

                for (int i = 1; i < c->args_size(); ++i) {
                    boost::shared_ptr<scoped_cJSON_t> rhs = eval(c->mutable_args(i), env, backtrace.with(strprintf("arg:%d", i)));

                    int res = cJSON_cmp(lhs->get(), rhs->get(), backtrace.with(strprintf("arg:%d", i)));

                    switch (c->builtin().comparison()) {
                    case Builtin_Comparison_EQ:
                        result &= (res == 0);
                        break;
                    case Builtin_Comparison_NE:
                        result &= (res != 0);
                        break;
                    case Builtin_Comparison_LT:
                        result &= (res < 0);
                        break;
                    case Builtin_Comparison_LE:
                        result &= (res <= 0);
                        break;
                    case Builtin_Comparison_GT:
                        result &= (res > 0);
                        break;
                    case Builtin_Comparison_GE:
                        result &= (res >= 0);
                        break;
                    default:
                        crash("Unknown comparison operator.");
                        break;
                    if (!result)
                        break;
                    }

                    lhs = rhs;
                }

                return boost::shared_ptr<scoped_cJSON_t>(new scoped_cJSON_t(cJSON_CreateBool(result)));
            }
            break;
        case Builtin::FILTER:
        case Builtin::MAP:
        case Builtin::CONCATMAP:
        case Builtin::ORDERBY:
        case Builtin::DISTINCT:
        case Builtin::ARRAYTOSTREAM:
        case Builtin::GROUPEDMAPREDUCE:
        case Builtin::UNION:
        case Builtin::RANGE:
            unreachable("eval called on a function that returns a stream (use eval_stream instead).");
            break;
        case Builtin::LENGTH:
            {
                int length = 0;

                if (c->args(0).GetExtension(extension::inferred_type) == TERM_TYPE_JSON)
                {
                    // Check first arg type
                    boost::shared_ptr<scoped_cJSON_t> array = eval_and_check(c->mutable_args(0), env, backtrace.with("arg:0"), cJSON_Array, "LENGTH argument must be an array.");
                    length = array->GetArraySize();
                } else {
                    boost::shared_ptr<json_stream_t> stream = eval_stream(c->mutable_args(0), env, backtrace.with("arg:0"));
                    while (boost::shared_ptr<scoped_cJSON_t> json = stream->next()) {
                        ++length;
                    }
                }

                return boost::shared_ptr<scoped_cJSON_t>(new scoped_cJSON_t(cJSON_CreateNumber(length)));
            }
            break;
        case Builtin::NTH:
            if (c->args(0).GetExtension(extension::inferred_type) == TERM_TYPE_JSON) {
                boost::shared_ptr<scoped_cJSON_t> array = eval_and_check(c->mutable_args(0), env, backtrace.with("arg:0"),
                    cJSON_Array, "The first argument must be an array.");

                boost::shared_ptr<scoped_cJSON_t> index_json = eval_and_check(c->mutable_args(1), env, backtrace.with("arg:1"),
                    cJSON_Number, "The second argument must be an integer.");

                float float_index = index_json->get()->valuedouble;
                int index = static_cast<int>(float_index);
                if (float_index != index) {
                    throw runtime_exc_t("The second argument must be an integer.", backtrace.with("arg:1"));
                }

                int length = array->GetArraySize();

                if (index < 0) {
                    index += length;
                }
                if (index < 0 || index >= length) {
                    throw runtime_exc_t("Array index out of bounds.", backtrace.with("arg:1"));
                }

                return boost::shared_ptr<scoped_cJSON_t>(new scoped_cJSON_t(cJSON_DeepCopy(array->GetArrayItem(index))));
            } else {
                boost::shared_ptr<json_stream_t> stream = eval_stream(c->mutable_args(0), env, backtrace.with("arg:0"));

                // Check second arg type
                boost::shared_ptr<scoped_cJSON_t> index_json = eval_and_check(c->mutable_args(1), env, backtrace.with("arg:1"), cJSON_Number, "The second argument must be an integer.");
                float index_float = index_json->get()->valuedouble;
                int index = static_cast<int>(index_float);
                if (index_float != index || index < 0) {
                    throw runtime_exc_t("The second argument must be a nonnegative integer.", backtrace.with("arg:1"));
                }

                boost::shared_ptr<scoped_cJSON_t> json;
                for (int i = 0; i <= index; ++i) {
                    json = stream->next();
                    if (!json) {
                        throw runtime_exc_t("Index out of bounds.", backtrace.with("arg:1"));
                    }
                }

                return boost::shared_ptr<scoped_cJSON_t>(new scoped_cJSON_t(json->DeepCopy()));
            }
            break;
        case Builtin::STREAMTOARRAY:
            {
                boost::shared_ptr<json_stream_t> stream = eval_stream(c->mutable_args(0), env, backtrace.with("arg:0"));

                boost::shared_ptr<scoped_cJSON_t> res(new scoped_cJSON_t(cJSON_CreateArray()));

                while (boost::shared_ptr<scoped_cJSON_t> json = stream->next()) {
                    res->AddItemToArray(json->DeepCopy());
                }

                return res;
            }
            break;
        case Builtin::REDUCE:
            {
                boost::shared_ptr<json_stream_t> stream = eval_stream(c->mutable_args(0), env, backtrace.with("arg:0"));

                try {
                    return boost::get<boost::shared_ptr<scoped_cJSON_t> >(stream->apply_terminal(c->builtin().reduce()));
                } catch (const boost::bad_get &) {
                    crash("Expected a json atom... something is implemented wrong in the clustering code\n");
                }
                // Start off accumulator with the base
                //boost::shared_ptr<scoped_cJSON_t> acc = eval(c->mutable_builtin()->mutable_reduce()->mutable_base(), env);

                //for (json_stream_t::iterator it  = stream.begin();
                //                             it != stream.end();
                //                             ++it)
                //{
                //    variable_val_scope_t::new_scope_t scope_maker(&env->scope);
                //    env->scope.put_in_scope(c->builtin().reduce().var1(), acc);
                //    env->scope.put_in_scope(c->builtin().reduce().var2(), *it);

                //    acc = eval(c->mutable_builtin()->mutable_reduce()->mutable_body(), env);
                //}
                //return acc;
            }
            break;
        case Builtin::ALL:
            {
                bool result = true;

                for (int i = 0; i < c->args_size(); ++i) {
                    boost::shared_ptr<scoped_cJSON_t> arg = eval(c->mutable_args(i), env, backtrace.with(strprintf("arg:%d", i)));
                    if (arg->type() != cJSON_False && arg->type() != cJSON_True) {
                        throw runtime_exc_t("All operands to ALL must be booleans.", backtrace.with(strprintf("arg:%d", i)));
                    }
                    if (arg->type() != cJSON_True) {
                        result = false;
                    }
                }

                boost::shared_ptr<scoped_cJSON_t> res(new scoped_cJSON_t(cJSON_CreateBool(result)));
                return res;
            }
            break;
        case Builtin::ANY:
            {
                bool result = false;

                for (int i = 0; i < c->args_size(); ++i) {
                    boost::shared_ptr<scoped_cJSON_t> arg = eval(c->mutable_args(i), env, backtrace.with(strprintf("arg:%d", i)));
                    if (arg->type() != cJSON_False && arg->type() != cJSON_True) {
                        throw runtime_exc_t("All operands to ANY must be booleans.", backtrace.with(strprintf("arg:%d", i)));
                    }
                    if (arg->type() == cJSON_True) {
                        result = true;
                    }
                }

                boost::shared_ptr<scoped_cJSON_t> res(new scoped_cJSON_t(cJSON_CreateBool(result)));
                return res;
            }
            break;
        default:
            crash("unreachable");
            break;
    }
    crash("unreachable");
}

predicate_t::predicate_t(const Predicate &_pred, runtime_environment_t _env, const backtrace_t &_backtrace)
    : pred(_pred), env(_env), backtrace(_backtrace)
{ }

bool predicate_t::operator()(boost::shared_ptr<scoped_cJSON_t> json) {
    variable_val_scope_t::new_scope_t scope_maker(&env.scope, pred.arg(), json);
    implicit_value_setter_t impliciter(&env.implicit_attribute_value, json);
    boost::shared_ptr<scoped_cJSON_t> a_bool = eval(pred.mutable_body(), &env, backtrace.with("predicate"));

    if (a_bool->type() == cJSON_True) {
        return true;
    } else if (a_bool->type() == cJSON_False) {
        return false;
    } else {
        throw runtime_exc_t("Predicate failed to evaluate to a bool", backtrace.with("predicate"));
    }
}

class ordering_t {
public:
    ordering_t(const google::protobuf::RepeatedPtrField<Builtin::OrderBy> &_order, const backtrace_t &bt)
        : order(_order), backtrace(bt)
    { }

    //returns true if x < y according to the ordering
    bool operator()(const boost::shared_ptr<scoped_cJSON_t> &x, const boost::shared_ptr<scoped_cJSON_t> &y) {
        for (int i = 0; i < order.size(); ++i) {
            const Builtin::OrderBy& cur = order.Get(i);

            cJSON *a = cJSON_GetObjectItem(x->get(), cur.attr().c_str());
            cJSON *b = cJSON_GetObjectItem(y->get(), cur.attr().c_str());

            if (a == NULL || b == NULL) {
                throw runtime_exc_t("OrderBy encountered a row missing attr " + cur.attr(), backtrace);
            }

            int cmp = cJSON_cmp(a, b, backtrace);
            if (cmp) {
                return (cmp > 0) ^ cur.ascending();
            }
        }

        return false;
    }

private:
    const google::protobuf::RepeatedPtrField<Builtin::OrderBy> &order;
    backtrace_t backtrace;
};

boost::shared_ptr<scoped_cJSON_t> map(std::string arg, Term *term, runtime_environment_t env, boost::shared_ptr<scoped_cJSON_t> val, const backtrace_t &backtrace) {
    variable_val_scope_t::new_scope_t scope_maker(&env.scope, arg, val);
    implicit_value_setter_t impliciter(&env.implicit_attribute_value, val);
    return eval(term, &env, backtrace);
}

boost::shared_ptr<json_stream_t> concatmap(std::string arg, Term *term, runtime_environment_t env, boost::shared_ptr<scoped_cJSON_t> val, const backtrace_t &backtrace) {
    variable_val_scope_t::new_scope_t scope_maker(&env.scope, arg, val);
    implicit_value_setter_t impliciter(&env.implicit_attribute_value, val);
    return eval_stream(term, &env, backtrace);
}

boost::shared_ptr<json_stream_t> eval_stream(Term::Call *c, runtime_environment_t *env, const backtrace_t &backtrace) THROWS_ONLY(runtime_exc_t) {
    switch (c->builtin().type()) {
        //JSON -> JSON
        case Builtin::NOT:
        case Builtin::GETATTR:
        case Builtin::IMPLICIT_GETATTR:
        case Builtin::HASATTR:
        case Builtin::IMPLICIT_HASATTR:
        case Builtin::PICKATTRS:
        case Builtin::IMPLICIT_PICKATTRS:
        case Builtin::MAPMERGE:
        case Builtin::ARRAYAPPEND:
        case Builtin::ADD:
        case Builtin::SUBTRACT:
        case Builtin::MULTIPLY:
        case Builtin::DIVIDE:
        case Builtin::MODULO:
        case Builtin::COMPARE:
        case Builtin::LENGTH:
        case Builtin::NTH:
        case Builtin::STREAMTOARRAY:
        case Builtin::REDUCE:
        case Builtin::ALL:
        case Builtin::ANY:
            unreachable("eval_stream called on a function that does not return a stream (use eval instead).");
            break;
        case Builtin::GROUPEDMAPREDUCE:
            {
                Builtin::GroupedMapReduce *g = c->mutable_builtin()->mutable_grouped_map_reduce();
                shared_scoped_less_t comparator(backtrace);
                std::map<boost::shared_ptr<scoped_cJSON_t>, boost::shared_ptr<scoped_cJSON_t>, shared_scoped_less_t> groups(comparator);
                boost::shared_ptr<json_stream_t> stream = eval_stream(c->mutable_args(0), env, backtrace.with("arg:0"));

                while (boost::shared_ptr<scoped_cJSON_t> json = stream->next()) {
                    boost::shared_ptr<scoped_cJSON_t> group_mapped_row, value_mapped_row, reduced_row;

                    // Figure out which group we belong to
                    {
                        variable_val_scope_t::new_scope_t scope_maker(&env->scope, g->group_mapping().arg(), json);
                        implicit_value_setter_t impliciter(&env->implicit_attribute_value, json);
                        group_mapped_row = eval(g->mutable_group_mapping()->mutable_body(), env, backtrace.with("group_mapping"));
                    }

                    // Map the value for comfy reduction goodness
                    {
                        variable_val_scope_t::new_scope_t scope_maker(&env->scope, g->value_mapping().arg(), json);
                        implicit_value_setter_t impliciter(&env->implicit_attribute_value, json);
                        value_mapped_row = eval(g->mutable_value_mapping()->mutable_body(), env, backtrace.with("value_mapping"));
                    }

                    // Do the reduction
                    {
                        variable_val_scope_t::new_scope_t scope_maker(&env->scope);
                        std::map<boost::shared_ptr<scoped_cJSON_t>, boost::shared_ptr<scoped_cJSON_t>, shared_scoped_less_t>::iterator
                            elem = groups.find(group_mapped_row);
                        if(elem != groups.end()) {
                            env->scope.put_in_scope(g->reduction().var1(),
                                                    (*elem).second);
                        } else {
                            env->scope.put_in_scope(g->reduction().var1(),
                                                    eval(g->mutable_reduction()->mutable_base(), env, backtrace.with("reduction").with("base")));
                        }
                        env->scope.put_in_scope(g->reduction().var2(), value_mapped_row);

                        reduced_row = eval(g->mutable_reduction()->mutable_body(), env, backtrace.with("reduction").with("body"));
                    }

                    // Phew, update the relevant group
                    groups[group_mapped_row] = reduced_row;

                }

                // Phew, convert the whole shebang to a stream
                // TODO this is an extra copy we just need a gracefull way to
                // deal with this
                std::list<boost::shared_ptr<scoped_cJSON_t> > res;

                std::map<boost::shared_ptr<scoped_cJSON_t>, boost::shared_ptr<scoped_cJSON_t>, shared_scoped_less_t>::iterator it;
                for(it = groups.begin(); it != groups.end(); ++it) {
                    res.push_back((*it).second);
                }

                return boost::shared_ptr<in_memory_stream_t>(new in_memory_stream_t(res.begin(), res.end(), env));
            }
            break;
        case Builtin::FILTER:
            {
                boost::shared_ptr<json_stream_t> stream = eval_stream(c->mutable_args(0), env, backtrace.with("arg:0"));
                stream->add_transformation(c->builtin().filter());
                return stream;
            }
            break;
        case Builtin::MAP:
            {
                boost::shared_ptr<json_stream_t> stream = eval_stream(c->mutable_args(0), env, backtrace.with("arg:0"));
                stream->add_transformation(c->builtin().map());
                return stream;
            }
            break;
        case Builtin::CONCATMAP:
            {
                boost::shared_ptr<json_stream_t> stream = eval_stream(c->mutable_args(0), env, backtrace.with("arg:0"));
                stream->add_transformation(c->builtin().concat_map());
                return stream;
            }
            break;
        case Builtin::ORDERBY:
            {
                ordering_t o(c->builtin().order_by(), backtrace.with("order_by"));
                boost::shared_ptr<json_stream_t> stream = eval_stream(c->mutable_args(0), env, backtrace.with("arg:0"));

                boost::shared_ptr<in_memory_stream_t> sorted_stream(new in_memory_stream_t(stream, env));
                sorted_stream->sort(o);
                return sorted_stream;
            }
            break;
        case Builtin::DISTINCT:
            {
                boost::shared_ptr<json_stream_t> stream = eval_stream(c->mutable_args(0), env, backtrace.with("arg:0"));

                shared_scoped_less_t comparator(backtrace);

                return boost::shared_ptr<json_stream_t>(new distinct_stream_t<shared_scoped_less_t>(stream, comparator));
            }
            break;
        case Builtin::SLICE:
            {
                boost::shared_ptr<json_stream_t> stream = eval_stream(c->mutable_args(0), env, backtrace.with("arg:0"));

                int start, stop;
                bool stop_unbounded = false;

                {
                    boost::shared_ptr<scoped_cJSON_t> start_json = eval_and_check_either(c->mutable_args(1), env, backtrace.with("arg:1"), cJSON_NULL, cJSON_Number, "Slice start must be null or a nonnegative integer.");
                    if (start_json->type() == cJSON_NULL) {
                        start = 0;
                    } else {    // cJSON_Number
                        float float_start = start_json->get()->valuedouble;
                        start = static_cast<int>(float_start);
                        if (float_start != start || start < 0) {
                            throw runtime_exc_t("Slice start must be null or a nonnegative integer.", backtrace.with("arg:1"));
                        }
                    }
                }

                // Check third arg type
                {
                    boost::shared_ptr<scoped_cJSON_t> stop_json = eval_and_check_either(c->mutable_args(2), env, backtrace.with("arg:2"), cJSON_NULL, cJSON_Number, "Slice stop must be null or a nonnegative integer.");
                    if (stop_json->type() == cJSON_NULL) {
                        stop_unbounded = true;
                        stop = 0;
                    } else {
                        float float_stop = stop_json->get()->valuedouble;
                        stop = static_cast<int>(float_stop);
                        if (float_stop != stop || stop < 0) {
                            throw runtime_exc_t("Slice stop must be null or a nonnegative integer.", backtrace.with("arg:2"));
                        }
                    }
                }

                if (!stop_unbounded && stop < start) {
                    throw runtime_exc_t("Slice stop cannot be before slice start", backtrace.with("arg:2"));
                }

                return boost::shared_ptr<json_stream_t>(new slice_stream_t(stream, start, stop_unbounded, stop));
            }
        case Builtin::UNION:
            {
                union_stream_t::stream_list_t streams;

                streams.push_back(eval_stream(c->mutable_args(0), env, backtrace.with("arg:0")));

                streams.push_back(eval_stream(c->mutable_args(1), env, backtrace.with("arg:1")));

                return boost::shared_ptr<json_stream_t>(new union_stream_t(streams));
            }
            break;
        case Builtin::ARRAYTOSTREAM:
            {
                boost::shared_ptr<scoped_cJSON_t> array = eval(c->mutable_args(0), env, backtrace.with("arg:0"));
                json_array_iterator_t it(array->get());

                return boost::shared_ptr<json_stream_t>(new in_memory_stream_t(it, env));
            }
            break;
        case Builtin::RANGE:
            {
                boost::shared_ptr<json_stream_t> stream = eval_stream(c->mutable_args(0), env, backtrace.with("arg:0"));

                boost::shared_ptr<scoped_cJSON_t> lowerbound, upperbound;

                Builtin::Range *r = c->mutable_builtin()->mutable_range();

                key_range_t range;

                if (r->has_lowerbound()) {
                    lowerbound = eval(r->mutable_lowerbound(), env, backtrace.with("lowerbound"));
                }

                if (r->has_upperbound()) {
                    upperbound = eval(r->mutable_upperbound(), env, backtrace.with("upperbound"));
                }

                if (lowerbound && upperbound) {
                    range = key_range_t(key_range_t::closed, store_key_t(lowerbound->Print()),
                                        key_range_t::closed, store_key_t(upperbound->Print()));
                } else if (lowerbound) {
                    range = key_range_t(key_range_t::closed, store_key_t(lowerbound->Print()),
                                        key_range_t::none, store_key_t());
                } else if (upperbound) {
                    range = key_range_t(key_range_t::none, store_key_t(),
                                        key_range_t::closed, store_key_t(upperbound->Print()));
                }

                return boost::shared_ptr<json_stream_t>(new range_stream_t(stream, range, r->attrname()));
            }
            throw runtime_exc_t("Unimplemented: Builtin::RANGE", backtrace);
            break;
        default:
            crash("unreachable");
            break;
    }
    crash("unreachable");

}

namespace_repo_t<rdb_protocol_t>::access_t eval(
    TableRef *t, runtime_environment_t *env, const backtrace_t &backtrace)
    THROWS_ONLY(runtime_exc_t) {
    boost::optional<std::pair<namespace_id_t, deletable_t<
        namespace_semilattice_metadata_t<rdb_protocol_t> > > > namespace_info =
        metadata_get_by_name(env->semilattice_metadata->get().rdb_namespaces.namespaces,
                             t->table_name());
    if (namespace_info) {
        return namespace_repo_t<rdb_protocol_t>::access_t(
            env->ns_repo, namespace_info->first, env->interruptor);
    } else {
        throw runtime_exc_t(strprintf("Namespace %s either not found, ambiguous or namespace metadata in conflict.", t->table_name().c_str()), backtrace);
    }
}

view_t eval_view(Term::Call *c, UNUSED runtime_environment_t *env, const backtrace_t &backtrace) THROWS_ONLY(runtime_exc_t) {
    switch (c->builtin().type()) {
        //JSON -> JSON
        case Builtin::NOT:
        case Builtin::GETATTR:
        case Builtin::IMPLICIT_GETATTR:
        case Builtin::HASATTR:
        case Builtin::IMPLICIT_HASATTR:
        case Builtin::PICKATTRS:
        case Builtin::IMPLICIT_PICKATTRS:
        case Builtin::MAPMERGE:
        case Builtin::ARRAYAPPEND:
        case Builtin::ADD:
        case Builtin::SUBTRACT:
        case Builtin::MULTIPLY:
        case Builtin::DIVIDE:
        case Builtin::MODULO:
        case Builtin::COMPARE:
        case Builtin::LENGTH:
        case Builtin::NTH:
        case Builtin::STREAMTOARRAY:
        case Builtin::REDUCE:
        case Builtin::ALL:
        case Builtin::ANY:
        case Builtin::GROUPEDMAPREDUCE:
        case Builtin::MAP:
        case Builtin::CONCATMAP:
        case Builtin::DISTINCT:
        case Builtin::UNION:
        case Builtin::ARRAYTOSTREAM:
            unreachable("eval_view called on a function that does not return a view");
            break;
        case Builtin::FILTER:
            {
                view_t view = eval_view(c->mutable_args(0), env, backtrace.with("arg:0"));
                view.stream->add_transformation(c->builtin().filter());
                return view_t(view.access, view.primary_key, view.stream);
            }
            break;
        case Builtin::ORDERBY:
            {
                ordering_t o(c->builtin().order_by(), backtrace.with("order_by"));
                view_t view = eval_view(c->mutable_args(0), env, backtrace.with("arg:0"));

                boost::shared_ptr<in_memory_stream_t> sorted_stream(new in_memory_stream_t(view.stream, env));
                sorted_stream->sort(o);
                return view_t(view.access, view.primary_key, sorted_stream);
            }
            break;
        case Builtin::SLICE:
            {
                view_t view = eval_view(c->mutable_args(0), env, backtrace.with("arg:0"));

                int start, stop;
                bool stop_unbounded = false;

                {
                    boost::shared_ptr<scoped_cJSON_t> start_json = eval_and_check_either(c->mutable_args(1), env, backtrace.with("arg:1"), cJSON_NULL, cJSON_Number, "Slice start must be null or a nonnegative integer.");
                    if (start_json->type() == cJSON_NULL) {
                        start = 0;
                    } else {    // cJSON_Number
                        float float_start = start_json->get()->valuedouble;
                        start = static_cast<int>(float_start);
                        if (float_start != start || start < 0) {
                            throw runtime_exc_t("Slice start must be null or a nonnegative integer.", backtrace.with("arg:1"));
                        }
                    }
                }

                // Check third arg type
                {
                    boost::shared_ptr<scoped_cJSON_t> stop_json = eval_and_check_either(c->mutable_args(2), env, backtrace.with("arg:2"), cJSON_NULL, cJSON_Number, "Slice stop must be null or a nonnegative integer.");
                    if (stop_json->type() == cJSON_NULL) {
                        stop_unbounded = true;
                        stop = 0;
                    } else {
                        float float_stop = stop_json->get()->valuedouble;
                        stop = static_cast<int>(float_stop);
                        if (float_stop != stop || stop < 0) {
                            throw runtime_exc_t("Slice stop must be null or a nonnegative integer.", backtrace.with("arg:2"));
                        }
                    }
                }

                if (!stop_unbounded && stop < start) {
                    throw runtime_exc_t("Slice stop cannot be before slice start", backtrace.with("arg:2"));
                }

                return view_t(view.access, view.primary_key, boost::shared_ptr<json_stream_t>(new slice_stream_t(view.stream, start, stop_unbounded, stop)));
            }
            break;
        case Builtin::RANGE:
            throw runtime_exc_t("Unimplemented: Builtin::RANGE", backtrace);
            break;
        default:
            crash("unreachable");
            break;
    }
    crash("unreachable");

}

view_t eval_view(Term *t, runtime_environment_t *env, const backtrace_t &backtrace) THROWS_ONLY(runtime_exc_t) {
    switch (t->type()) {
        case Term::VAR:
        case Term::LET:
        case Term::ERROR:
        case Term::NUMBER:
        case Term::STRING:
        case Term::JSON:
        case Term::BOOL:
        case Term::JSON_NULL:
        case Term::ARRAY:
        case Term::OBJECT:
        case Term::JAVASCRIPT:
            crash("eval_view called on incompatible Term");
            break;
        case Term::CALL:
            return eval_view(t->mutable_call(), env, backtrace);
            break;
        case Term::IF:
            {
                boost::shared_ptr<scoped_cJSON_t> test = eval_and_check_either(t->mutable_if_()->mutable_test(), env, backtrace.with("test"), cJSON_True, cJSON_False, "The IF test must evaluate to a boolean.");

                if (test->type() == cJSON_True) {
                    return eval_view(t->mutable_if_()->mutable_true_branch(), env, backtrace.with("true"));
                } else {
                    return eval_view(t->mutable_if_()->mutable_false_branch(), env, backtrace.with("false"));
                }
            }
            break;
        case Term::GETBYKEY:
            crash("unimplemented");
            break;
        case Term::TABLE:
            return eval_view(t->mutable_table(), env, backtrace.with("table_ref"));
            break;
        default:
            unreachable();
    }
    unreachable();
}

view_t eval_view(Term::Table *t, runtime_environment_t *env, const backtrace_t &backtrace) THROWS_ONLY(runtime_exc_t) {
    namespace_repo_t<rdb_protocol_t>::access_t ns_access = eval(t->mutable_table_ref(), env, backtrace);
    std::string pk = get_primary_key(t->mutable_table_ref()->table_name(), env, backtrace);
    boost::shared_ptr<json_stream_t> stream(new batched_rget_stream_t(ns_access, env->interruptor, key_range_t::universe(), 100, backtrace));
    return view_t(ns_access, pk, stream);
}

} //namespace query_language<|MERGE_RESOLUTION|>--- conflicted
+++ resolved
@@ -667,7 +667,6 @@
         check_protobuf(!q.has_tableop_query());
         break;
     case Query::STOP:
-<<<<<<< HEAD
         check_protobuf(!q.has_read_query());
         check_protobuf(!q.has_write_query());
         check_protobuf(!q.has_tableop_query());
@@ -676,16 +675,6 @@
         check_protobuf(q.has_tableop_query());
         check_protobuf(!q.has_read_query());
         check_protobuf(!q.has_write_query());
-=======
-        check_protobuf(!q.has_read_query());
-        check_protobuf(!q.has_write_query());
-        check_protobuf(!q.has_tableop_query());
-        break;
-    case Query::TABLEOP:
-        check_protobuf(q.has_tableop_query());
-        check_protobuf(!q.has_read_query());
-        check_protobuf(!q.has_write_query());
->>>>>>> 0269f6a2
         check_tableop_query_type(q.tableop_query());
         break;
     default:
@@ -786,11 +775,7 @@
             new_namespace<rdb_protocol_t>(
                 env->this_machine, db_id, dc_id, table_name, primary_key, 11213);
         metadata.rdb_namespaces.namespaces.insert(std::make_pair(namespace_id, ns));
-<<<<<<< HEAD
         fill_in_blueprints(&metadata, env->directory_metadata->get(), env->this_machine);
-=======
-        fill_in_blueprints(&metadata,env->directory_metadata->get(),env->this_machine);
->>>>>>> 0269f6a2
         env->semilattice_metadata->join(metadata);
 
         /* The following is an ugly hack, but it's probably what we want.  It
@@ -809,16 +794,9 @@
                 try {
                     namespace_repo_t<rdb_protocol_t>::access_t ns_access(
                         env->ns_repo, namespace_id, env->interruptor);
-<<<<<<< HEAD
-
-                    rdb_protocol_t::read_response_t ignored;
-                    ns_access.get_namespace_if()->read(
-                        bad_read, &ignored, order_token_t::ignore, env->interruptor);
-=======
                     rdb_protocol_t::read_response_t res;
                     ns_access.get_namespace_if()->read(
                         bad_read, &res, order_token_t::ignore, env->interruptor);
->>>>>>> 0269f6a2
                     break;
                 } catch (cannot_perform_query_exc_t e) { } //continue loop
             }
