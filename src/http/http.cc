#include "http/http.hpp"

#include <iostream>

#include "errors.hpp"
#include <boost/bind.hpp>

#include "arch/arch.hpp"
#include "logger.hpp"

std::string human_readable_status(int code) {
    switch(code) {
    case 200:
        return "OK";
    case 204:
        return "No Content";
    case 206:
        return "Partial Content";
    case 400:
        return "Bad Request";
    case 403:
        return "Forbidden";
    case 404:
        return "Not Found";
    case 412:
        return "Precondition Failed";
    default:
        unreachable();
    }
}

//TODO there are multiple http date formats that are accepted we need to parse
//all of them 
#define HTTP_DATE_FORMAT "%a, %d %b %Y %X %Z"

std::string secs_to_http_date(time_t secs) {
    struct tm *time = gmtime(&secs);
    char buffer[100]; 

    size_t res = strftime(buffer, 100, HTTP_DATE_FORMAT, time);
    rassert(res != 0, "Not enough space for the date time");

    return std::string(buffer);
    free(time);
}

time_t http_date_to_secs(std::string date) {
    struct tm _tm;
    strptime(date.c_str(), 
             HTTP_DATE_FORMAT, 
             &_tm);

    return mktime(&_tm);
}


std::string http_req_t::find_query_param(std::string key) const {
    //TODO this is inefficient we should actually load it all into a map
    for (std::vector<query_parameter_t>::const_iterator it = query_params.begin(); it != query_params.end(); it++) {
        if (it->key == key) return it->val;
    }
    return std::string("");
}

std::string http_req_t::find_header_line(std::string key) const {
    //TODO this is inefficient we should actually load it all into a map
    for (std::vector<header_line_t>::const_iterator it = header_lines.begin(); it != header_lines.end(); it++) {
        if (it->key == key) return it->val;
    }
    return std::string("");
}

bool http_req_t::has_query_param(std::string key) const {
    //TODO this is inefficient we should actually load it all into a map
    for (std::vector<query_parameter_t>::const_iterator it = query_params.begin(); it != query_params.end(); it++) {
        if (it->key == key) return true;
    }
    return false;
}

bool http_req_t::has_header_line(std::string key) const {
    //TODO this is inefficient we should actually load it all into a map
    for (std::vector<header_line_t>::const_iterator it = header_lines.begin(); it != header_lines.end(); it++) {
        if (it->key == key) return true;
    }
    return false;
}

int content_length(http_req_t msg) {
    for (std::vector<header_line_t>::iterator it = msg.header_lines.begin(); it != msg.header_lines.end(); it++) {
        if (it->key == std::string("Content-Length"))
            return atoi(it->val.c_str());
    }
    return 0;
}

void http_res_header_t::add_header_line(std::string const &key, std::string const &val) {
    header_lines[key] = val;
}

void http_res_header_t::add_last_modified(time_t secs) {
    last_modified = secs;
    add_header_line("Last-Modified", secs_to_http_date(secs));
}

//http_res_simple_body_t
std::string http_res_simple_body_t::content_type() const { return _content_type; }
size_t http_res_simple_body_t::content_length() const { return _content.size(); }
std::string http_res_simple_body_t::content() const { return _content; }

http_res_simple_body_t::http_res_simple_body_t(const std::string &_content_type, const std::string &_content) 
    : _content_type(_content_type), _content(_content)
{ }

//http_res_simple_efficient_copy_body_t
std::string http_res_simple_efficient_copy_body_t::content_type() const { return _content_type; }
size_t http_res_simple_efficient_copy_body_t::content_length() const { return size; }
std::string http_res_simple_efficient_copy_body_t::content() const { return std::string(_content.get(), size); }

http_res_simple_efficient_copy_body_t::http_res_simple_efficient_copy_body_t(const std::string &_content_type, const boost::shared_array<char> &_content, size_t size) 
    : _content_type(_content_type), _content(_content), size(size)
{ }

std::string http_res_multipart_body_t::content_type() const {
    return "multipart/x-mixed-replace; boundary=\"" + sep_string + "\"";
}

size_t http_res_multipart_body_t::content_length() const {
    size_t res = 0;
    for (body_ptr_vec_t::const_iterator it = _content.begin(); it != _content.end(); it++) {
        res += strlen("--") + sep_string.size() + strlen("\nContent-Type: ") + it->content_type().size() + strlen("\n") + it->content_length();
    }
    res += strlen("--") + sep_string.size() + strlen("--");

    return res;
}

std::string http_res_multipart_body_t::content() const {
    std::string res;
    for (body_ptr_vec_t::const_iterator it = _content.begin(); it != _content.end(); it++) {
        res += std::string("--") + sep_string + "\nContent-Type: " + it->content_type() + "\n" + it->content();
    }

    res += "--" + sep_string + "--";

    return res;
}


http_res_multipart_body_t::http_res_multipart_body_t()
    : sep_string(rand_string(30))
{ }

void http_res_multipart_body_t::add_content(http_res_body_t *content) {
    _content.push_back(content);
}

void http_res_t::write_conn(boost::scoped_ptr<tcp_conn_t> &conn) {
    rassert(header_lines.find("Content-Length") == header_lines.end());
    rassert(header_lines.find("Content-Type") == header_lines.end());

    if (body) {
        std::ostringstream cont_len;
        cont_len << body->content_length();
        header_lines["Content-Length"] = cont_len.str();

        header_lines["Content-Type"] = body->content_type();
    }

    conn->writef("HTTP/%s %d %s\r\n", version.c_str(), code, human_readable_status(code).c_str());
    for (std::map<std::string, std::string>::const_iterator it = header_lines.begin(); it != header_lines.end(); it++) {
        conn->writef("%s: %s\r\n", it->first.c_str(), it->second.c_str());
    }
    conn->writef("\r\n");
    if (body) {
        conn->write(body->content().data(), body->content().size());
    }
}

void http_res_t::set_body(std::string const &content_type, std::string const &content) {
    body.reset(new http_res_simple_body_t(content_type, content));
}

void http_res_t::set_body(std::string const &content_type, boost::shared_array<char> &content, size_t size) {
    body.reset(new http_res_simple_efficient_copy_body_t(content_type, content, size));
}

typedef std::string::const_iterator str_iterator_type;
typedef http_msg_parser_t<str_iterator_type> str_http_msg_parser_t;

typedef tcp_conn_t::iterator tcp_iterator_type;
typedef http_msg_parser_t<tcp_iterator_type> tcp_http_msg_parser_t;

void test_header_parser() {
    http_req_t res;
    str_http_msg_parser_t http_msg_parser;
    std::string header = 
        "GET /foo/bar HTTP/1.1\r\n"
        "Date: Fri, 31 Dec 1999 23:59:59 GMT\r\n"
        "Content-Type: text/html\r\n"
        "Content-Length: 0\r\n"
        "\r\n"
        ;
    std::string::const_iterator iter = header.begin();
    std::string::const_iterator end = header.end();
    bool success = parse(iter, end, http_msg_parser, res);
    success = true;
}

http_server_t::http_server_t(int port) {
    tcp_listener.reset(new tcp_listener_t(port, boost::bind(&http_server_t::handle_conn, this, _1)));
}

<<<<<<< HEAD
=======
http_server_t::~http_server_t() { }

std::string human_readable_status(int code) {
    switch(code) {
    case 200:
        return "OK";
    case 204:
        return "No Content";
    case 400:
        return "Bad Request";
    case 403:
        return "Forbidden";
    case 404:
        return "Not Found";
    default:
        unreachable();
    }
}

void write_http_msg(boost::scoped_ptr<tcp_conn_t> &conn, http_res_t const &res) {
    conn->writef("HTTP/%s %d %s\r\n", res.version.c_str(), res.code, human_readable_status(res.code).c_str());
    for (std::vector<header_line_t>::const_iterator it = res.header_lines.begin(); it != res.header_lines.end(); it++) {
        conn->writef("%s: %s\r\n", it->key.c_str(), it->val.c_str());
    }
    conn->writef("\r\n");
    conn->write(res.body.c_str(), res.body.size());
}

>>>>>>> 8ca0d4a8
void http_server_t::handle_conn(boost::scoped_ptr<tcp_conn_t> &conn) {
    //BREAKPOINT;
    http_req_t req;
    tcp_http_msg_parser_t http_msg_parser;

    //debug(http_msg_parser);

    tcp_iterator_type iter = conn->begin();
    tcp_iterator_type end = conn->end();

    /* parse the request */
    if (parse(iter, end, http_msg_parser, req)) {
        conn->pop(iter);
        const_charslice slc = conn->peek(4);

        if (strncmp(slc.beg, "\r\n\r\n", 4) != 0) {
            goto PARSE_ERROR;
        }
        conn->pop(4);

        slc = conn->peek(content_length(req));
        req.body.append(slc.beg, content_length(req));
        conn->pop(content_length(req));

        logDBG("Request for: %s\n", req.resource.c_str());

        http_res_t res = handle(req);

        if ((req.has_header_line("If-Unmodified-Since") && res.get_last_modified() != -1 && 
                    http_date_to_secs(req.find_header_line("If-Unmodified-Since")) < res.get_last_modified()) ||
            (req.has_header_line("If-Modified-Since") &&  res.get_last_modified() != -1 && 
                    http_date_to_secs(req.find_header_line("If-Modified-Since")) > res.get_last_modified()))
        {
            //a precondition has failed, construct an appropriate response
            res = http_res_t();
            res.code = 412;
        }

        res.version = req.version; //TODO this isn't really correct handle versioning

        res.write_conn(conn);
    } else {
        goto PARSE_ERROR;
    }

    return;

PARSE_ERROR:
    http_res_t res;
    res.code = 400;
    res.write_conn(conn);
}

test_server_t::test_server_t(int port) 
    : http_server_t(port)
{ }

http_res_t test_server_t::handle(const http_req_t &req) {
    http_res_t res;

    res.version = req.version;
    res.code = 200;

    res.add_header_line("Vary", "Accept-Encoding");
    res.add_header_line("Content-Length", "0");

    return res;
}<|MERGE_RESOLUTION|>--- conflicted
+++ resolved
@@ -1,10 +1,7 @@
 #include "http/http.hpp"
-
 #include <iostream>
-
 #include "errors.hpp"
 #include <boost/bind.hpp>
-
 #include "arch/arch.hpp"
 #include "logger.hpp"
 
@@ -211,37 +208,8 @@
     tcp_listener.reset(new tcp_listener_t(port, boost::bind(&http_server_t::handle_conn, this, _1)));
 }
 
-<<<<<<< HEAD
-=======
 http_server_t::~http_server_t() { }
 
-std::string human_readable_status(int code) {
-    switch(code) {
-    case 200:
-        return "OK";
-    case 204:
-        return "No Content";
-    case 400:
-        return "Bad Request";
-    case 403:
-        return "Forbidden";
-    case 404:
-        return "Not Found";
-    default:
-        unreachable();
-    }
-}
-
-void write_http_msg(boost::scoped_ptr<tcp_conn_t> &conn, http_res_t const &res) {
-    conn->writef("HTTP/%s %d %s\r\n", res.version.c_str(), res.code, human_readable_status(res.code).c_str());
-    for (std::vector<header_line_t>::const_iterator it = res.header_lines.begin(); it != res.header_lines.end(); it++) {
-        conn->writef("%s: %s\r\n", it->key.c_str(), it->val.c_str());
-    }
-    conn->writef("\r\n");
-    conn->write(res.body.c_str(), res.body.size());
-}
-
->>>>>>> 8ca0d4a8
 void http_server_t::handle_conn(boost::scoped_ptr<tcp_conn_t> &conn) {
     //BREAKPOINT;
     http_req_t req;
