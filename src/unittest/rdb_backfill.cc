// Copyright 2010-2013 RethinkDB, all rights reserved.
#include "unittest/gtest.hpp"

#include "clustering/administration/metadata.hpp"
#include "clustering/immediate_consistency/branch/broadcaster.hpp"
#include "clustering/immediate_consistency/branch/listener.hpp"
#include "clustering/immediate_consistency/branch/replier.hpp"
#include "extproc/extproc_pool.hpp"
#include "extproc/extproc_spawner.hpp"
#include "rdb_protocol/pb_utils.hpp"
#include "rdb_protocol/proto_utils.hpp"
#include "rdb_protocol/protocol.hpp"
#include "rdb_protocol/env.hpp"
#include "rpc/directory/read_manager.hpp"
#include "rpc/semilattice/semilattice_manager.hpp"
#include "unittest/branch_history_manager.hpp"
#include "unittest/clustering_utils.hpp"
#include "unittest/dummy_metadata_controller.hpp"
#include "unittest/unittest_utils.hpp"

#pragma GCC diagnostic ignored "-Wshadow"

namespace unittest {

void run_with_broadcaster(
        boost::function< void(std::pair<io_backender_t *, simple_mailbox_cluster_t *>,
                              branch_history_manager_t<rdb_protocol_t> *,
                              clone_ptr_t<watchable_t<boost::optional<boost::optional<broadcaster_business_card_t<rdb_protocol_t> > > > >,
                              scoped_ptr_t<broadcaster_t<rdb_protocol_t> > *,
                              test_store_t<rdb_protocol_t> *,
                              scoped_ptr_t<listener_t<rdb_protocol_t> > *,
                              rdb_protocol_t::context_t *ctx,
                              order_source_t *)> fun) {
    order_source_t order_source;

    /* Set up a cluster so mailboxes can be created */
    simple_mailbox_cluster_t cluster;

    /* Set up branch history manager */
    in_memory_branch_history_manager_t<rdb_protocol_t> branch_history_manager;

    // io backender
    io_backender_t io_backender;

    /* Create some structures for the rdb_protocol_t::context_t, warning some
     * boilerplate is about to follow, avert your eyes if you have a weak
     * stomach for such things. */
    extproc_pool_t extproc_pool(2);

    connectivity_cluster_t c;
    semilattice_manager_t<cluster_semilattice_metadata_t> slm(&c, cluster_semilattice_metadata_t());
    connectivity_cluster_t::run_t cr(&c, get_unittest_addresses(), peer_address_t(), ANY_PORT, &slm, 0, NULL);

    connectivity_cluster_t c2;
    directory_read_manager_t<cluster_directory_metadata_t> read_manager(&c2);
    connectivity_cluster_t::run_t cr2(&c2, get_unittest_addresses(), peer_address_t(), ANY_PORT, &read_manager, 0, NULL);

    boost::shared_ptr<semilattice_readwrite_view_t<auth_semilattice_metadata_t> > dummy_auth;
    rdb_protocol_t::context_t ctx(&extproc_pool, NULL, slm.get_root_view(),
                                  dummy_auth, &read_manager, generate_uuid());

    /* Set up a broadcaster and initial listener */
    test_store_t<rdb_protocol_t> initial_store(&io_backender, &order_source, &ctx);
    cond_t interruptor;

    scoped_ptr_t<broadcaster_t<rdb_protocol_t> > broadcaster(
        new broadcaster_t<rdb_protocol_t>(
            cluster.get_mailbox_manager(),
            &branch_history_manager,
            &initial_store.store,
            &get_global_perfmon_collection(),
            &order_source,
            &interruptor));

    watchable_variable_t<boost::optional<boost::optional<broadcaster_business_card_t<rdb_protocol_t> > > > broadcaster_business_card_watchable_variable(boost::optional<boost::optional<broadcaster_business_card_t<rdb_protocol_t> > >(boost::optional<broadcaster_business_card_t<rdb_protocol_t> >(broadcaster->get_business_card())));

    scoped_ptr_t<listener_t<rdb_protocol_t> > initial_listener(
        new listener_t<rdb_protocol_t>(base_path_t("."), //TODO is it bad that this isn't configurable?
                                       &io_backender,
                                       cluster.get_mailbox_manager(),
                                       broadcaster_business_card_watchable_variable.get_watchable(),
                                       &branch_history_manager,
                                       broadcaster.get(),
                                       &get_global_perfmon_collection(),
                                       &interruptor,
                                       &order_source));

    fun(std::make_pair(&io_backender, &cluster),
        &branch_history_manager,
        broadcaster_business_card_watchable_variable.get_watchable(),
        &broadcaster,
        &initial_store,
        &initial_listener,
        &ctx,
        &order_source);
}

void run_in_thread_pool_with_broadcaster(
        boost::function< void(std::pair<io_backender_t *, simple_mailbox_cluster_t *>,
                              branch_history_manager_t<rdb_protocol_t> *,
                              clone_ptr_t<watchable_t<boost::optional<boost::optional<broadcaster_business_card_t<rdb_protocol_t> > > > >,
                              scoped_ptr_t<broadcaster_t<rdb_protocol_t> > *,
                              test_store_t<rdb_protocol_t> *,
                              scoped_ptr_t<listener_t<rdb_protocol_t> > *,
                              rdb_protocol_t::context_t *,
                              order_source_t *)> fun)
{
    extproc_spawner_t extproc_spawner;
    run_in_thread_pool(boost::bind(&run_with_broadcaster, fun));
}


/* `PartialBackfill` backfills only in a specific sub-region. */

boost::shared_ptr<scoped_cJSON_t> generate_document(size_t value_padding_length, const std::string &value) {
    // This is a kind of hacky way to add an object to a map but I'm not sure
    // anyone really cares.
    return boost::make_shared<scoped_cJSON_t>(cJSON_Parse(strprintf("{\"id\" : %s, \"padding\" : \"%s\"}",
                                                                    value.c_str(),
                                                                    std::string(value_padding_length, 'a').c_str()).c_str()));
}

void write_to_broadcaster(size_t value_padding_length,
                          broadcaster_t<rdb_protocol_t> *broadcaster,
                          const std::string& key,
                          const std::string& value,
                          order_token_t otok,
                          signal_t *) {
    rdb_protocol_t::write_t write(rdb_protocol_t::point_write_t(store_key_t(key),
                                                                generate_document(value_padding_length, value),
                                                                true),
                                  DURABILITY_REQUIREMENT_DEFAULT);

    fake_fifo_enforcement_t enforce;
    fifo_enforcer_sink_t::exit_write_t exiter(&enforce.sink, enforce.source.enter_write());
    class : public broadcaster_t<rdb_protocol_t>::write_callback_t, public cond_t {
    public:
        void on_response(peer_id_t, const rdb_protocol_t::write_response_t &) {
            /* ignore */
        }
        void on_done() {
            pulse();
        }
    } write_callback;
    cond_t non_interruptor;
    spawn_write_fake_ack_checker_t ack_checker;
    broadcaster->spawn_write(write, &exiter, otok, &write_callback, &non_interruptor, &ack_checker);
    write_callback.wait_lazily_unordered();
}

void run_backfill_test(size_t value_padding_length,
                       std::pair<io_backender_t *, simple_mailbox_cluster_t *> io_backender_and_cluster,
                       branch_history_manager_t<rdb_protocol_t> *branch_history_manager,
                       clone_ptr_t<watchable_t<boost::optional<boost::optional<broadcaster_business_card_t<rdb_protocol_t> > > > > broadcaster_metadata_view,
                       scoped_ptr_t<broadcaster_t<rdb_protocol_t> > *broadcaster,
                       test_store_t<rdb_protocol_t> *,
                       scoped_ptr_t<listener_t<rdb_protocol_t> > *initial_listener,
                       rdb_protocol_t::context_t *ctx,
                       order_source_t *order_source) {
    io_backender_t *const io_backender = io_backender_and_cluster.first;
    simple_mailbox_cluster_t *const cluster = io_backender_and_cluster.second;

    recreate_temporary_directory(base_path_t("."));
    /* Set up a replier so the broadcaster can handle operations */
    EXPECT_FALSE((*initial_listener)->get_broadcaster_lost_signal()->is_pulsed());
    replier_t<rdb_protocol_t> replier(initial_listener->get(), cluster->get_mailbox_manager(), branch_history_manager);

    watchable_variable_t<boost::optional<boost::optional<replier_business_card_t<rdb_protocol_t> > > >
        replier_business_card_variable(boost::optional<boost::optional<replier_business_card_t<rdb_protocol_t> > >(boost::optional<replier_business_card_t<rdb_protocol_t> >(replier.get_business_card())));

    /* Start sending operations to the broadcaster */
    std::map<std::string, std::string> inserter_state;
    test_inserter_t inserter(
        boost::bind(&write_to_broadcaster, value_padding_length, broadcaster->get(), _1, _2, _3, _4),
        NULL,
        &mc_key_gen,
        order_source,
        "rdb_backfill run_partial_backfill_test inserter",
        &inserter_state);
    nap(10000);

    /* Set up a second mirror */
    test_store_t<rdb_protocol_t> store2(io_backender, order_source, ctx);
    cond_t interruptor;
    listener_t<rdb_protocol_t> listener2(
        base_path_t("."),
        io_backender,
        cluster->get_mailbox_manager(),
        broadcaster_metadata_view,
        branch_history_manager,
        &store2.store,
        replier_business_card_variable.get_watchable(),
        generate_uuid(),
        &get_global_perfmon_collection(),
        &interruptor,
        order_source);

    EXPECT_FALSE((*initial_listener)->get_broadcaster_lost_signal()->is_pulsed());
    EXPECT_FALSE(listener2.get_broadcaster_lost_signal()->is_pulsed());

    nap(10000);

    /* Stop the inserter, then let any lingering writes finish */
    inserter.stop();
    /* Let any lingering writes finish */
    // TODO: 100 seconds?
    nap(100000);

    for (std::map<std::string, std::string>::iterator it = inserter_state.begin();
            it != inserter_state.end(); it++) {
        rdb_protocol_t::read_t read(rdb_protocol_t::point_read_t(store_key_t(it->first)));
        fake_fifo_enforcement_t enforce;
        fifo_enforcer_sink_t::exit_read_t exiter(&enforce.sink, enforce.source.enter_read());
        cond_t non_interruptor;
        rdb_protocol_t::read_response_t response;
        broadcaster->get()->read(read, &response, &exiter, order_source->check_in("unittest::(rdb)run_partial_backfill_test").with_read_mode(), &non_interruptor);
        rdb_protocol_t::point_read_response_t get_result = boost::get<rdb_protocol_t::point_read_response_t>(response.response);
        EXPECT_TRUE(get_result.data.get() != NULL);
        EXPECT_EQ(0, query_language::json_cmp(generate_document(value_padding_length,
                                                                it->second)->get(),
                                              get_result.data->get()))
            << generate_document(value_padding_length, it->second)->Print() << " vs " << get_result.data->Print();
    }
}

TEST(RDBProtocolBackfill, Backfill) {
     run_in_thread_pool_with_broadcaster(boost::bind(&run_backfill_test, 0, _1, _2, _3, _4, _5, _6, _7, _8));
}

TEST(RDBProtocolBackfill, BackfillLargeValues) {
     run_in_thread_pool_with_broadcaster(boost::bind(&run_backfill_test, 300, _1, _2, _3, _4, _5, _6, _7, _8));
}

void run_sindex_backfill_test(std::pair<io_backender_t *, simple_mailbox_cluster_t *> io_backender_and_cluster,
                              branch_history_manager_t<rdb_protocol_t> *branch_history_manager,
                              clone_ptr_t<watchable_t<boost::optional<boost::optional<broadcaster_business_card_t<rdb_protocol_t> > > > > broadcaster_metadata_view,
                              scoped_ptr_t<broadcaster_t<rdb_protocol_t> > *broadcaster,
                              test_store_t<rdb_protocol_t> *,
                              scoped_ptr_t<listener_t<rdb_protocol_t> > *initial_listener,
                              rdb_protocol_t::context_t *ctx,
                              order_source_t *order_source) {
    io_backender_t *const io_backender = io_backender_and_cluster.first;
    simple_mailbox_cluster_t *const cluster = io_backender_and_cluster.second;

    recreate_temporary_directory(base_path_t("."));
    /* Set up a replier so the broadcaster can handle operations */
    EXPECT_FALSE((*initial_listener)->get_broadcaster_lost_signal()->is_pulsed());
    replier_t<rdb_protocol_t> replier(initial_listener->get(), cluster->get_mailbox_manager(), branch_history_manager);

    watchable_variable_t<boost::optional<boost::optional<replier_business_card_t<rdb_protocol_t> > > >
        replier_business_card_variable(boost::optional<boost::optional<replier_business_card_t<rdb_protocol_t> > >(boost::optional<replier_business_card_t<rdb_protocol_t> >(replier.get_business_card())));

    std::string sindex_id("sid");
    {
        /* Create a secondary index object. */
        Term mapping;
        Term *arg = ql::pb::set_func(&mapping, 1);
        N2(GET_FIELD, NVAR(1), NDATUM("id"));

        ql::map_wire_func_t m(mapping, std::map<int64_t, Datum>());

        rdb_protocol_t::write_t write(rdb_protocol_t::sindex_create_t(sindex_id, m));

        fake_fifo_enforcement_t enforce;
        fifo_enforcer_sink_t::exit_write_t exiter(&enforce.sink, enforce.source.enter_write());
        class : public broadcaster_t<rdb_protocol_t>::write_callback_t, public cond_t {
        public:
            void on_response(peer_id_t, const rdb_protocol_t::write_response_t &) {
                /* ignore */
            }
            void on_done() {
                pulse();
            }
        } write_callback;
        cond_t non_interruptor;
        spawn_write_fake_ack_checker_t ack_checker;
        broadcaster->get()->spawn_write(write, &exiter, order_token_t::ignore,
                                        &write_callback, &non_interruptor, &ack_checker);
        write_callback.wait_lazily_unordered();
    }

    /* Start sending operations to the broadcaster */
    std::map<std::string, std::string> inserter_state;
    test_inserter_t inserter(
        boost::bind(&write_to_broadcaster, 0, broadcaster->get(), _1, _2, _3, _4),
        NULL,
        &mc_key_gen,
        order_source,
        "rdb_backfill run_partial_backfill_test inserter",
        &inserter_state);
    nap(10000);

    /* Set up a second mirror */
    test_store_t<rdb_protocol_t> store2(io_backender, order_source, ctx);
    cond_t interruptor;
    listener_t<rdb_protocol_t> listener2(
        base_path_t("."),
        io_backender,
        cluster->get_mailbox_manager(),
        broadcaster_metadata_view,
        branch_history_manager,
        &store2.store,
        replier_business_card_variable.get_watchable(),
        generate_uuid(),
        &get_global_perfmon_collection(),
        &interruptor,
        order_source);

    EXPECT_FALSE((*initial_listener)->get_broadcaster_lost_signal()->is_pulsed());
    EXPECT_FALSE(listener2.get_broadcaster_lost_signal()->is_pulsed());

    nap(10000);

    /* Stop the inserter, then let any lingering writes finish */
    inserter.stop();
    /* Let any lingering writes finish */
    // TODO: 100 seconds?
    nap(100000);

    cond_t dummy_interruptor;
    ql::env_t dummy_env(&dummy_interruptor);

    for (std::map<std::string, std::string>::iterator it = inserter_state.begin();
            it != inserter_state.end(); it++) {
        auto sindex_key_json = boost::make_shared<scoped_cJSON_t>(cJSON_Parse(it->second.c_str()));
        auto sindex_key_literal = make_counted<const ql::datum_t>(sindex_key_json);
        rdb_protocol_t::read_t read(rdb_protocol_t::rget_read_t(
            sindex_id, rdb_protocol_t::sindex_range_t(
                sindex_key_literal, false, sindex_key_literal, false)));
        fake_fifo_enforcement_t enforce;
        fifo_enforcer_sink_t::exit_read_t exiter(&enforce.sink, enforce.source.enter_read());
        cond_t non_interruptor;
        rdb_protocol_t::read_response_t response;
        broadcaster->get()->read(read, &response, &exiter, order_source->check_in("unittest::(rdb)run_partial_backfill_test").with_read_mode(), &non_interruptor);
        rdb_protocol_t::rget_read_response_t get_result = boost::get<rdb_protocol_t::rget_read_response_t>(response.response);
        auto result_stream = boost::get<rdb_protocol_t::rget_read_response_t::stream_t>(&get_result.result);
        guarantee(result_stream);
        ASSERT_EQ(1u, result_stream->size());
<<<<<<< HEAD
        EXPECT_EQ(0, query_language::json_cmp(generate_document(it->second)->get(), result_stream->at(0).data->get()));
=======
        EXPECT_EQ(0, query_language::json_cmp(generate_document(0, it->second)->get(), result_stream->at(0).second->get()));
>>>>>>> 1800dc9a
    }
}

TEST(RDBProtocolBackfill, SindexBackfill) {
     run_in_thread_pool_with_broadcaster(&run_sindex_backfill_test);
}

}   /* namespace unittest */
<|MERGE_RESOLUTION|>--- conflicted
+++ resolved
@@ -336,11 +336,7 @@
         auto result_stream = boost::get<rdb_protocol_t::rget_read_response_t::stream_t>(&get_result.result);
         guarantee(result_stream);
         ASSERT_EQ(1u, result_stream->size());
-<<<<<<< HEAD
-        EXPECT_EQ(0, query_language::json_cmp(generate_document(it->second)->get(), result_stream->at(0).data->get()));
-=======
-        EXPECT_EQ(0, query_language::json_cmp(generate_document(0, it->second)->get(), result_stream->at(0).second->get()));
->>>>>>> 1800dc9a
+        EXPECT_EQ(0, query_language::json_cmp(generate_document(0, it->second)->get(), result_stream->at(0).data->get()));
     }
 }
 
