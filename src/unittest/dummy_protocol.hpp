--- conflicted
+++ resolved
@@ -27,13 +27,12 @@
     class region_t {
     public:
         static region_t empty() THROWS_NOTHING;
-<<<<<<< HEAD
-        RDB_MAKE_ME_SERIALIZABLE_1(keys);
-=======
         region_t() THROWS_NOTHING;
         region_t(char x, char y) THROWS_NOTHING;
->>>>>>> d7238289
+
         std::set<std::string> keys;
+
+        RDB_MAKE_ME_SERIALIZABLE_1(keys);
     };
 
     class temporary_cache_t {
