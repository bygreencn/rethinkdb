// Copyright 2010-2013 RethinkDB, all rights reserved.

#include "errors.hpp"

#include <boost/bind.hpp>

#include "unittest/gtest.hpp"

#include "arch/io/disk.hpp"
#include "btree/btree_store.hpp"
#include "buffer_cache/mirrored/config.hpp"
#include "rdb_protocol/btree.hpp"
#include "rdb_protocol/pb_utils.hpp"
#include "rdb_protocol/proto_utils.hpp"
#include "rdb_protocol/protocol.hpp"
#include "serializer/log/log_serializer.hpp"
#include "unittest/unittest_utils.hpp"

#define TOTAL_KEYS_TO_INSERT 1000

#pragma GCC diagnostic ignored "-Wshadow"

namespace unittest {

void insert_rows(int start, int finish, btree_store_t<rdb_protocol_t> *store) {
    guarantee(start <= finish);
    for (int i = start; i < finish; ++i) {
        cond_t dummy_interruptor;
        scoped_ptr_t<transaction_t> txn;
        scoped_ptr_t<real_superblock_t> superblock;
        write_token_pair_t token_pair;
        store->new_write_token_pair(&token_pair);
        store->acquire_superblock_for_write(rwi_write, repli_timestamp_t::invalid,
                                            1, WRITE_DURABILITY_SOFT,
                                            &token_pair.main_write_token, &txn, &superblock, &dummy_interruptor);
        block_id_t sindex_block_id = superblock->get_sindex_block_id();

        std::string data = strprintf("{\"id\" : %d, \"sid\" : %d}", i, i * i);
        point_write_response_t response;

        store_key_t pk(cJSON_print_primary(scoped_cJSON_t(cJSON_CreateNumber(i)).get(), backtrace_t()));
        rdb_modification_report_t mod_report(pk);
        rdb_set(pk, boost::shared_ptr<scoped_cJSON_t>(new scoped_cJSON_t(cJSON_Parse(data.c_str()))),
                false, store->btree.get(), repli_timestamp_t::invalid, txn.get(),
                superblock.get(), &response, &mod_report);

        {
            scoped_ptr_t<buf_lock_t> sindex_block;
            store->acquire_sindex_block_for_write(
                    &token_pair, txn.get(), &sindex_block,
                    sindex_block_id, &dummy_interruptor);

            btree_store_t<rdb_protocol_t>::sindex_access_vector_t sindexes;
            store->aquire_post_constructed_sindex_superblocks_for_write(
                     sindex_block.get(), txn.get(), &sindexes);
            rdb_update_sindexes(sindexes, &mod_report, txn.get());

            mutex_t::acq_t acq;
            store->lock_sindex_queue(sindex_block.get(), &acq);

            write_message_t wm;
            wm << mod_report;

            store->sindex_queue_push(wm, &acq);
        }
    }
}

void insert_rows_and_pulse_when_done(int start, int finish,
        btree_store_t<rdb_protocol_t> *store, cond_t *pulse_when_done) {
    insert_rows(start, finish, store);
    pulse_when_done->pulse();
}

std::string create_sindex(btree_store_t<rdb_protocol_t> *store) {
    cond_t dummy_interuptor;
    std::string sindex_id = uuid_to_str(generate_uuid());
    write_token_pair_t token_pair;
    store->new_write_token_pair(&token_pair);

    scoped_ptr_t<transaction_t> txn;
    scoped_ptr_t<real_superblock_t> super_block;

    store->acquire_superblock_for_write(rwi_write, repli_timestamp_t::invalid,
            1, &token_pair.main_write_token, &txn, &super_block, &dummy_interuptor);

    Term mapping;
    Term *arg = ql::pb::set_func(&mapping, 1);
    N2(GETATTR, NVAR(1), NDATUM("sid"));

    ql::map_wire_func_t m(mapping, static_cast<std::map<int64_t, Datum> *>(NULL));

<<<<<<< HEAD
    cond_t dummy_interruptor;
=======
    write_message_t wm;
    wm << m;
>>>>>>> 418f5859

    vector_stream_t stream;
    int res = send_write_message(&stream, &wm);
    guarantee(res == 0);

    store->add_sindex(
            &token_pair,
            sindex_id,
            stream.vector(),
            txn.get(),
            super_block.get(),
            &dummy_interuptor);
    return sindex_id;
}

<<<<<<< HEAD
        store.acquire_superblock_for_write(rwi_write, repli_timestamp_t::invalid,
                                           1, WRITE_DURABILITY_SOFT,
                                           &token_pair.main_write_token, &txn, &super_block, &dummy_interruptor);
=======
void spawn_writes_and_bring_sindexes_up_to_date(btree_store_t<rdb_protocol_t> *store,
        std::string sindex_id, cond_t *background_inserts_done) {
    cond_t dummy_interuptor;
    write_token_pair_t token_pair;
    store->new_write_token_pair(&token_pair);
>>>>>>> 418f5859

    scoped_ptr_t<transaction_t> txn;
    scoped_ptr_t<real_superblock_t> super_block;
    store->acquire_superblock_for_write(rwi_write, repli_timestamp_t::invalid,
            1, &token_pair.main_write_token, &txn, &super_block, &dummy_interuptor);

    scoped_ptr_t<buf_lock_t> sindex_block;
    store->acquire_sindex_block_for_write(
            &token_pair, txn.get(), &sindex_block,
            super_block->get_sindex_block_id(),
            &dummy_interuptor);

    coro_t::spawn_sometime(boost::bind(&insert_rows_and_pulse_when_done,
                (TOTAL_KEYS_TO_INSERT * 9) / 10, TOTAL_KEYS_TO_INSERT,
                store, background_inserts_done));

    std::set<std::string> created_sindexes;
    created_sindexes.insert(sindex_id);

<<<<<<< HEAD
        store.add_sindex(
                &token_pair,
                sindex_id,
                stream.vector(),
                txn.get(),
                super_block.get(),
                &dummy_interruptor);
    }
=======
    rdb_protocol_details::bring_sindexes_up_to_date(created_sindexes, store,
            sindex_block.get());
}
>>>>>>> 418f5859

void check_keys_are_present(btree_store_t<rdb_protocol_t> *store,
        std::string sindex_id) {
    cond_t dummy_interuptor;
    for (int i = 0; i < TOTAL_KEYS_TO_INSERT; ++i) {
        read_token_pair_t token_pair;
        store->new_read_token_pair(&token_pair);

        scoped_ptr_t<transaction_t> txn;
        scoped_ptr_t<real_superblock_t> super_block;
<<<<<<< HEAD
        store.acquire_superblock_for_write(rwi_write, repli_timestamp_t::invalid,
                                           1, WRITE_DURABILITY_SOFT,
                                           &token_pair.main_write_token, &txn, &super_block, &dummy_interruptor);

        scoped_ptr_t<buf_lock_t> sindex_block;
        store.acquire_sindex_block_for_write(
                &token_pair, txn.get(), &sindex_block,
                super_block->get_sindex_block_id(),
                &dummy_interruptor);
=======

        store->acquire_superblock_for_read(rwi_read,
                &token_pair.main_read_token, &txn, &super_block,
                &dummy_interuptor, true);
>>>>>>> 418f5859

        scoped_ptr_t<real_superblock_t> sindex_sb;

        store->acquire_sindex_superblock_for_read(sindex_id,
                super_block->get_sindex_block_id(), &token_pair,
                txn.get(), &sindex_sb, &dummy_interuptor);

        rdb_protocol_t::rget_read_response_t res;
        rdb_rget_slice(store->get_sindex_slice(sindex_id),
               rdb_protocol_t::sindex_key_range(store_key_t(cJSON_print_primary(scoped_cJSON_t(cJSON_CreateNumber(i * i)).get(), backtrace_t()))),
               txn.get(), sindex_sb.get(), NULL, rdb_protocol_details::transform_t(),
               boost::optional<rdb_protocol_details::terminal_t>(), &res);

        rdb_protocol_t::rget_read_response_t::stream_t *stream = boost::get<rdb_protocol_t::rget_read_response_t::stream_t>(&res.result);
        ASSERT_TRUE(stream != NULL);
        ASSERT_EQ(stream->size(), 1ul);

        std::string expected_data = strprintf("{\"id\" : %d, \"sid\" : %d}", i, i * i);
        scoped_cJSON_t expected_value(cJSON_Parse(expected_data.c_str()));

        ASSERT_EQ(query_language::json_cmp(expected_value.get(), stream->front().second->get()), 0);
    }
}

<<<<<<< HEAD
            store.acquire_superblock_for_read(rwi_read,
                    &token_pair.main_read_token, &txn, &super_block,
                    &dummy_interruptor, true);
=======
void check_keys_are_NOT_present(btree_store_t<rdb_protocol_t> *store,
        std::string sindex_id) {
    /* Check that we don't have any of the keys (we just deleted them all) */
    cond_t dummy_interuptor;
    for (int i = 0; i < TOTAL_KEYS_TO_INSERT; ++i) {
        read_token_pair_t token_pair;
        store->new_read_token_pair(&token_pair);
>>>>>>> 418f5859

        scoped_ptr_t<transaction_t> txn;
        scoped_ptr_t<real_superblock_t> super_block;

<<<<<<< HEAD
            store.acquire_sindex_superblock_for_read(sindex_id,
                    super_block->get_sindex_block_id(), &token_pair,
                    txn.get(), &sindex_sb, &dummy_interruptor);
=======
        store->acquire_superblock_for_read(rwi_read,
                &token_pair.main_read_token, &txn, &super_block,
                &dummy_interuptor, true);
>>>>>>> 418f5859

        scoped_ptr_t<real_superblock_t> sindex_sb;

        store->acquire_sindex_superblock_for_read(sindex_id,
                super_block->get_sindex_block_id(), &token_pair,
                txn.get(), &sindex_sb, &dummy_interuptor);

        rdb_protocol_t::rget_read_response_t res;
        rdb_rget_slice(store->get_sindex_slice(sindex_id),
               rdb_protocol_t::sindex_key_range(store_key_t(cJSON_print_primary(scoped_cJSON_t(cJSON_CreateNumber(i * i)).get(), backtrace_t()))),
               txn.get(), sindex_sb.get(), NULL, rdb_protocol_details::transform_t(),
               boost::optional<rdb_protocol_details::terminal_t>(), &res);

        rdb_protocol_t::rget_read_response_t::stream_t *stream = boost::get<rdb_protocol_t::rget_read_response_t::stream_t>(&res.result);
        ASSERT_TRUE(stream != NULL);
        ASSERT_EQ(stream->size(), 0ul);
    }
}

void run_sindex_post_construction() {
    recreate_temporary_directory(base_path_t("."));
    temp_file_t temp_file;

    scoped_ptr_t<io_backender_t> io_backender;
    make_io_backender(aio_default, &io_backender);

    filepath_file_opener_t file_opener(temp_file.name(), io_backender.get());
    standard_serializer_t::create(
        &file_opener,
        standard_serializer_t::static_config_t());

    standard_serializer_t serializer(
        standard_serializer_t::dynamic_config_t(),
        &file_opener,
        &get_global_perfmon_collection());

    rdb_protocol_t::store_t store(
            &serializer,
            "unit_test_store",
            GIGABYTE,
            true,
            &get_global_perfmon_collection(),
            NULL,
            io_backender.get(),
            base_path_t("."));

    cond_t dummy_interruptor;

    insert_rows(0, (TOTAL_KEYS_TO_INSERT * 9) / 10, &store);

<<<<<<< HEAD
    std::string sindex_id = "sid";
    {
        write_token_pair_t token_pair;
        store.new_write_token_pair(&token_pair);

        scoped_ptr_t<transaction_t> txn;
        scoped_ptr_t<real_superblock_t> super_block;

        store.acquire_superblock_for_write(rwi_write,
                                           repli_timestamp_t::invalid,
                                           1,
                                           WRITE_DURABILITY_SOFT,
                                           &token_pair.main_write_token,
                                           &txn,
                                           &super_block,
                                           &dummy_interruptor);

        Term mapping;
        Term *arg = ql::pb::set_func(&mapping, 1);
        N2(GETATTR, NVAR(1), NDATUM("sid"));

        ql::map_wire_func_t m(mapping, static_cast<std::map<int64_t, Datum> *>(NULL));

        write_message_t wm;
        wm << m;

        vector_stream_t stream;
        int res = send_write_message(&stream, &wm);
        guarantee(res == 0);

        store.add_sindex(
                &token_pair,
                sindex_id,
                stream.vector(),
                txn.get(),
                super_block.get(),
                &dummy_interruptor);
    }

    cond_t background_inserts_done;
    {
        write_token_pair_t token_pair;
        store.new_write_token_pair(&token_pair);

        scoped_ptr_t<transaction_t> txn;
        scoped_ptr_t<real_superblock_t> super_block;
        store.acquire_superblock_for_write(rwi_write,
                                           repli_timestamp_t::invalid,
                                           1,
                                           WRITE_DURABILITY_SOFT,
                                           &token_pair.main_write_token,
                                           &txn,
                                           &super_block,
                                           &dummy_interruptor);

        scoped_ptr_t<buf_lock_t> sindex_block;
        store.acquire_sindex_block_for_write(
                &token_pair, txn.get(), &sindex_block,
                super_block->get_sindex_block_id(),
                &dummy_interruptor);

        coro_t::spawn_sometime(boost::bind(&insert_rows_and_pulse_when_done, (TOTAL_KEYS_TO_INSERT * 9) / 10, TOTAL_KEYS_TO_INSERT,
                    &store, &background_inserts_done));
=======
    std::string sindex_id = create_sindex(&store);

    cond_t background_inserts_done;
    spawn_writes_and_bring_sindexes_up_to_date(&store, sindex_id,
            &background_inserts_done);
    background_inserts_done.wait();
>>>>>>> 418f5859

    check_keys_are_present(&store, sindex_id);
}

TEST(RDBBtree, SindexPostConstruct) {
    run_in_thread_pool(&run_sindex_post_construction);
}

void run_erase_range_test() {
    recreate_temporary_directory(base_path_t("."));
    temp_file_t temp_file;

    scoped_ptr_t<io_backender_t> io_backender;
    make_io_backender(aio_default, &io_backender);

    filepath_file_opener_t file_opener(temp_file.name(), io_backender.get());
    standard_serializer_t::create(
        &file_opener,
        standard_serializer_t::static_config_t());

<<<<<<< HEAD
            store.acquire_superblock_for_read(rwi_read,
                    &token_pair.main_read_token, &txn, &super_block,
                    &dummy_interruptor, true);
=======
    standard_serializer_t serializer(
        standard_serializer_t::dynamic_config_t(),
        &file_opener,
        &get_global_perfmon_collection());
>>>>>>> 418f5859

    rdb_protocol_t::store_t store(
            &serializer,
            "unit_test_store",
            GIGABYTE,
            true,
            &get_global_perfmon_collection(),
            NULL,
            io_backender.get(),
            base_path_t("."));

<<<<<<< HEAD
            store.acquire_sindex_superblock_for_read(sindex_id,
                    super_block->get_sindex_block_id(), &token_pair,
                    txn.get(), &sindex_sb, &dummy_interruptor);
=======
    cond_t dummy_interuptor;
>>>>>>> 418f5859

    insert_rows(0, (TOTAL_KEYS_TO_INSERT * 9) / 10, &store);

    std::string sindex_id = create_sindex(&store);

    cond_t background_inserts_done;
    spawn_writes_and_bring_sindexes_up_to_date(&store, sindex_id,
            &background_inserts_done);
    background_inserts_done.wait();

    check_keys_are_present(&store, sindex_id);

    {
        /* Now we erase all of the keys we just inserted. */
        write_token_pair_t token_pair;
        store.new_write_token_pair(&token_pair);

        scoped_ptr_t<transaction_t> txn;
        scoped_ptr_t<real_superblock_t> super_block;
        store.acquire_superblock_for_write(rwi_write,
                                           repli_timestamp_t::invalid,
                                           1,
                                           WRITE_DURABILITY_SOFT,
                                           &token_pair.main_write_token,
                                           &txn,
                                           &super_block,
                                           &dummy_interruptor);

        rdb_modification_report_cb_t cb(&store,
                &token_pair, txn.get(), super_block->get_sindex_block_id(),
                auto_drainer_t::lock_t(&store.drainer));

        const hash_region_t<key_range_t> test_range = hash_region_t<key_range_t>::universe();
        rdb_protocol_details::range_key_tester_t tester(&test_range);
        rdb_erase_range(store.btree.get(), &tester,
                key_range_t::universe(),
            txn.get(), super_block.get(), &cb);
    }

<<<<<<< HEAD
    {
        /* Check that we don't have any of the keys (we just deleted them all) */
        for (int i = 0; i < TOTAL_KEYS_TO_INSERT; ++i) {
            read_token_pair_t token_pair;
            store.new_read_token_pair(&token_pair);

            scoped_ptr_t<transaction_t> txn;
            scoped_ptr_t<real_superblock_t> super_block;

            store.acquire_superblock_for_read(rwi_read,
                    &token_pair.main_read_token, &txn, &super_block,
                    &dummy_interruptor, true);

            scoped_ptr_t<real_superblock_t> sindex_sb;

            store.acquire_sindex_superblock_for_read(sindex_id,
                    super_block->get_sindex_block_id(), &token_pair,
                    txn.get(), &sindex_sb, &dummy_interruptor);

            rdb_protocol_t::rget_read_response_t res;
            rdb_rget_slice(store.get_sindex_slice(sindex_id),
                   rdb_protocol_t::sindex_key_range(store_key_t(cJSON_print_primary(scoped_cJSON_t(cJSON_CreateNumber(i * i)).get(), backtrace_t()))),
                   txn.get(), sindex_sb.get(), NULL, rdb_protocol_details::transform_t(),
                   boost::optional<rdb_protocol_details::terminal_t>(), &res);

            rdb_protocol_t::rget_read_response_t::stream_t *stream = boost::get<rdb_protocol_t::rget_read_response_t::stream_t>(&res.result);
            ASSERT_TRUE(stream != NULL);
            ASSERT_EQ(stream->size(), 0ul);
        }
    }
=======
    check_keys_are_NOT_present(&store, sindex_id);
>>>>>>> 418f5859
}

TEST(RDBBtree, SindexEraseRange) {
    run_in_thread_pool(&run_erase_range_test);
}
} //namespace unittest<|MERGE_RESOLUTION|>--- conflicted
+++ resolved
@@ -73,7 +73,7 @@
 }
 
 std::string create_sindex(btree_store_t<rdb_protocol_t> *store) {
-    cond_t dummy_interuptor;
+    cond_t dummy_interruptor;
     std::string sindex_id = uuid_to_str(generate_uuid());
     write_token_pair_t token_pair;
     store->new_write_token_pair(&token_pair);
@@ -82,7 +82,8 @@
     scoped_ptr_t<real_superblock_t> super_block;
 
     store->acquire_superblock_for_write(rwi_write, repli_timestamp_t::invalid,
-            1, &token_pair.main_write_token, &txn, &super_block, &dummy_interuptor);
+                                        1, WRITE_DURABILITY_SOFT,
+                                        &token_pair.main_write_token, &txn, &super_block, &dummy_interruptor);
 
     Term mapping;
     Term *arg = ql::pb::set_func(&mapping, 1);
@@ -90,12 +91,8 @@
 
     ql::map_wire_func_t m(mapping, static_cast<std::map<int64_t, Datum> *>(NULL));
 
-<<<<<<< HEAD
-    cond_t dummy_interruptor;
-=======
     write_message_t wm;
     wm << m;
->>>>>>> 418f5859
 
     vector_stream_t stream;
     int res = send_write_message(&stream, &wm);
@@ -107,32 +104,27 @@
             stream.vector(),
             txn.get(),
             super_block.get(),
-            &dummy_interuptor);
+            &dummy_interruptor);
     return sindex_id;
 }
 
-<<<<<<< HEAD
-        store.acquire_superblock_for_write(rwi_write, repli_timestamp_t::invalid,
-                                           1, WRITE_DURABILITY_SOFT,
-                                           &token_pair.main_write_token, &txn, &super_block, &dummy_interruptor);
-=======
 void spawn_writes_and_bring_sindexes_up_to_date(btree_store_t<rdb_protocol_t> *store,
         std::string sindex_id, cond_t *background_inserts_done) {
-    cond_t dummy_interuptor;
+    cond_t dummy_interruptor;
     write_token_pair_t token_pair;
     store->new_write_token_pair(&token_pair);
->>>>>>> 418f5859
 
     scoped_ptr_t<transaction_t> txn;
     scoped_ptr_t<real_superblock_t> super_block;
     store->acquire_superblock_for_write(rwi_write, repli_timestamp_t::invalid,
-            1, &token_pair.main_write_token, &txn, &super_block, &dummy_interuptor);
+                                        1, WRITE_DURABILITY_SOFT,
+                                        &token_pair.main_write_token, &txn, &super_block, &dummy_interruptor);
 
     scoped_ptr_t<buf_lock_t> sindex_block;
     store->acquire_sindex_block_for_write(
             &token_pair, txn.get(), &sindex_block,
             super_block->get_sindex_block_id(),
-            &dummy_interuptor);
+            &dummy_interruptor);
 
     coro_t::spawn_sometime(boost::bind(&insert_rows_and_pulse_when_done,
                 (TOTAL_KEYS_TO_INSERT * 9) / 10, TOTAL_KEYS_TO_INSERT,
@@ -141,52 +133,29 @@
     std::set<std::string> created_sindexes;
     created_sindexes.insert(sindex_id);
 
-<<<<<<< HEAD
-        store.add_sindex(
-                &token_pair,
-                sindex_id,
-                stream.vector(),
-                txn.get(),
-                super_block.get(),
-                &dummy_interruptor);
-    }
-=======
     rdb_protocol_details::bring_sindexes_up_to_date(created_sindexes, store,
             sindex_block.get());
 }
->>>>>>> 418f5859
 
 void check_keys_are_present(btree_store_t<rdb_protocol_t> *store,
         std::string sindex_id) {
-    cond_t dummy_interuptor;
+    cond_t dummy_interruptor;
     for (int i = 0; i < TOTAL_KEYS_TO_INSERT; ++i) {
         read_token_pair_t token_pair;
         store->new_read_token_pair(&token_pair);
 
         scoped_ptr_t<transaction_t> txn;
         scoped_ptr_t<real_superblock_t> super_block;
-<<<<<<< HEAD
-        store.acquire_superblock_for_write(rwi_write, repli_timestamp_t::invalid,
-                                           1, WRITE_DURABILITY_SOFT,
-                                           &token_pair.main_write_token, &txn, &super_block, &dummy_interruptor);
-
-        scoped_ptr_t<buf_lock_t> sindex_block;
-        store.acquire_sindex_block_for_write(
-                &token_pair, txn.get(), &sindex_block,
-                super_block->get_sindex_block_id(),
-                &dummy_interruptor);
-=======
 
         store->acquire_superblock_for_read(rwi_read,
                 &token_pair.main_read_token, &txn, &super_block,
-                &dummy_interuptor, true);
->>>>>>> 418f5859
+                &dummy_interruptor, true);
 
         scoped_ptr_t<real_superblock_t> sindex_sb;
 
         store->acquire_sindex_superblock_for_read(sindex_id,
                 super_block->get_sindex_block_id(), &token_pair,
-                txn.get(), &sindex_sb, &dummy_interuptor);
+                txn.get(), &sindex_sb, &dummy_interruptor);
 
         rdb_protocol_t::rget_read_response_t res;
         rdb_rget_slice(store->get_sindex_slice(sindex_id),
@@ -205,38 +174,26 @@
     }
 }
 
-<<<<<<< HEAD
-            store.acquire_superblock_for_read(rwi_read,
-                    &token_pair.main_read_token, &txn, &super_block,
-                    &dummy_interruptor, true);
-=======
 void check_keys_are_NOT_present(btree_store_t<rdb_protocol_t> *store,
         std::string sindex_id) {
     /* Check that we don't have any of the keys (we just deleted them all) */
-    cond_t dummy_interuptor;
+    cond_t dummy_interruptor;
     for (int i = 0; i < TOTAL_KEYS_TO_INSERT; ++i) {
         read_token_pair_t token_pair;
         store->new_read_token_pair(&token_pair);
->>>>>>> 418f5859
 
         scoped_ptr_t<transaction_t> txn;
         scoped_ptr_t<real_superblock_t> super_block;
 
-<<<<<<< HEAD
-            store.acquire_sindex_superblock_for_read(sindex_id,
-                    super_block->get_sindex_block_id(), &token_pair,
-                    txn.get(), &sindex_sb, &dummy_interruptor);
-=======
         store->acquire_superblock_for_read(rwi_read,
                 &token_pair.main_read_token, &txn, &super_block,
-                &dummy_interuptor, true);
->>>>>>> 418f5859
+                &dummy_interruptor, true);
 
         scoped_ptr_t<real_superblock_t> sindex_sb;
 
         store->acquire_sindex_superblock_for_read(sindex_id,
                 super_block->get_sindex_block_id(), &token_pair,
-                txn.get(), &sindex_sb, &dummy_interuptor);
+                txn.get(), &sindex_sb, &dummy_interruptor);
 
         rdb_protocol_t::rget_read_response_t res;
         rdb_rget_slice(store->get_sindex_slice(sindex_id),
@@ -281,48 +238,62 @@
 
     insert_rows(0, (TOTAL_KEYS_TO_INSERT * 9) / 10, &store);
 
-<<<<<<< HEAD
-    std::string sindex_id = "sid";
+    std::string sindex_id = create_sindex(&store);
+
+    cond_t background_inserts_done;
+    spawn_writes_and_bring_sindexes_up_to_date(&store, sindex_id,
+            &background_inserts_done);
+    background_inserts_done.wait();
+
+    check_keys_are_present(&store, sindex_id);
+}
+
+TEST(RDBBtree, SindexPostConstruct) {
+    run_in_thread_pool(&run_sindex_post_construction);
+}
+
+void run_erase_range_test() {
+    recreate_temporary_directory(base_path_t("."));
+    temp_file_t temp_file;
+
+    scoped_ptr_t<io_backender_t> io_backender;
+    make_io_backender(aio_default, &io_backender);
+
+    filepath_file_opener_t file_opener(temp_file.name(), io_backender.get());
+    standard_serializer_t::create(
+        &file_opener,
+        standard_serializer_t::static_config_t());
+
+    standard_serializer_t serializer(
+        standard_serializer_t::dynamic_config_t(),
+        &file_opener,
+        &get_global_perfmon_collection());
+
+    rdb_protocol_t::store_t store(
+            &serializer,
+            "unit_test_store",
+            GIGABYTE,
+            true,
+            &get_global_perfmon_collection(),
+            NULL,
+            io_backender.get(),
+            base_path_t("."));
+
+    cond_t dummy_interruptor;
+
+    insert_rows(0, (TOTAL_KEYS_TO_INSERT * 9) / 10, &store);
+
+    std::string sindex_id = create_sindex(&store);
+
+    cond_t background_inserts_done;
+    spawn_writes_and_bring_sindexes_up_to_date(&store, sindex_id,
+            &background_inserts_done);
+    background_inserts_done.wait();
+
+    check_keys_are_present(&store, sindex_id);
+
     {
-        write_token_pair_t token_pair;
-        store.new_write_token_pair(&token_pair);
-
-        scoped_ptr_t<transaction_t> txn;
-        scoped_ptr_t<real_superblock_t> super_block;
-
-        store.acquire_superblock_for_write(rwi_write,
-                                           repli_timestamp_t::invalid,
-                                           1,
-                                           WRITE_DURABILITY_SOFT,
-                                           &token_pair.main_write_token,
-                                           &txn,
-                                           &super_block,
-                                           &dummy_interruptor);
-
-        Term mapping;
-        Term *arg = ql::pb::set_func(&mapping, 1);
-        N2(GETATTR, NVAR(1), NDATUM("sid"));
-
-        ql::map_wire_func_t m(mapping, static_cast<std::map<int64_t, Datum> *>(NULL));
-
-        write_message_t wm;
-        wm << m;
-
-        vector_stream_t stream;
-        int res = send_write_message(&stream, &wm);
-        guarantee(res == 0);
-
-        store.add_sindex(
-                &token_pair,
-                sindex_id,
-                stream.vector(),
-                txn.get(),
-                super_block.get(),
-                &dummy_interruptor);
-    }
-
-    cond_t background_inserts_done;
-    {
+        /* Now we erase all of the keys we just inserted. */
         write_token_pair_t token_pair;
         store.new_write_token_pair(&token_pair);
 
@@ -337,98 +308,6 @@
                                            &super_block,
                                            &dummy_interruptor);
 
-        scoped_ptr_t<buf_lock_t> sindex_block;
-        store.acquire_sindex_block_for_write(
-                &token_pair, txn.get(), &sindex_block,
-                super_block->get_sindex_block_id(),
-                &dummy_interruptor);
-
-        coro_t::spawn_sometime(boost::bind(&insert_rows_and_pulse_when_done, (TOTAL_KEYS_TO_INSERT * 9) / 10, TOTAL_KEYS_TO_INSERT,
-                    &store, &background_inserts_done));
-=======
-    std::string sindex_id = create_sindex(&store);
-
-    cond_t background_inserts_done;
-    spawn_writes_and_bring_sindexes_up_to_date(&store, sindex_id,
-            &background_inserts_done);
-    background_inserts_done.wait();
->>>>>>> 418f5859
-
-    check_keys_are_present(&store, sindex_id);
-}
-
-TEST(RDBBtree, SindexPostConstruct) {
-    run_in_thread_pool(&run_sindex_post_construction);
-}
-
-void run_erase_range_test() {
-    recreate_temporary_directory(base_path_t("."));
-    temp_file_t temp_file;
-
-    scoped_ptr_t<io_backender_t> io_backender;
-    make_io_backender(aio_default, &io_backender);
-
-    filepath_file_opener_t file_opener(temp_file.name(), io_backender.get());
-    standard_serializer_t::create(
-        &file_opener,
-        standard_serializer_t::static_config_t());
-
-<<<<<<< HEAD
-            store.acquire_superblock_for_read(rwi_read,
-                    &token_pair.main_read_token, &txn, &super_block,
-                    &dummy_interruptor, true);
-=======
-    standard_serializer_t serializer(
-        standard_serializer_t::dynamic_config_t(),
-        &file_opener,
-        &get_global_perfmon_collection());
->>>>>>> 418f5859
-
-    rdb_protocol_t::store_t store(
-            &serializer,
-            "unit_test_store",
-            GIGABYTE,
-            true,
-            &get_global_perfmon_collection(),
-            NULL,
-            io_backender.get(),
-            base_path_t("."));
-
-<<<<<<< HEAD
-            store.acquire_sindex_superblock_for_read(sindex_id,
-                    super_block->get_sindex_block_id(), &token_pair,
-                    txn.get(), &sindex_sb, &dummy_interruptor);
-=======
-    cond_t dummy_interuptor;
->>>>>>> 418f5859
-
-    insert_rows(0, (TOTAL_KEYS_TO_INSERT * 9) / 10, &store);
-
-    std::string sindex_id = create_sindex(&store);
-
-    cond_t background_inserts_done;
-    spawn_writes_and_bring_sindexes_up_to_date(&store, sindex_id,
-            &background_inserts_done);
-    background_inserts_done.wait();
-
-    check_keys_are_present(&store, sindex_id);
-
-    {
-        /* Now we erase all of the keys we just inserted. */
-        write_token_pair_t token_pair;
-        store.new_write_token_pair(&token_pair);
-
-        scoped_ptr_t<transaction_t> txn;
-        scoped_ptr_t<real_superblock_t> super_block;
-        store.acquire_superblock_for_write(rwi_write,
-                                           repli_timestamp_t::invalid,
-                                           1,
-                                           WRITE_DURABILITY_SOFT,
-                                           &token_pair.main_write_token,
-                                           &txn,
-                                           &super_block,
-                                           &dummy_interruptor);
-
         rdb_modification_report_cb_t cb(&store,
                 &token_pair, txn.get(), super_block->get_sindex_block_id(),
                 auto_drainer_t::lock_t(&store.drainer));
@@ -440,40 +319,7 @@
             txn.get(), super_block.get(), &cb);
     }
 
-<<<<<<< HEAD
-    {
-        /* Check that we don't have any of the keys (we just deleted them all) */
-        for (int i = 0; i < TOTAL_KEYS_TO_INSERT; ++i) {
-            read_token_pair_t token_pair;
-            store.new_read_token_pair(&token_pair);
-
-            scoped_ptr_t<transaction_t> txn;
-            scoped_ptr_t<real_superblock_t> super_block;
-
-            store.acquire_superblock_for_read(rwi_read,
-                    &token_pair.main_read_token, &txn, &super_block,
-                    &dummy_interruptor, true);
-
-            scoped_ptr_t<real_superblock_t> sindex_sb;
-
-            store.acquire_sindex_superblock_for_read(sindex_id,
-                    super_block->get_sindex_block_id(), &token_pair,
-                    txn.get(), &sindex_sb, &dummy_interruptor);
-
-            rdb_protocol_t::rget_read_response_t res;
-            rdb_rget_slice(store.get_sindex_slice(sindex_id),
-                   rdb_protocol_t::sindex_key_range(store_key_t(cJSON_print_primary(scoped_cJSON_t(cJSON_CreateNumber(i * i)).get(), backtrace_t()))),
-                   txn.get(), sindex_sb.get(), NULL, rdb_protocol_details::transform_t(),
-                   boost::optional<rdb_protocol_details::terminal_t>(), &res);
-
-            rdb_protocol_t::rget_read_response_t::stream_t *stream = boost::get<rdb_protocol_t::rget_read_response_t::stream_t>(&res.result);
-            ASSERT_TRUE(stream != NULL);
-            ASSERT_EQ(stream->size(), 0ul);
-        }
-    }
-=======
     check_keys_are_NOT_present(&store, sindex_id);
->>>>>>> 418f5859
 }
 
 TEST(RDBBtree, SindexEraseRange) {
