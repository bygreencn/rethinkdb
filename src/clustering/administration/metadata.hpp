#ifndef CLUSTERING_ADMINISTRATION_METADATA_HPP_
#define CLUSTERING_ADMINISTRATION_METADATA_HPP_

#include <list>
#include <map>
#include <string>
#include <vector>
#include <utility>

// TODO: Probably some of these headers could be moved to the .cc.
#include "clustering/administration/datacenter_metadata.hpp"
#include "clustering/administration/database_metadata.hpp"
#include "clustering/administration/issues/local.hpp"
#include "clustering/administration/log_transfer.hpp"
#include "clustering/administration/machine_metadata.hpp"
#include "clustering/administration/namespace_metadata.hpp"
#include "clustering/administration/stat_manager.hpp"
#include "clustering/administration/metadata_change_handler.hpp"
#include "containers/archive/cow_ptr_type.hpp"
#include "containers/cow_ptr.hpp"
#include "http/json/json_adapter.hpp"
#include "memcached/protocol.hpp"
#include "memcached/protocol_json_adapter.hpp"
#include "mock/dummy_protocol.hpp"
#include "mock/dummy_protocol_json_adapter.hpp"
#include "rdb_protocol/protocol.hpp"
#include "rpc/semilattice/joins/cow_ptr.hpp"
#include "rpc/semilattice/joins/macros.hpp"
#include "rpc/serialize_macros.hpp"

class cluster_semilattice_metadata_t {
public:
    cluster_semilattice_metadata_t() { }

    cow_ptr_t<namespaces_semilattice_metadata_t<mock::dummy_protocol_t> > dummy_namespaces;
    cow_ptr_t<namespaces_semilattice_metadata_t<memcached_protocol_t> > memcached_namespaces;
    cow_ptr_t<namespaces_semilattice_metadata_t<rdb_protocol_t> > rdb_namespaces;

    machines_semilattice_metadata_t machines;
    datacenters_semilattice_metadata_t datacenters;
    databases_semilattice_metadata_t databases;

    RDB_MAKE_ME_SERIALIZABLE_6(dummy_namespaces, memcached_namespaces, rdb_namespaces, machines, datacenters, databases);
};

RDB_MAKE_SEMILATTICE_JOINABLE_6(cluster_semilattice_metadata_t, dummy_namespaces, memcached_namespaces, rdb_namespaces, machines, datacenters, databases);
RDB_MAKE_EQUALITY_COMPARABLE_6(cluster_semilattice_metadata_t, dummy_namespaces, memcached_namespaces, rdb_namespaces, machines, datacenters, databases);

//json adapter concept for cluster_semilattice_metadata_t
json_adapter_if_t::json_adapter_map_t with_ctx_get_json_subfields(cluster_semilattice_metadata_t *target, const vclock_ctx_t &ctx);
cJSON *with_ctx_render_as_json(cluster_semilattice_metadata_t *target, const vclock_ctx_t &ctx);
void with_ctx_apply_json_to(cJSON *change, cluster_semilattice_metadata_t *target, const vclock_ctx_t &ctx);
void with_ctx_on_subfield_change(cluster_semilattice_metadata_t *, const vclock_ctx_t &);

enum cluster_directory_peer_type_t {
    ADMIN_PEER,
    SERVER_PEER,
    PROXY_PEER
};

ARCHIVE_PRIM_MAKE_RAW_SERIALIZABLE(cluster_directory_peer_type_t);

class cluster_directory_metadata_t {
public:

    cluster_directory_metadata_t() { }
    cluster_directory_metadata_t(
            machine_id_t mid,
            const std::vector<std::string> &_ips,
            const get_stats_mailbox_address_t& _stats_mailbox,
            const metadata_change_handler_t<cluster_semilattice_metadata_t>::request_mailbox_t::address_t& _semilattice_change_mailbox,
            const log_server_business_card_t &lmb,
            cluster_directory_peer_type_t _peer_type) :
        machine_id(mid), ips(_ips), get_stats_mailbox_address(_stats_mailbox), semilattice_change_mailbox(_semilattice_change_mailbox), log_mailbox(lmb), peer_type(_peer_type) { }

    namespaces_directory_metadata_t<mock::dummy_protocol_t> dummy_namespaces;
    namespaces_directory_metadata_t<memcached_protocol_t> memcached_namespaces;
    namespaces_directory_metadata_t<rdb_protocol_t> rdb_namespaces;

    /* Tell the other peers what our machine ID is */
    machine_id_t machine_id;

    /* To tell everyone what our ips are. */
    std::vector<std::string> ips;

    get_stats_mailbox_address_t get_stats_mailbox_address;
    metadata_change_handler_t<cluster_semilattice_metadata_t>::request_mailbox_t::address_t semilattice_change_mailbox;
    log_server_business_card_t log_mailbox;
    std::list<local_issue_t> local_issues;
    cluster_directory_peer_type_t peer_type;

    RDB_MAKE_ME_SERIALIZABLE_10(dummy_namespaces, memcached_namespaces, rdb_namespaces, machine_id, ips, get_stats_mailbox_address, semilattice_change_mailbox, log_mailbox, local_issues, peer_type);
};

// ctx-less json adapter for directory_echo_wrapper_t
template <typename T>
json_adapter_if_t::json_adapter_map_t get_json_subfields(directory_echo_wrapper_t<T> *target) {
    return get_json_subfields(&target->internal);
}

template <typename T>
cJSON *render_as_json(directory_echo_wrapper_t<T> *target) {
    return render_as_json(&target->internal);
}

template <typename T>
void apply_json_to(cJSON *change, directory_echo_wrapper_t<T> *target) {
    apply_json_to(change, &target->internal);
}

template <typename T>
void on_subfield_change(directory_echo_wrapper_t<T> *target) {
    on_subfield_change(&target->internal);
}


// ctx-less json adapter concept for cluster_directory_metadata_t
json_adapter_if_t::json_adapter_map_t get_json_subfields(cluster_directory_metadata_t *target);
cJSON *render_as_json(cluster_directory_metadata_t *target);
void apply_json_to(cJSON *change, cluster_directory_metadata_t *target);
void on_subfield_change(cluster_directory_metadata_t *);


// ctx-less json adapter for cluster_directory_peer_type_t
json_adapter_if_t::json_adapter_map_t get_json_subfields(cluster_directory_peer_type_t *);
cJSON *render_as_json(cluster_directory_peer_type_t *peer_type);
void apply_json_to(cJSON *, cluster_directory_peer_type_t *);
void on_subfield_change(cluster_directory_peer_type_t *);


extern const char *const METADATA_SUCCESS;
extern const char *const METADATA_ERR_NONE;
extern const char *const METADATA_ERR_MULTIPLE;
extern const char *const METADATA_ERR_CONFLICT;

/* A helper class to search through metadata in various ways.  Can be
   constructed from a pointer to the internal map of the metadata,
   e.g. `metadata.databases.databases`.  Look in rdb_protocol/query_language.cc
   for examples on how to use. */
template<class T>
class metadata_searcher_t {
public:
    typedef std::map<uuid_t, deletable_t<T> > metamap_t;
    typedef typename metamap_t::iterator iterator;
    iterator begin() {return map->begin();}
    iterator end() {return map->end();}

    explicit metadata_searcher_t(metamap_t *_map): map(_map) { }

    template<class callable_t>
    /* Find the next iterator >= [start] matching [predicate]. */
    iterator find_next(iterator start, callable_t predicate) {
        iterator it;
        for (it = start; it != end(); ++it) {
            if (it->second.is_deleted()) continue;
            if (predicate(it->second.get())) break;
        }
        return it;
    }
    /* Find the next iterator >= [start] (as above, but predicate always true). */
    iterator find_next(iterator start) {
        iterator it;
        for (it = start; it != end(); ++it) if (!it->second.is_deleted()) break;
        return it;
    }

    /* Find the unique entry matching [predicate].  If there is no unique entry,
       return [end()] and set the optional status parameter appropriately. */
    template<class callable_t>
<<<<<<< HEAD
    iterator find_uniq(callable_t predicate, const char **out = 0) {
=======
    iterator find_uniq(callable_t predicate, const char **out=0) {
        debugf_print("find_uniq on map", *map);
>>>>>>> 97d28798
        iterator it, retval;
        if (out) *out = METADATA_SUCCESS;
        retval = it = find_next(begin(), predicate);
        if (it == end()) {
            if (out) *out = METADATA_ERR_NONE;
        } else if (find_next(++it, predicate) != end()) {
            if (out) *out = METADATA_ERR_MULTIPLE;
            retval = end();
        }
        return retval;
    }
    /* As above, but matches by name instead of a predicate. */
    iterator find_uniq(const std::string &name, const char **out = 0) {
        return find_uniq(name_predicate_t(&name), out);
    }

    struct name_predicate_t {
        bool operator()(T metadata) {
            return !metadata.name.in_conflict() && metadata.name.get() == *name;
        }
        explicit name_predicate_t(const std::string *_name): name(_name) { }
    private:
        const std::string *name;
    };
private:
    metamap_t *map;
};

class namespace_predicate_t {
public:
    // TODO: Can this not be a const reference?
    bool operator()(namespace_semilattice_metadata_t<rdb_protocol_t> ns) {
        if (name && (ns.name.in_conflict() || ns.name.get() != *name)) {
            return false;
        } else if (db_id && (ns.database.in_conflict() || ns.database.get() != *db_id)) {
            return false;
        }
        return true;
    }
    explicit namespace_predicate_t(std::string &_name): name(&_name), db_id(0) { }
    explicit namespace_predicate_t(uuid_t &_db_id): name(0), db_id(&_db_id) { }
    namespace_predicate_t(std::string &_name, uuid_t &_db_id):
        name(&_name), db_id(&_db_id) { }
private:
    const std::string *name;
    const uuid_t *db_id;
};


#endif  // CLUSTERING_ADMINISTRATION_METADATA_HPP_<|MERGE_RESOLUTION|>--- conflicted
+++ resolved
@@ -167,12 +167,7 @@
     /* Find the unique entry matching [predicate].  If there is no unique entry,
        return [end()] and set the optional status parameter appropriately. */
     template<class callable_t>
-<<<<<<< HEAD
     iterator find_uniq(callable_t predicate, const char **out = 0) {
-=======
-    iterator find_uniq(callable_t predicate, const char **out=0) {
-        debugf_print("find_uniq on map", *map);
->>>>>>> 97d28798
         iterator it, retval;
         if (out) *out = METADATA_SUCCESS;
         retval = it = find_next(begin(), predicate);
