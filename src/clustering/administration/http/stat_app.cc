#include <string>
#include <set>

#include "errors.hpp"
#include <boost/ptr_container/ptr_map.hpp>

#include "stl_utils.hpp"
#include "arch/timing.hpp"
#include "clustering/administration/http/stat_app.hpp"
#include "clustering/administration/stat_manager.hpp"
#include "http/json.hpp"
#include "perfmon/perfmon.hpp"
#include "perfmon/archive.hpp"
#include "rpc/mailbox/mailbox.hpp"
#include "clustering/administration/main/watchable_fields.hpp"

static const char * STAT_REQ_TIMEOUT_PARAM = "timeout";
static const uint64_t DEFAULT_STAT_REQ_TIMEOUT_MS = 1000;
static const uint64_t MAX_STAT_REQ_TIMEOUT_MS = 60*1000;

class stats_request_record_t {
public:
    explicit stats_request_record_t(mailbox_manager_t *mbox_manager)
        : response_mailbox(mbox_manager, boost::bind(&promise_t<perfmon_result_t>::pulse, &stats, _1), mailbox_callback_mode_inline)
    { }
    promise_t<perfmon_result_t> stats;
    mailbox_t<void(perfmon_result_t)> response_mailbox;
};

stat_http_app_t::stat_http_app_t(mailbox_manager_t *_mbox_manager,
                                 clone_ptr_t<watchable_t<std::map<peer_id_t, cluster_directory_metadata_t> > >& _directory,
                                 boost::shared_ptr<semilattice_readwrite_view_t<cluster_semilattice_metadata_t> >& _semilattice
                                 )
    : mbox_manager(_mbox_manager), directory(_directory), semilattice(_semilattice)
{ }

template <class ctx_t>
cJSON *render_as_json(perfmon_result_t *target, ctx_t ctx) {
    if (target->is_map()) {
        cJSON *res = cJSON_CreateObject();

<<<<<<< HEAD
        for (perfmon_result_t::iterator it  = target->begin();
                                        it != target->end();
                                        ++it) {
=======
        for (perfmon_result_t::iterator it  = target->begin(); it != target->end(); ++it) {
>>>>>>> 42accf2c
            cJSON_AddItemToObject(res, it->first.c_str(), render_as_json(it->second, ctx));
        }

        return res;
    } else if (target->is_string()) {
        return render_as_json(target->get_string(), ctx);
    } else {
        crash("Unknown perfmon_result_type\n");
    }
}

cJSON *stat_http_app_t::prepare_machine_info(const std::vector<machine_id_t> &not_replied) {
    scoped_cJSON_t machines(cJSON_CreateObject());

    scoped_cJSON_t all_known(cJSON_CreateArray());
    scoped_cJSON_t dead(cJSON_CreateArray());
    scoped_cJSON_t ghosts(cJSON_CreateArray());
    scoped_cJSON_t timed_out(cJSON_CreateArray());

    std::map<peer_id_t,machine_id_t> peer_id_to_machine_id(directory->subview(
            field_getter_t<machine_id_t, cluster_directory_metadata_t>(
                &cluster_directory_metadata_t::machine_id
            ))->get());
    std::map<machine_id_t,peer_id_t> machine_id_to_peer_id(invert_bijection_map(peer_id_to_machine_id));

    machines_semilattice_metadata_t::machine_map_t machines_ids = semilattice->get().machines.machines;
    for (machines_semilattice_metadata_t::machine_map_t::const_iterator it = machines_ids.begin(); it != machines_ids.end(); it++) {
        const machine_id_t &machine_id = it->first;
        bool peer_exists = machine_id_to_peer_id.count(machine_id) != 0;

        if (!it->second.is_deleted() && !peer_exists) {
            // machine is dead
            cJSON_AddItemToArray(dead.get(), cJSON_CreateString(uuid_to_str(machine_id).c_str()));
        } else if (it->second.is_deleted() && peer_exists) {
            // machine is a ghost
            cJSON_AddItemToArray(ghosts.get(), cJSON_CreateString(uuid_to_str(machine_id).c_str()));
        }
        cJSON_AddItemToArray(all_known.get(), cJSON_CreateString(uuid_to_str(machine_id).c_str()));
    }

    for (std::vector<machine_id_t>::const_iterator it = not_replied.begin(); it != not_replied.end(); ++it) {
        cJSON_AddItemToArray(timed_out.get(), cJSON_CreateString(uuid_to_str(*it).c_str()));
    }

    cJSON_AddItemToObject(machines.get(), "known", all_known.release());
    cJSON_AddItemToObject(machines.get(), "dead", dead.release());
    cJSON_AddItemToObject(machines.get(), "ghosts", ghosts.release());
    cJSON_AddItemToObject(machines.get(), "timed_out", timed_out.release());
    return machines.release();
}

http_res_t stat_http_app_t::handle(const http_req_t &req) {
    scoped_cJSON_t body(cJSON_CreateObject());

    peers_to_metadata_t peers_to_metadata = directory->get();

    typedef boost::ptr_map<machine_id_t, stats_request_record_t> stats_promises_t;
    stats_promises_t stats_promises;

    // Parse the 'timeout' query parameter
    boost::optional<std::string> timeout_param = req.find_query_param(STAT_REQ_TIMEOUT_PARAM);
    uint64_t timeout = DEFAULT_STAT_REQ_TIMEOUT_MS;
    if (timeout_param) {
        if (!strtou64_strict(timeout_param.get(), 10, &timeout) || timeout == 0 || timeout > MAX_STAT_REQ_TIMEOUT_MS) {
            http_res_t res(400);
            res.set_body("application/text", "Invalid timeout value");
            return res;
        }
    }

    /* If a machine has disconnected, or the mailbox for the
     * get_stat function  has gone out of existence we'll never get a response.
     * Thus we need to have a time out.
     */
    signal_timer_t timer(static_cast<int>(timeout)); // WTF? why is it accepting an int? negative milliseconds, anyone?

    for (peers_to_metadata_t::iterator it  = peers_to_metadata.begin();
                                       it != peers_to_metadata.end();
                                       ++it) {
        machine_id_t machine = it->second.machine_id; //due to boost bug with not accepting const keys for insert
        stats_request_record_t *req_record = new stats_request_record_t(mbox_manager);
        stats_promises.insert(machine, req_record);
        send(mbox_manager, it->second.get_stats_mailbox_address, req_record->response_mailbox.get_address(), std::set<stat_manager_t::stat_id_t>());
    }

    std::vector<machine_id_t> not_replied;
    for (stats_promises_t::iterator it = stats_promises.begin(); it != stats_promises.end(); ++it) {
        machine_id_t machine = it->first;

        signal_t * stats_ready = it->second->stats.get_ready_signal();
        wait_any_t waiter(&timer, stats_ready);
        waiter.wait();

        if (stats_ready->is_pulsed()) {
            perfmon_result_t stats = it->second->stats.wait();
<<<<<<< HEAD
            body.AddItemToObject(uuid_to_str(machine).c_str(), render_as_json(&stats, 0));
=======
            cJSON_AddItemToObject(body.get(), uuid_to_str(machine).c_str(), render_as_json(&stats, 0));
        } else {
            not_replied.push_back(machine);
>>>>>>> 42accf2c
        }
    }

    cJSON_AddItemToObject(body.get(), "machines", prepare_machine_info(not_replied));

    http_res_t res(200);
    res.set_body("application/json", body.Print());
    return res;
}<|MERGE_RESOLUTION|>--- conflicted
+++ resolved
@@ -39,13 +39,7 @@
     if (target->is_map()) {
         cJSON *res = cJSON_CreateObject();
 
-<<<<<<< HEAD
-        for (perfmon_result_t::iterator it  = target->begin();
-                                        it != target->end();
-                                        ++it) {
-=======
         for (perfmon_result_t::iterator it  = target->begin(); it != target->end(); ++it) {
->>>>>>> 42accf2c
             cJSON_AddItemToObject(res, it->first.c_str(), render_as_json(it->second, ctx));
         }
 
@@ -141,13 +135,9 @@
 
         if (stats_ready->is_pulsed()) {
             perfmon_result_t stats = it->second->stats.wait();
-<<<<<<< HEAD
             body.AddItemToObject(uuid_to_str(machine).c_str(), render_as_json(&stats, 0));
-=======
-            cJSON_AddItemToObject(body.get(), uuid_to_str(machine).c_str(), render_as_json(&stats, 0));
         } else {
             not_replied.push_back(machine);
->>>>>>> 42accf2c
         }
     }
 
