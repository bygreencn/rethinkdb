--- conflicted
+++ resolved
@@ -17,7 +17,7 @@
 
 http_res_t distribution_app_t::handle(const http_req_t &req) {
     if (req.method != GET) {
-        return http_res_t(405);
+        return http_res_t(HTTP_METHOD_NOT_ALLOWED);
     }
 
     boost::optional<std::string> maybe_n_id = req.find_query_param("namespace");
@@ -52,13 +52,7 @@
             &interrupt);
 
         scoped_cJSON_t data(render_as_json(&boost::get<distribution_result_t>(db_res.result).key_counts, 0));
-<<<<<<< HEAD
-        res.set_body("application/json", data.Print());
-
-        return res;
-=======
         return http_json_res(data.get());
->>>>>>> 984c1716
     } catch (cannot_perform_query_exc_t &) {
         return http_res_t(HTTP_INTERNAL_SERVER_ERROR);
     }
