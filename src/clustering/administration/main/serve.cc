#include "clustering/administration/main/serve.hpp"

#include <stdio.h>

#include "arch/arch.hpp"
#include "arch/os_signal.hpp"
#include "clustering/administration/admin_tracker.hpp"
#include "clustering/administration/auto_reconnect.hpp"
#include "clustering/administration/http/server.hpp"
#include "clustering/administration/issues/local.hpp"
#include "clustering/administration/logger.hpp"
#include "clustering/administration/main/file_based_svs_by_namespace.hpp"
#include "clustering/administration/main/initial_join.hpp"
#include "clustering/administration/main/ports.hpp"
#include "clustering/administration/main/watchable_fields.hpp"
#include "clustering/administration/metadata.hpp"
#include "clustering/administration/namespace_interface_repository.hpp"
#include "clustering/administration/network_logger.hpp"
#include "clustering/administration/parser_maker.hpp"
#include "clustering/administration/perfmon_collection_repo.hpp"
#include "clustering/administration/persist.hpp"
#include "clustering/administration/proc_stats.hpp"
#include "clustering/administration/reactor_driver.hpp"
#include "clustering/administration/sys_stats.hpp"
#include "extproc/pool.hpp"
#include "memcached/tcp_conn.hpp"
#include "mock/dummy_protocol.hpp"
#include "mock/dummy_protocol_parser.hpp"
#include "rdb_protocol/parser.hpp"
#include "rdb_protocol/pb_server.hpp"
#include "rdb_protocol/protocol.hpp"
#include "rpc/connectivity/cluster.hpp"
#include "rpc/connectivity/multiplexer.hpp"
#include "rpc/directory/read_manager.hpp"
#include "rpc/directory/write_manager.hpp"
#include "rpc/semilattice/semilattice_manager.hpp"
#include "rpc/semilattice/view/field.hpp"

bool do_serve(
    extproc::spawner_t::info_t *spawner_info,
    io_backender_t *io_backender,
    bool i_am_a_server,
    // NB. filepath & persistent_file are used iff i_am_a_server is true.
    const std::string &filepath, metadata_persistence::persistent_file_t *persistent_file,
    const std::set<peer_address_t> &joins,
    service_ports_t ports,
    machine_id_t machine_id, const cluster_semilattice_metadata_t &semilattice_metadata,
    std::string web_assets, signal_t *stop_cond)
try {
    guarantee(spawner_info);
    extproc::pool_group_t extproc_pool_group(spawner_info, extproc::pool_group_t::DEFAULTS);

    local_issue_tracker_t local_issue_tracker;

    thread_pool_log_writer_t log_writer(&local_issue_tracker);

    logINF("Our machine ID is %s", uuid_to_str(machine_id).c_str());

    connectivity_cluster_t connectivity_cluster;
    message_multiplexer_t message_multiplexer(&connectivity_cluster);

    message_multiplexer_t::client_t mailbox_manager_client(&message_multiplexer, 'M');
    mailbox_manager_t mailbox_manager(&mailbox_manager_client);
    message_multiplexer_t::client_t::run_t mailbox_manager_client_run(&mailbox_manager_client, &mailbox_manager);

    message_multiplexer_t::client_t semilattice_manager_client(&message_multiplexer, 'S');
    semilattice_manager_t<cluster_semilattice_metadata_t> semilattice_manager_cluster(&semilattice_manager_client, semilattice_metadata);
    message_multiplexer_t::client_t::run_t semilattice_manager_client_run(&semilattice_manager_client, &semilattice_manager_cluster);

    log_server_t log_server(&mailbox_manager, &log_writer);

    // Initialize the stat manager before the directory manager so that we
    // could initialize the cluster directory metadata with the proper
    // stat_manager mailbox address
    stat_manager_t stat_manager(&mailbox_manager);

    metadata_change_handler_t<cluster_semilattice_metadata_t> metadata_change_handler(&mailbox_manager, semilattice_manager_cluster.get_root_view());

    watchable_variable_t<cluster_directory_metadata_t> our_root_directory_variable(
        cluster_directory_metadata_t(
            machine_id,
            get_ips(),
            stat_manager.get_address(),
            metadata_change_handler.get_request_mailbox_address(),
            log_server.get_business_card(),
            i_am_a_server ? SERVER_PEER : PROXY_PEER));

    message_multiplexer_t::client_t directory_manager_client(&message_multiplexer, 'D');
    directory_write_manager_t<cluster_directory_metadata_t> directory_write_manager(&directory_manager_client, our_root_directory_variable.get_watchable());
    directory_read_manager_t<cluster_directory_metadata_t> directory_read_manager(connectivity_cluster.get_connectivity_service());
    message_multiplexer_t::client_t::run_t directory_manager_client_run(&directory_manager_client, &directory_read_manager);

    network_logger_t network_logger(
        connectivity_cluster.get_me(),
        directory_read_manager.get_root_view(),
        metadata_field(&cluster_semilattice_metadata_t::machines, semilattice_manager_cluster.get_root_view()));

    message_multiplexer_t::run_t message_multiplexer_run(&message_multiplexer);
    connectivity_cluster_t::run_t connectivity_cluster_run(&connectivity_cluster, ports.port, &message_multiplexer_run, ports.client_port);

    // If (0 == port), then we asked the OS to give us a port number.
    if (0 == ports.port) {
        ports.port = connectivity_cluster_run.get_port();
    } else {
        rassert(ports.port == connectivity_cluster_run.get_port());
    }
    logINF("Listening for intracluster traffic on port %d.\n", ports.port);

    auto_reconnector_t auto_reconnector(
        &connectivity_cluster,
        &connectivity_cluster_run,
        directory_read_manager.get_root_view()->subview(
            field_getter_t<machine_id_t, cluster_directory_metadata_t>(&cluster_directory_metadata_t::machine_id)),
        metadata_field(&cluster_semilattice_metadata_t::machines, semilattice_manager_cluster.get_root_view()));

    field_copier_t<std::list<local_issue_t>, cluster_directory_metadata_t> copy_local_issues_to_cluster(
        &cluster_directory_metadata_t::local_issues,
        local_issue_tracker.get_issues_watchable(),
        &our_root_directory_variable);

    admin_tracker_t admin_tracker(
        semilattice_manager_cluster.get_root_view(), directory_read_manager.get_root_view());

    perfmon_collection_t proc_stats_collection;
    perfmon_membership_t proc_stats_membership(&get_global_perfmon_collection(), &proc_stats_collection, "proc");

    proc_stats_collector_t proc_stats_collector(&proc_stats_collection);

    perfmon_collection_t sys_stats_collection;
    perfmon_membership_t sys_stats_membership(&get_global_perfmon_collection(), &sys_stats_collection, "sys");

    sys_stats_collector_t sys_stats_collector(filepath, &sys_stats_collection);

    scoped_ptr_t<initial_joiner_t> initial_joiner;
    if (!joins.empty()) {
        initial_joiner.init(new initial_joiner_t(&connectivity_cluster, &connectivity_cluster_run, joins));
        try {
            wait_interruptible(initial_joiner->get_ready_signal(), stop_cond);
        } catch (interrupted_exc_t) {
            return false;
        }
    }

    perfmon_collection_repo_t perfmon_repo(&get_global_perfmon_collection());

    // Namespace repos

    mock::dummy_protocol_t::context_t dummy_ctx;
    namespace_repo_t<mock::dummy_protocol_t> dummy_namespace_repo(&mailbox_manager,
        directory_read_manager.get_root_view()->subview(
            field_getter_t<namespaces_directory_metadata_t<mock::dummy_protocol_t>, cluster_directory_metadata_t>(&cluster_directory_metadata_t::dummy_namespaces)),
        &dummy_ctx);

    memcached_protocol_t::context_t mc_ctx;
    namespace_repo_t<memcached_protocol_t> memcached_namespace_repo(&mailbox_manager,
        directory_read_manager.get_root_view()->subview(
            field_getter_t<namespaces_directory_metadata_t<memcached_protocol_t>, cluster_directory_metadata_t>(&cluster_directory_metadata_t::memcached_namespaces)),
        &mc_ctx);

    rdb_protocol_t::context_t rdb_ctx(&extproc_pool_group, NULL, semilattice_manager_cluster.get_root_view(), machine_id);

    namespace_repo_t<rdb_protocol_t> rdb_namespace_repo(&mailbox_manager,
        directory_read_manager.get_root_view()->subview(
            field_getter_t<namespaces_directory_metadata_t<rdb_protocol_t>, cluster_directory_metadata_t>(&cluster_directory_metadata_t::rdb_namespaces)),
        &rdb_ctx);

    //This is an annoying chicken and egg problem here
    rdb_ctx.ns_repo = &rdb_namespace_repo;

    {
<<<<<<< HEAD
        if (0 == ports.http_port)
            ports.http_port = ports.port + port_offsets::http;

        // TODO: Pardon me what, but is this how we fail here?
        guarantee(ports.http_port < 65536);

        administrative_http_server_manager_t administrative_http_interface(
            ports.http_port,
            &mailbox_manager,
            &metadata_change_handler,
            semilattice_manager_cluster.get_root_view(),
            directory_read_manager.get_root_view(),
            &memcached_namespace_repo,
            &rdb_namespace_repo,
            &admin_tracker,
            &local_issue_tracker,
            rdb_pb_server.get_http_app(),
            machine_id,
            web_assets);
        logINF("Listening for administrative HTTP connections on port %d.\n", ports.http_port);

        logINF("Server started; send SIGINT to stop.\n");

        stop_cond->wait_lazily_unordered();

        logINF("Server got SIGINT; shutting down...\n");
    }
=======
        // Reactor drivers

        // Dummy
        file_based_svs_by_namespace_t<mock::dummy_protocol_t> dummy_svs_source(io_backender, filepath);
        scoped_ptr_t<reactor_driver_t<mock::dummy_protocol_t> > dummy_reactor_driver(!i_am_a_server ? NULL :
            new reactor_driver_t<mock::dummy_protocol_t>(
                io_backender,
                &mailbox_manager,
                directory_read_manager.get_root_view()->subview(
                    field_getter_t<namespaces_directory_metadata_t<mock::dummy_protocol_t>, cluster_directory_metadata_t>(&cluster_directory_metadata_t::dummy_namespaces)),
                persistent_file->get_dummy_branch_history_manager(),
                metadata_field(&cluster_semilattice_metadata_t::dummy_namespaces, semilattice_manager_cluster.get_root_view()),
                metadata_field(&cluster_semilattice_metadata_t::machines, semilattice_manager_cluster.get_root_view()),
                directory_read_manager.get_root_view()->subview(
                    field_getter_t<machine_id_t, cluster_directory_metadata_t>(&cluster_directory_metadata_t::machine_id)),
                &dummy_svs_source,
                &perfmon_repo,
                NULL));
        scoped_ptr_t<field_copier_t<namespaces_directory_metadata_t<mock::dummy_protocol_t>, cluster_directory_metadata_t> >
            dummy_reactor_directory_copier(!i_am_a_server ? NULL :
                new field_copier_t<namespaces_directory_metadata_t<mock::dummy_protocol_t>, cluster_directory_metadata_t>(
                    &cluster_directory_metadata_t::dummy_namespaces,
                    dummy_reactor_driver->get_watchable(),
                    &our_root_directory_variable));

        // Memcached
        file_based_svs_by_namespace_t<memcached_protocol_t> memcached_svs_source(io_backender, filepath);
        scoped_ptr_t<reactor_driver_t<memcached_protocol_t> > memcached_reactor_driver(!i_am_a_server ? NULL :
            new reactor_driver_t<memcached_protocol_t>(
                io_backender,
                &mailbox_manager,
                directory_read_manager.get_root_view()->subview(
                    field_getter_t<namespaces_directory_metadata_t<memcached_protocol_t>, cluster_directory_metadata_t>(&cluster_directory_metadata_t::memcached_namespaces)),
                persistent_file->get_memcached_branch_history_manager(),
                metadata_field(&cluster_semilattice_metadata_t::memcached_namespaces, semilattice_manager_cluster.get_root_view()),
                metadata_field(&cluster_semilattice_metadata_t::machines, semilattice_manager_cluster.get_root_view()),
                directory_read_manager.get_root_view()->subview(
                    field_getter_t<machine_id_t, cluster_directory_metadata_t>(&cluster_directory_metadata_t::machine_id)),
                &memcached_svs_source,
                &perfmon_repo,
                NULL));
        scoped_ptr_t<field_copier_t<namespaces_directory_metadata_t<memcached_protocol_t>, cluster_directory_metadata_t> >
            memcached_reactor_directory_copier(!i_am_a_server ? NULL :
                new field_copier_t<namespaces_directory_metadata_t<memcached_protocol_t>, cluster_directory_metadata_t>(
                    &cluster_directory_metadata_t::memcached_namespaces,
                    memcached_reactor_driver->get_watchable(),
                    &our_root_directory_variable));

        // RDB
        file_based_svs_by_namespace_t<rdb_protocol_t> rdb_svs_source(io_backender, filepath);
        scoped_ptr_t<reactor_driver_t<rdb_protocol_t> > rdb_reactor_driver(!i_am_a_server ? NULL :
            new reactor_driver_t<rdb_protocol_t>(
                io_backender,
                &mailbox_manager,
                directory_read_manager.get_root_view()->subview(
                    field_getter_t<namespaces_directory_metadata_t<rdb_protocol_t>, cluster_directory_metadata_t>(&cluster_directory_metadata_t::rdb_namespaces)),
                persistent_file->get_rdb_branch_history_manager(),
                metadata_field(&cluster_semilattice_metadata_t::rdb_namespaces, semilattice_manager_cluster.get_root_view()),
                metadata_field(&cluster_semilattice_metadata_t::machines, semilattice_manager_cluster.get_root_view()),
                directory_read_manager.get_root_view()->subview(
                    field_getter_t<machine_id_t, cluster_directory_metadata_t>(&cluster_directory_metadata_t::machine_id)),
                &rdb_svs_source,
                &perfmon_repo,
                &rdb_ctx));
        scoped_ptr_t<field_copier_t<namespaces_directory_metadata_t<rdb_protocol_t>, cluster_directory_metadata_t> >
            rdb_reactor_directory_copier(!i_am_a_server ? NULL :
                new field_copier_t<namespaces_directory_metadata_t<rdb_protocol_t>, cluster_directory_metadata_t>(
                    &cluster_directory_metadata_t::rdb_namespaces,
                    rdb_reactor_driver->get_watchable(),
                    &our_root_directory_variable));

        {
            parser_maker_t<mock::dummy_protocol_t, mock::dummy_protocol_parser_t> dummy_parser_maker(
                &mailbox_manager,
                metadata_field(&cluster_semilattice_metadata_t::dummy_namespaces, semilattice_manager_cluster.get_root_view()),
                ports.port_offset,
                &dummy_namespace_repo,
                &local_issue_tracker,
                &perfmon_repo);

            parser_maker_t<memcached_protocol_t, memcache_listener_t> memcached_parser_maker(
                &mailbox_manager,
                metadata_field(&cluster_semilattice_metadata_t::memcached_namespaces, semilattice_manager_cluster.get_root_view()),
                ports.port_offset,
                &memcached_namespace_repo,
                &local_issue_tracker,
                &perfmon_repo);

            rdb_protocol::query_http_app_t rdb_parser(semilattice_manager_cluster.get_root_view(), &rdb_namespace_repo);
            // TODO: make this not be shitty (port offsets and such)
            int rdb_protocol_port = base_ports::rdb_protocol + ports.port_offset;
            query_server_t rdb_pb_server(
                rdb_protocol_port,
                &extproc_pool_group,
                semilattice_manager_cluster.get_root_view(),
                directory_read_manager.get_root_view(),
                &rdb_namespace_repo,
                machine_id);
            logINF("Listening for RDB protocol traffic on port %d.\n", rdb_protocol_port);

            scoped_ptr_t<metadata_persistence::semilattice_watching_persister_t> persister(!i_am_a_server ? NULL :
                new metadata_persistence::semilattice_watching_persister_t(
                    persistent_file, semilattice_manager_cluster.get_root_view()));

            {
                if (0 == ports.http_port)
                    ports.http_port = ports.port + port_offsets::http;

                // TODO: Pardon me what, but is this how we fail here?
                guarantee(ports.http_port < 65536);

                administrative_http_server_manager_t administrative_http_interface(
                    ports.http_port,
                    &mailbox_manager,
                    &metadata_change_handler,
                    semilattice_manager_cluster.get_root_view(),
                    directory_read_manager.get_root_view(),
                    &memcached_namespace_repo,
                    &admin_tracker,
                    &local_issue_tracker,
                    rdb_pb_server.get_http_app(),
                    machine_id,
                    web_assets);
                logINF("Listening for administrative HTTP connections on port %d.\n", ports.http_port);

                logINF("Server started; send SIGINT to stop.\n");

                stop_cond->wait_lazily_unordered();

                logINF("Server got SIGINT; shutting down...\n");
            }

            cond_t non_interruptor;
            if (persister.has()) {
                persister->stop_and_flush(&non_interruptor);
            }

            logINF("Shutting down client connections...\n");
        }
        logINF("All client connections closed.\n");
>>>>>>> f31b1105

        logINF("Shutting down storage engine... (This may take a while if you had a lot of unflushed data in the writeback cache.)\n");
    }
    logINF("Storage engine shut down.\n");

    return true;

} catch (address_in_use_exc_t e) {
    logINF("%s. Cannot bind to cluster port. Exiting.\n", e.what());
    exit(1);
}

bool serve(extproc::spawner_t::info_t *spawner_info, io_backender_t *io_backender, const std::string &filepath, metadata_persistence::persistent_file_t *persistent_file, const std::set<peer_address_t> &joins, service_ports_t ports, machine_id_t machine_id, const cluster_semilattice_metadata_t &semilattice_metadata, std::string web_assets, signal_t *stop_cond) {
    return do_serve(spawner_info, io_backender, true, filepath, persistent_file, joins, ports, machine_id, semilattice_metadata, web_assets, stop_cond);
}

bool serve_proxy(extproc::spawner_t::info_t *spawner_info, io_backender_t *io_backender, const std::set<peer_address_t> &joins, service_ports_t ports, machine_id_t machine_id, const cluster_semilattice_metadata_t &semilattice_metadata, std::string web_assets, signal_t *stop_cond) {
    // filepath and persistent_file are ignored for proxies, so we use the empty string & NULL respectively.
    return do_serve(spawner_info, io_backender, false, "", NULL, joins, ports, machine_id, semilattice_metadata, web_assets, stop_cond);
}<|MERGE_RESOLUTION|>--- conflicted
+++ resolved
@@ -168,35 +168,6 @@
     rdb_ctx.ns_repo = &rdb_namespace_repo;
 
     {
-<<<<<<< HEAD
-        if (0 == ports.http_port)
-            ports.http_port = ports.port + port_offsets::http;
-
-        // TODO: Pardon me what, but is this how we fail here?
-        guarantee(ports.http_port < 65536);
-
-        administrative_http_server_manager_t administrative_http_interface(
-            ports.http_port,
-            &mailbox_manager,
-            &metadata_change_handler,
-            semilattice_manager_cluster.get_root_view(),
-            directory_read_manager.get_root_view(),
-            &memcached_namespace_repo,
-            &rdb_namespace_repo,
-            &admin_tracker,
-            &local_issue_tracker,
-            rdb_pb_server.get_http_app(),
-            machine_id,
-            web_assets);
-        logINF("Listening for administrative HTTP connections on port %d.\n", ports.http_port);
-
-        logINF("Server started; send SIGINT to stop.\n");
-
-        stop_cond->wait_lazily_unordered();
-
-        logINF("Server got SIGINT; shutting down...\n");
-    }
-=======
         // Reactor drivers
 
         // Dummy
@@ -315,6 +286,7 @@
                     semilattice_manager_cluster.get_root_view(),
                     directory_read_manager.get_root_view(),
                     &memcached_namespace_repo,
+                    &rdb_namespace_repo,
                     &admin_tracker,
                     &local_issue_tracker,
                     rdb_pb_server.get_http_app(),
@@ -337,7 +309,6 @@
             logINF("Shutting down client connections...\n");
         }
         logINF("All client connections closed.\n");
->>>>>>> f31b1105
 
         logINF("Shutting down storage engine... (This may take a while if you had a lot of unflushed data in the writeback cache.)\n");
     }
