--- conflicted
+++ resolved
@@ -231,13 +231,8 @@
     //http_server_t server(12345, &rdb_parser);
     query_server_t rdb_pb_server(12346, semilattice_manager_cluster.get_root_view(), &rdb_namespace_repo);
 #else
-<<<<<<< HEAD
-    http_server_t server(12345 + ports.port_offset, &rdb_parser);
+    //http_server_t server(12345 + ports.port_offset, &rdb_parser);
     query_server_t rdb_pb_server(12346 + ports.port_offset, semilattice_manager_cluster.get_root_view(), &rdb_namespace_repo);
-=======
-    //http_server_t server(12345 + port_offset, &rdb_parser);
-    query_server_t rdb_pb_server(12346 + port_offset, semilattice_manager_cluster.get_root_view(), &rdb_namespace_repo);
->>>>>>> 15fb7b72
 #endif
 
     boost::scoped_ptr<metadata_persistence::semilattice_watching_persister_t> persister(!i_am_a_server ? NULL :
