--- conflicted
+++ resolved
@@ -29,7 +29,7 @@
 
         // Deletes all patches that apply to transactions lower than
         // the given transaction id
-        void filter_before_transaction(const ser_transaction_id_t transaction_id);
+        void filter_before_block_sequence(const ser_block_sequence_id_t block_sequence_id);
 
         // Grabs ownership of the patch.
         void add_patch(buf_patch_t *patch);
@@ -42,7 +42,7 @@
         const_iterator patches_end() const { return patches_.end(); }
 
 #ifndef NDEBUG
-        void verify_patches_list(ser_transaction_id_t) const;
+        void verify_patches_list(ser_block_sequence_id_t) const;
 #endif
     private:
         // TODO: Why is this unsigned?  Provide a rationale for this
@@ -62,13 +62,8 @@
     // This assumes that patches is properly sorted. It will initialize a block_patch_list_t and store it.
     void load_block_patch_list(block_id_t block_id, const std::list<buf_patch_t *>& patches);
 
-<<<<<<< HEAD
-    // Removes all patches which are obsolete w.r.t. the given transaction_id
-    void filter_applied_patches(block_id_t block_id, ser_transaction_id_t transaction_id);
-=======
-    // Removes all patches which are obsolete w.r.t. the given block_sequence_id
-    void filter_applied_patches(const block_id_t block_id, const ser_block_sequence_id_t block_sequence_id);
->>>>>>> 93e27d58
+    // Removes all patches which are obsolete w.r.t. the given block sequence id
+    void filter_applied_patches(block_id_t block_id, ser_block_sequence_id_t block_sequence_id);
 
     // Returns true iff any changes have been made to the buf
     bool apply_patches(block_id_t block_id, char *buf_data) const;
@@ -98,16 +93,6 @@
     void drop_patches(const block_id_t block_id);
 
 private:
-<<<<<<< HEAD
-=======
-    struct block_patch_list_t : public std::vector<buf_patch_t*> {
-        block_patch_list_t();
-        ~block_patch_list_t(); // Deletes all stored patches
-        void filter_before_block_sequence(const ser_block_sequence_id_t block_sequence_id); // Deletes all patches that apply to blocks versions lower than the given block sequence id
-
-        size_t affected_data_size;
-    };
->>>>>>> 93e27d58
 
     typedef std::map<block_id_t, block_patch_list_t> patch_map_t;
     patch_map_t patch_map;
