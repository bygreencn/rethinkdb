--- conflicted
+++ resolved
@@ -108,13 +108,8 @@
     // TODO: Function pointers?  Really?
     protob_server_t(const std::set<ip_address_t> &local_addresses,
                     int port,
-<<<<<<< HEAD
-                    boost::function<response_t(request_t, context_t *)> _f,
+                    boost::function<bool(request_t, response_t *, context_t *)> _f,
                     response_t (*_on_unparsable_query)(request_t, std::string),
-=======
-                    boost::function<bool(request_t *, response_t *, context_t *)> _f,
-                    response_t (*_on_unparsable_query)(request_t *, std::string),
->>>>>>> fe5ad77c
                     protob_server_callback_mode_t _cb_mode = CORO_ORDERED);
     ~protob_server_t();
 
@@ -127,13 +122,9 @@
     // For HTTP server
     http_res_t handle(const http_req_t &);
 
-<<<<<<< HEAD
-    boost::function<response_t(request_t, context_t *)> f;
+    boost::function<bool(request_t, response_t *, context_t *)> f;
     response_t (*on_unparsable_query)(request_t, std::string);
-=======
-    boost::function<bool(request_t *, response_t *, context_t *)> f;
-    response_t (*on_unparsable_query)(request_t *, std::string);
->>>>>>> fe5ad77c
+
     protob_server_callback_mode_t cb_mode;
 
     /* WARNING: The order here is fragile. */
