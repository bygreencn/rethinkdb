#ifndef MEMCACHED_PROTOCOL_HPP_
#define MEMCACHED_PROTOCOL_HPP_

#include <vector>

#include "errors.hpp"
#include <boost/variant.hpp>

#include "btree/backfill.hpp"
#include "btree/parallel_traversal.hpp"  // TODO: sigh
#include "buffer_cache/mirrored/config.hpp"
#include "buffer_cache/types.hpp"
#include "containers/archive/boost_types.hpp"
#include "memcached/queries.hpp"
#include "memcached/region.hpp"
#include "protocol_api.hpp"
#include "rpc/serialize_macros.hpp"
#include "timestamps.hpp"

<<<<<<< HEAD
        // TODO: See the load function above.  I'm guessing this code is never used.
        std::string key;
        res = deserialize(s, &key);
        if (res) { return res; }
        boost::intrusive_ptr<data_buffer_t> data;
        res = deserialize(s, &data);
        if (res) { return res; }

        // You'll note that we haven't put the values in the vector-backed iterator.  Neither does the load function above...
    }

}


RDB_MAKE_SERIALIZABLE_1(get_query_t, key);
RDB_MAKE_SERIALIZABLE_4(rget_query_t, left_mode, left_key, right_mode, right_key);
RDB_MAKE_SERIALIZABLE_1(distribution_get_query_t, max_depth);
RDB_MAKE_SERIALIZABLE_3(get_result_t, value, flags, cas);
RDB_MAKE_SERIALIZABLE_3(key_with_data_buffer_t, key, mcflags, value_provider);
RDB_MAKE_SERIALIZABLE_1(distribution_result_t, key_counts);
RDB_MAKE_SERIALIZABLE_1(get_cas_mutation_t, key);
RDB_MAKE_SERIALIZABLE_7(sarc_mutation_t, key, data, flags, exptime, add_policy, replace_policy, old_cas);
RDB_MAKE_SERIALIZABLE_2(delete_mutation_t, key, dont_put_in_delete_queue);
RDB_MAKE_SERIALIZABLE_3(incr_decr_mutation_t, kind, key, amount);
RDB_MAKE_SERIALIZABLE_2(incr_decr_result_t, res, new_value);
RDB_MAKE_SERIALIZABLE_3(append_prepend_mutation_t, kind, key, data);
RDB_MAKE_SERIALIZABLE_6(backfill_atom_t, key, value, flags, exptime, recency, cas_or_zero);
=======
write_message_t &operator<<(write_message_t &msg, const intrusive_ptr_t<data_buffer_t> &buf);
int deserialize(read_stream_t *s, intrusive_ptr_t<data_buffer_t> *buf);
write_message_t &operator<<(write_message_t &msg, const rget_result_t &iter);
int deserialize(read_stream_t *s, rget_result_t *iter);

RDB_DECLARE_SERIALIZABLE(get_query_t);
RDB_DECLARE_SERIALIZABLE(rget_query_t);
RDB_DECLARE_SERIALIZABLE(get_result_t);
RDB_DECLARE_SERIALIZABLE(key_with_data_buffer_t);
RDB_DECLARE_SERIALIZABLE(get_cas_mutation_t);
RDB_DECLARE_SERIALIZABLE(sarc_mutation_t);
RDB_DECLARE_SERIALIZABLE(delete_mutation_t);
RDB_DECLARE_SERIALIZABLE(incr_decr_mutation_t);
RDB_DECLARE_SERIALIZABLE(incr_decr_result_t);
RDB_DECLARE_SERIALIZABLE(append_prepend_mutation_t);
RDB_DECLARE_SERIALIZABLE(backfill_atom_t);
>>>>>>> 5db4e686

/* `memcached_protocol_t` is a container struct. It's never actually
instantiated; it just exists to pass around all the memcached-related types and
functions that the query-routing logic needs to know about. */

class memcached_protocol_t {
public:
    typedef key_range_t region_t;

    struct temporary_cache_t { };

    struct read_response_t {
        typedef boost::variant<get_result_t, rget_result_t, distribution_result_t> result_t;

        read_response_t() { }
        read_response_t(const read_response_t& r) : result(r.result) { }
        explicit read_response_t(const result_t& r) : result(r) { }

        result_t result;
        RDB_MAKE_ME_SERIALIZABLE_1(result);
    };

    struct read_t {
        typedef boost::variant<get_query_t, rget_query_t, distribution_get_query_t> query_t;

        key_range_t get_region() const THROWS_NOTHING;
        read_t shard(const key_range_t &region) const THROWS_NOTHING;
        read_response_t unshard(std::vector<read_response_t> responses, temporary_cache_t *cache) const THROWS_NOTHING;

        read_t() { }
        read_t(const read_t& r) : query(r.query), effective_time(r.effective_time) { }
        read_t(const query_t& q, exptime_t et) : query(q), effective_time(et) { }

        query_t query;
        exptime_t effective_time;

        RDB_MAKE_ME_SERIALIZABLE_1(query);
    };

    struct write_response_t {
        typedef boost::variant<get_result_t, set_result_t, delete_result_t, incr_decr_result_t, append_prepend_result_t> result_t;

        write_response_t() { }
        write_response_t(const write_response_t& w) : result(w.result) { }
        explicit write_response_t(const result_t& rv) : result(rv) { }

        result_t result;
        RDB_MAKE_ME_SERIALIZABLE_1(result);
    };

    struct write_t {
        typedef boost::variant<get_cas_mutation_t, sarc_mutation_t, delete_mutation_t, incr_decr_mutation_t, append_prepend_mutation_t> query_t;
        key_range_t get_region() const THROWS_NOTHING;
        write_t shard(key_range_t region) const THROWS_NOTHING;
        write_response_t unshard(std::vector<write_response_t> responses, temporary_cache_t *cache) const THROWS_NOTHING;

        write_t() { }
        write_t(const write_t& w) : mutation(w.mutation), proposed_cas(w.proposed_cas), effective_time(w.effective_time) { }
        write_t(const query_t& m, cas_t pc, exptime_t et) : mutation(m), proposed_cas(pc), effective_time(et) { }

        query_t mutation;
        cas_t proposed_cas;
        exptime_t effective_time;   /* so operations are deterministic even with expiration */

        RDB_MAKE_ME_SERIALIZABLE_2(mutation, proposed_cas);
    };

    struct backfill_chunk_t {
        struct delete_key_t {
            store_key_t key;
            repli_timestamp_t recency;

            delete_key_t() { }
            delete_key_t(const store_key_t& key_, const repli_timestamp_t& recency_) : key(key_), recency(recency_) { }

            RDB_MAKE_ME_SERIALIZABLE_1(key);
        };
        struct delete_range_t {
            key_range_t range;

            delete_range_t() { }
            explicit delete_range_t(const key_range_t& _range) : range(_range) { }

            RDB_MAKE_ME_SERIALIZABLE_1(range);
        };
        struct key_value_pair_t {
            backfill_atom_t backfill_atom;

            key_value_pair_t() { }
            explicit key_value_pair_t(const backfill_atom_t& backfill_atom_) : backfill_atom(backfill_atom_) { }

            RDB_MAKE_ME_SERIALIZABLE_1(backfill_atom);
        };

        backfill_chunk_t() { }
        explicit backfill_chunk_t(boost::variant<delete_range_t, delete_key_t, key_value_pair_t> val_) : val(val_) { }
        boost::variant<delete_range_t, delete_key_t, key_value_pair_t> val;

        static backfill_chunk_t delete_range(const key_range_t& range) {
            return backfill_chunk_t(delete_range_t(range));
        }
        static backfill_chunk_t delete_key(const store_key_t& key, const repli_timestamp_t& recency) {
            return backfill_chunk_t(delete_key_t(key, recency));
        }
        static backfill_chunk_t set_key(const backfill_atom_t& key) {
            return backfill_chunk_t(key_value_pair_t(key));
        }

        RDB_MAKE_ME_SERIALIZABLE_1(val);
    };

    typedef traversal_progress_combiner_t backfill_progress_t;

    class store_t : public store_view_t<memcached_protocol_t> {
        typedef region_map_t<memcached_protocol_t, binary_blob_t> metainfo_t;

        boost::scoped_ptr<standard_serializer_t> serializer;
        mirrored_cache_config_t cache_dynamic_config;
        boost::scoped_ptr<cache_t> cache;
        boost::scoped_ptr<btree_slice_t> btree;
        order_source_t order_source;

        fifo_enforcer_source_t token_source;
        fifo_enforcer_sink_t token_sink;

    public:
        store_t(const std::string& filename, bool create);
        ~store_t();

        void new_read_token(boost::scoped_ptr<fifo_enforcer_sink_t::exit_read_t> &token_out);
        void new_write_token(boost::scoped_ptr<fifo_enforcer_sink_t::exit_write_t> &token_out);

        metainfo_t get_metainfo(
                boost::scoped_ptr<fifo_enforcer_sink_t::exit_read_t> &token,
                signal_t *interruptor)
                THROWS_ONLY(interrupted_exc_t);

        void set_metainfo(
                const metainfo_t &new_metainfo,
                boost::scoped_ptr<fifo_enforcer_sink_t::exit_write_t> &token,
                signal_t *interruptor)
                THROWS_ONLY(interrupted_exc_t);

        memcached_protocol_t::read_response_t read(
                DEBUG_ONLY(const metainfo_t& expected_metainfo, )
                const memcached_protocol_t::read_t &read,
                boost::scoped_ptr<fifo_enforcer_sink_t::exit_read_t> &token,
                signal_t *interruptor)
                THROWS_ONLY(interrupted_exc_t);

        memcached_protocol_t::write_response_t write(
                DEBUG_ONLY(const metainfo_t& expected_metainfo, )
                const metainfo_t& new_metainfo,
                const memcached_protocol_t::write_t &write,
                transition_timestamp_t timestamp,
                boost::scoped_ptr<fifo_enforcer_sink_t::exit_write_t> &token,
                signal_t *interruptor)
                THROWS_ONLY(interrupted_exc_t);

        bool send_backfill(
                const region_map_t<memcached_protocol_t, state_timestamp_t> &start_point,
                const boost::function<bool(const metainfo_t&)> &should_backfill,
                const boost::function<void(memcached_protocol_t::backfill_chunk_t)> &chunk_fun,
                backfill_progress_t *progress_out,
                boost::scoped_ptr<fifo_enforcer_sink_t::exit_read_t> &token,
                signal_t *interruptor)
                THROWS_ONLY(interrupted_exc_t);

        void receive_backfill(
                const memcached_protocol_t::backfill_chunk_t &chunk,
                boost::scoped_ptr<fifo_enforcer_sink_t::exit_write_t> &token,
                signal_t *interruptor)
                THROWS_ONLY(interrupted_exc_t);

        void reset_data(
                memcached_protocol_t::region_t subregion,
                const metainfo_t &new_metainfo,
                boost::scoped_ptr<fifo_enforcer_sink_t::exit_write_t> &token,
                signal_t *interruptor)
                THROWS_ONLY(interrupted_exc_t);
    private:
        region_map_t<memcached_protocol_t, binary_blob_t> get_metainfo_internal(transaction_t* txn, buf_lock_t* sb_buf) const THROWS_NOTHING;

        void acquire_superblock_for_read(
                access_t access,
                bool snapshot,
                boost::scoped_ptr<fifo_enforcer_sink_t::exit_read_t> &token,
                boost::scoped_ptr<transaction_t> &txn_out,
                got_superblock_t &sb_out,
                signal_t *interruptor)
                THROWS_ONLY(interrupted_exc_t);
        void acquire_superblock_for_backfill(
                boost::scoped_ptr<fifo_enforcer_sink_t::exit_read_t> &token,
                boost::scoped_ptr<transaction_t> &txn_out,
                got_superblock_t &sb_out,
                signal_t *interruptor)
                THROWS_ONLY(interrupted_exc_t);
        void acquire_superblock_for_write(
                access_t access,
                int expected_change_count,
                boost::scoped_ptr<fifo_enforcer_sink_t::exit_write_t> &token,
                boost::scoped_ptr<transaction_t> &txn_out,
                got_superblock_t &sb_out,
                signal_t *interruptor)
                THROWS_ONLY(interrupted_exc_t);
        void check_and_update_metainfo(
            DEBUG_ONLY(const metainfo_t& expected_metainfo, )
            const metainfo_t &new_metainfo,
            transaction_t *txn,
            got_superblock_t &superbloc) const
            THROWS_NOTHING;
        metainfo_t check_metainfo(
            DEBUG_ONLY(const metainfo_t& expected_metainfo, )
            transaction_t *txn,
            got_superblock_t &superbloc) const
            THROWS_NOTHING;
        void update_metainfo(const metainfo_t &old_metainfo, const metainfo_t &new_metainfo, transaction_t *txn, got_superblock_t &superbloc) const THROWS_NOTHING;
};
};

#endif /* MEMCACHED_PROTOCOL_HPP_ */<|MERGE_RESOLUTION|>--- conflicted
+++ resolved
@@ -17,35 +17,6 @@
 #include "rpc/serialize_macros.hpp"
 #include "timestamps.hpp"
 
-<<<<<<< HEAD
-        // TODO: See the load function above.  I'm guessing this code is never used.
-        std::string key;
-        res = deserialize(s, &key);
-        if (res) { return res; }
-        boost::intrusive_ptr<data_buffer_t> data;
-        res = deserialize(s, &data);
-        if (res) { return res; }
-
-        // You'll note that we haven't put the values in the vector-backed iterator.  Neither does the load function above...
-    }
-
-}
-
-
-RDB_MAKE_SERIALIZABLE_1(get_query_t, key);
-RDB_MAKE_SERIALIZABLE_4(rget_query_t, left_mode, left_key, right_mode, right_key);
-RDB_MAKE_SERIALIZABLE_1(distribution_get_query_t, max_depth);
-RDB_MAKE_SERIALIZABLE_3(get_result_t, value, flags, cas);
-RDB_MAKE_SERIALIZABLE_3(key_with_data_buffer_t, key, mcflags, value_provider);
-RDB_MAKE_SERIALIZABLE_1(distribution_result_t, key_counts);
-RDB_MAKE_SERIALIZABLE_1(get_cas_mutation_t, key);
-RDB_MAKE_SERIALIZABLE_7(sarc_mutation_t, key, data, flags, exptime, add_policy, replace_policy, old_cas);
-RDB_MAKE_SERIALIZABLE_2(delete_mutation_t, key, dont_put_in_delete_queue);
-RDB_MAKE_SERIALIZABLE_3(incr_decr_mutation_t, kind, key, amount);
-RDB_MAKE_SERIALIZABLE_2(incr_decr_result_t, res, new_value);
-RDB_MAKE_SERIALIZABLE_3(append_prepend_mutation_t, kind, key, data);
-RDB_MAKE_SERIALIZABLE_6(backfill_atom_t, key, value, flags, exptime, recency, cas_or_zero);
-=======
 write_message_t &operator<<(write_message_t &msg, const intrusive_ptr_t<data_buffer_t> &buf);
 int deserialize(read_stream_t *s, intrusive_ptr_t<data_buffer_t> *buf);
 write_message_t &operator<<(write_message_t &msg, const rget_result_t &iter);
@@ -53,8 +24,10 @@
 
 RDB_DECLARE_SERIALIZABLE(get_query_t);
 RDB_DECLARE_SERIALIZABLE(rget_query_t);
+RDB_DECLARE_SERIALIZABLE(distribution_get_query_t);
 RDB_DECLARE_SERIALIZABLE(get_result_t);
 RDB_DECLARE_SERIALIZABLE(key_with_data_buffer_t);
+RDB_DECLARE_SERIALIZABLE(distribution_result_t);
 RDB_DECLARE_SERIALIZABLE(get_cas_mutation_t);
 RDB_DECLARE_SERIALIZABLE(sarc_mutation_t);
 RDB_DECLARE_SERIALIZABLE(delete_mutation_t);
@@ -62,7 +35,6 @@
 RDB_DECLARE_SERIALIZABLE(incr_decr_result_t);
 RDB_DECLARE_SERIALIZABLE(append_prepend_mutation_t);
 RDB_DECLARE_SERIALIZABLE(backfill_atom_t);
->>>>>>> 5db4e686
 
 /* `memcached_protocol_t` is a container struct. It's never actually
 instantiated; it just exists to pass around all the memcached-related types and
