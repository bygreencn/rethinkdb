--- conflicted
+++ resolved
@@ -17,67 +17,8 @@
 
 struct memcached_interface_t {
 
-<<<<<<< HEAD
-    virtual void write(const thread_saver_t&, const char *, size_t) = 0;
+    virtual void write(const char *, size_t) = 0;
     virtual void write_unbuffered(const char *buffer, size_t bytes) = 0;
-=======
-/* Interface for txt_memcached_handler. This was created so I (jdoliner) could
- * make a dummy one for importation of memcached commands from a file */
-class txt_memcached_handler_if {
-public:
-    txt_memcached_handler_if(get_store_t *get_store, set_store_interface_t *set_store, int max_concurrent_queries_per_connection = MAX_CONCURRENT_QUERIES_PER_CONNECTION)
-        : get_store(get_store), set_store(set_store), requests_out_sem(max_concurrent_queries_per_connection)
-    { }
-
-    get_store_t *get_store;
-    set_store_interface_t *set_store;
-
-    // Used to limit number of concurrent noreply requests
-    semaphore_t requests_out_sem;
-
-    /* If a client sends a bunch of noreply requests and then a 'quit', we cannot delete ourself
-    immediately because the noreply requests still hold the 'requests_out' semaphore. We use this
-    semaphore to figure out when we can delete ourself. */
-    drain_semaphore_t drain_semaphore;
-
-    virtual void write(const std::string& buffer) = 0;
-    virtual void write(const char *buffer, size_t bytes) = 0;
-    virtual void vwritef(const char *format, va_list args) = 0;
-    virtual void writef(const char *format, ...) = 0;
-    virtual void write_unbuffered(const char *buffer, size_t bytes) = 0;
-    virtual void write_from_data_provider(data_provider_t *dp) = 0;
-    virtual void write_value_header(const char *key, size_t key_size, mcflags_t mcflags, size_t value_size) = 0;
-    virtual void write_value_header(const char *key, size_t key_size, mcflags_t mcflags, size_t value_size, cas_t cas) = 0;
-    virtual void error() = 0;
-    virtual void write_crlf() = 0;
-    virtual void write_end() = 0;
-    virtual void client_error(const char *format, ...) = 0;
-    virtual void server_error(const char *format, ...) = 0;
-    virtual void client_error_bad_command_line_format() = 0;
-    virtual void client_error_bad_data() = 0;
-    virtual void client_error_not_allowed(bool op_is_write) = 0;
-    virtual void server_error_object_too_large_for_cache() = 0;
-
-    // Used to implement throttling. Write requests should call begin_write_command() and
-    // end_write_command() to make sure that not too many write requests are sent
-    // concurrently.
-    //
-    // Note: these methods are implemented in the base class because it's
-    // dangerous not to do them, and as far as I can see the memcached handlers
-    // will need the same behavior for these functions. Of course things change
-    // and if they is indeed a need for seperate behaviors a second virtual
-    // function that is called in handle_memcache should also be created, these
-    // should not be removed
-    void begin_write_command() {
-        drain_semaphore.acquire();
-        requests_out_sem.co_lock();
-    }
-    void end_write_command() {
-        drain_semaphore.release();
-        requests_out_sem.unlock();
-    }
-
->>>>>>> 5e0146dc
     virtual void flush_buffer() = 0;
     virtual bool is_write_open() = 0;
 
