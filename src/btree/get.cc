#include "btree/get.hpp"

#include "btree/delete_expired.hpp"
#include "btree/btree_data_provider.hpp"
#include "btree/internal_node.hpp"
#include "btree/leaf_node.hpp"
#include "btree/operations.hpp"
#include "buffer_cache/buf_lock.hpp"
#include "memcached/store.hpp"

<<<<<<< HEAD
get_result_t btree_get(const store_key_t &store_key, btree_slice_t *slice, order_token_t token) {
    btree_key_buffer_t kbuffer(store_key);
    btree_key_t *key = kbuffer.key();

    slice->assert_thread();
=======
get_result_t btree_get(const store_key_t &store_key, btree_slice_t *slice, sequence_group_t *seq_group, order_token_t token) {
    btree_key_buffer_t kbuffer(store_key);
    btree_key_t *key = kbuffer.key();

    // TODO: We should really already be on the right thread.
    on_thread_t mover(slice->home_thread());

    // We can use repli_timestamp::invalid here because it's the timestamp for a read-only transaction.
    slice->pre_begin_transaction_sink_.check_out(token);
    order_token_t begin_transaction_token = slice->pre_begin_transaction_read_mode_source_.check_in(token.tag() + "+begin_transaction_token").with_read_mode();
    boost::shared_ptr<transactor_t> transactor(new transactor_t(slice->cache(), seq_group, rwi_read));
    slice->post_begin_transaction_sink_.check_out(begin_transaction_token);
>>>>>>> 18181159

    boost::scoped_ptr<transaction_t> txn;
    got_superblock_t got;
    get_btree_superblock(slice, rwi_read, token, &got, txn);

    keyvalue_location_t<memcached_value_t> kv_location;
    find_keyvalue_location_for_read(txn.get(), &got, key, &kv_location);

<<<<<<< HEAD
    if (!kv_location.value) {
        return get_result_t();
    }

    const memcached_value_t *value = kv_location.value.get();
    if (value->expired()) {
        // If the value is expired, delete it in the background.
        btree_delete_expired(store_key, slice);
        return get_result_t();
=======
    buf_lock_t buf_lock(*transactor, SUPERBLOCK_ID, rwi_read);

    //We always set the superblock to have 0 eviction priority
    buf_lock->set_eviction_priority(0);

    block_id_t node_id = ptr_cast<btree_superblock_t>(buf_lock->get_data_read())->root_block;
    rassert(node_id != SUPERBLOCK_ID);

    if (node_id == NULL_BLOCK_ID) {
        /* No root, so no keys in this entire shard */
        return get_result_t();
    }

    // Acquire the root and work down the tree to the leaf node
    
    //A bit ugly, we need to do something different the first time through this
    //loop when we're acquiring the root
    bool getting_root = true;

    while (true) {
        {
            buf_lock_t tmp(*transactor, node_id, rwi_read);

            if (getting_root) {
                getting_root = false;

                if (tmp->get_eviction_priority() == MAX_EVICTION_PRIORITY) {
                    tmp->set_eviction_priority(slice->root_eviction_priority);
                }
            } else {
                tmp->set_eviction_priority(buf_lock->get_eviction_priority() + 1);
            }

            buf_lock.swap(tmp);
        }

#ifndef NDEBUG
        node::validate(slice->cache()->get_block_size(), ptr_cast<node_t>(buf_lock->get_data_read()));
#endif

        const node_t *node = ptr_cast<node_t>(buf_lock->get_data_read());
        if (!node::is_internal(node)) {
            break;
        }

        block_id_t next_node_id = internal_node::lookup(ptr_cast<internal_node_t>(node), key);
        rassert(next_node_id != NULL_BLOCK_ID);
        rassert(next_node_id != SUPERBLOCK_ID);

        node_id = next_node_id;
>>>>>>> 18181159
    }

    boost::intrusive_ptr<data_buffer_t> dp = value_to_data_buffer(value, txn.get());

    return get_result_t(dp, value->mcflags(), 0);
}<|MERGE_RESOLUTION|>--- conflicted
+++ resolved
@@ -8,35 +8,20 @@
 #include "buffer_cache/buf_lock.hpp"
 #include "memcached/store.hpp"
 
-<<<<<<< HEAD
-get_result_t btree_get(const store_key_t &store_key, btree_slice_t *slice, order_token_t token) {
+get_result_t btree_get(const store_key_t &store_key, btree_slice_t *slice, sequence_group_t *seq_group, order_token_t token) {
     btree_key_buffer_t kbuffer(store_key);
     btree_key_t *key = kbuffer.key();
 
     slice->assert_thread();
-=======
-get_result_t btree_get(const store_key_t &store_key, btree_slice_t *slice, sequence_group_t *seq_group, order_token_t token) {
-    btree_key_buffer_t kbuffer(store_key);
-    btree_key_t *key = kbuffer.key();
-
-    // TODO: We should really already be on the right thread.
-    on_thread_t mover(slice->home_thread());
-
-    // We can use repli_timestamp::invalid here because it's the timestamp for a read-only transaction.
-    slice->pre_begin_transaction_sink_.check_out(token);
-    order_token_t begin_transaction_token = slice->pre_begin_transaction_read_mode_source_.check_in(token.tag() + "+begin_transaction_token").with_read_mode();
-    boost::shared_ptr<transactor_t> transactor(new transactor_t(slice->cache(), seq_group, rwi_read));
-    slice->post_begin_transaction_sink_.check_out(begin_transaction_token);
->>>>>>> 18181159
 
     boost::scoped_ptr<transaction_t> txn;
     got_superblock_t got;
-    get_btree_superblock(slice, rwi_read, token, &got, txn);
+    get_btree_superblock(slice, seq_group, rwi_read, token, &got, txn);
 
     keyvalue_location_t<memcached_value_t> kv_location;
-    find_keyvalue_location_for_read(txn.get(), &got, key, &kv_location);
 
-<<<<<<< HEAD
+    find_keyvalue_location_for_read(txn.get(), &got, key, &kv_location, slice->root_eviction_priority);
+
     if (!kv_location.value) {
         return get_result_t();
     }
@@ -46,58 +31,6 @@
         // If the value is expired, delete it in the background.
         btree_delete_expired(store_key, slice);
         return get_result_t();
-=======
-    buf_lock_t buf_lock(*transactor, SUPERBLOCK_ID, rwi_read);
-
-    //We always set the superblock to have 0 eviction priority
-    buf_lock->set_eviction_priority(0);
-
-    block_id_t node_id = ptr_cast<btree_superblock_t>(buf_lock->get_data_read())->root_block;
-    rassert(node_id != SUPERBLOCK_ID);
-
-    if (node_id == NULL_BLOCK_ID) {
-        /* No root, so no keys in this entire shard */
-        return get_result_t();
-    }
-
-    // Acquire the root and work down the tree to the leaf node
-    
-    //A bit ugly, we need to do something different the first time through this
-    //loop when we're acquiring the root
-    bool getting_root = true;
-
-    while (true) {
-        {
-            buf_lock_t tmp(*transactor, node_id, rwi_read);
-
-            if (getting_root) {
-                getting_root = false;
-
-                if (tmp->get_eviction_priority() == MAX_EVICTION_PRIORITY) {
-                    tmp->set_eviction_priority(slice->root_eviction_priority);
-                }
-            } else {
-                tmp->set_eviction_priority(buf_lock->get_eviction_priority() + 1);
-            }
-
-            buf_lock.swap(tmp);
-        }
-
-#ifndef NDEBUG
-        node::validate(slice->cache()->get_block_size(), ptr_cast<node_t>(buf_lock->get_data_read()));
-#endif
-
-        const node_t *node = ptr_cast<node_t>(buf_lock->get_data_read());
-        if (!node::is_internal(node)) {
-            break;
-        }
-
-        block_id_t next_node_id = internal_node::lookup(ptr_cast<internal_node_t>(node), key);
-        rassert(next_node_id != NULL_BLOCK_ID);
-        rassert(next_node_id != SUPERBLOCK_ID);
-
-        node_id = next_node_id;
->>>>>>> 18181159
     }
 
     boost::intrusive_ptr<data_buffer_t> dp = value_to_data_buffer(value, txn.get());
