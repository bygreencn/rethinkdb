--- conflicted
+++ resolved
@@ -136,13 +136,8 @@
 
         boost::shared_ptr<transaction_t> txn = boost::make_shared<transaction_t>(slice->cache(), rwi_read, order_token_t::ignore);
 
-<<<<<<< HEAD
+        txn->set_account(backfill_account);
         txn->snapshot();
-=======
-        txor->get()->set_account(backfill_account);
-
-        txor->get()->snapshot();
->>>>>>> 50f8fdfd
 
 #ifndef NDEBUG
         no_coro_waiting.reset();
