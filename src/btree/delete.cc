--- conflicted
+++ resolved
@@ -27,26 +27,6 @@
     int compute_expected_change_count(UNUSED block_size_t block_size) {
         return 1;
     }
-<<<<<<< HEAD
-
-    void do_superblock_sidequest(transaction_t *txn,
-                                 superblock_t *superblock,
-                                 repli_timestamp_t recency,
-                                 const store_key_t *key) {
-
-        if (!dont_put_in_delete_queue) {
-            slice->assert_thread();
-
-            block_id_t delete_queue_root = superblock->get_delete_queue_block();
-            if (delete_queue_root != NULL_BLOCK_ID) {
-                replication::add_key_to_delete_queue(slice->delete_queue_limit(), txn, delete_queue_root, recency, key);
-            } else {
-                crash("Failed to locate delete queue\n"); // TODO: Is it ok to fail in this case?
-            }
-        }
-    }
-=======
->>>>>>> 99388974
 };
 
 delete_result_t btree_delete(const store_key_t &key, bool dont_put_in_delete_queue, btree_slice_t *slice, repli_timestamp_t timestamp, order_token_t token) {
