#include "btree/parallel_traversal.hpp"

#include "errors.hpp"
#include <boost/bind.hpp>

#include "arch/runtime/runtime.hpp"
#include "btree/slice.hpp"
#include "buffer_cache/buffer_cache.hpp"
#include "btree/node.hpp"
#include "btree/internal_node.hpp"


// Traversal

// We want a traversal operation to follow a few simple rules.
//
// 1. Get as far away from the root as possible.
//
// 2. Avoid using more than K + O(1) blocks, for some user-selected
// constant K.
//
// 3. Prefetch efficiently.
//
// This code hopefully will be nice to genericize; you could
// reimplement rget if you genericized this.

// The Lifecyle of a block_id_t
//
// Every time we deal with a block_id_t, it goes through these states...
//
// 1. Knowledge of the block_id_t.  This is where we know about the
// block_id_t, and haven't done anything about it yet.
//
// 2. Acquiring its subtree_recency value from the serializer.  The
// block_id_t is grouped with a bunch of others in an array, and we've
// sent a request to the serializer to respond with all these
// subtree_recency values (and the original array).
//
// 3. Acquired the subtree_recency value.  The block_id_t's
// subtree_recency is known, but we still have not attempted to
// acquire the block.  (If the recency is insufficiently recent, we
// stop here.)
//
// 4. Block acquisition pending.  We have sent a request to acquire
// the block.  It has not yet successfully completed.
//
// 5I. Block acquisition complete, it's an internal node, partly
// processed children.  We hold the lock on the block, and the
// children blocks are currently being processed and have not reached
// stage 4.
//
// 6I. Live children all reached stage 4.  We can now release ownership
// of the block.  We stop here.
//
// 5L. Block acquisition complete, it's a leaf node, we may have to
// handle large values.
//
// 6L. Large values all pending or better, so we can release ownership
// of the block.  We stop here.
//
// (6L might not be implemented, or 5L and 6L might depend on whether
// the btree_traversal_helper_t implementation is interested in
// values.)

class parent_releaser_t;

struct acquisition_waiter_callback_t {
    virtual void you_may_acquire() = 0;
protected:
    virtual ~acquisition_waiter_callback_t() { }
};

class traversal_state_t {
public:
    traversal_state_t(transaction_t *txn, btree_slice_t *_slice, btree_traversal_helper_t *_helper)
        : slice(_slice),
          /* We can't compute the expected change count (we're either
             doing nothing or deleting the entire tree or something),
             so we just pass 0.  You could let this be a
             helper-supplied value, if you cared. */
          transaction_ptr(txn),
          helper(_helper) { }

    // The slice whose btree we're traversing
    btree_slice_t *const slice;

    transaction_t *transaction_ptr;

    // The helper.
    btree_traversal_helper_t *helper;

    cond_t finished_cond;

    // The number of pending + acquired blocks, by level.
    std::vector<int64_t> level_counts;

    int64_t& level_count(int level) {
        rassert(level >= 0);
        if (level >= int(level_counts.size())) {
            rassert(level == int(level_counts.size()), "Somehow we skipped a level! (level = %d, slice = %p)", level, slice);
            level_counts.resize(level + 1, 0);
        }
        return level_counts[level];
    }

    static int64_t level_max(UNUSED int level) {
        // level = 1 is the root level.  These numbers are
        // ridiculously small because we have to spawn a coroutine
        // because the buffer cache is broken.
        // Also we tend to interfere with other i/o for a weird reason.
        // (potential explanation: on the higher levels of the btree, we
        // trigger the load of a significant fraction of all blocks. Sooner or
        // later, queries end up waiting for the same blocks. But at that point
        // they effectively get queued into our i/o queue (assuming we have an
        // i/o account of ourselves). If this number is high and disks are slow,
        // the latency of that i/o queue can be in the area of seconds though,
        // and the query blocks for that time).
        return 16;
    }

    void consider_pulsing() {
        rassert(coro_t::self());

        // We try to do as many pulses as we can (thus getting
        // behavior equivalent to calling consider_pulsing) but we
        // only actually do one pulse because this function gets
        // called immediately after every single block deallocation,
        // which only decrements counters by 1.

        // Right now we don't actually do more than one pulse at a
        // time, but we should try.

        rassert(level_counts.size() <= acquisition_waiter_stacks.size());
        level_counts.resize(acquisition_waiter_stacks.size(), 0);

        for (int i = level_counts.size() - 1; i >= 0; --i) {
            if (level_counts[i] < level_max(i)) {
                int diff = level_max(i) - level_counts[i];

                while (diff > 0 && !acquisition_waiter_stacks[i].empty()) {
                    acquisition_waiter_callback_t *waiter_cb = acquisition_waiter_stacks[i].back();
                    acquisition_waiter_stacks[i].pop_back();

                    // For some reason the buffer cache is broken.  It
                    // expects transaction_t::acquire to run in a
                    // coroutine!  So we use coro_t::spawn instead of
                    // do_later.
                    level_count(i) += 1;
                    coro_t::spawn(boost::bind(&acquisition_waiter_callback_t::you_may_acquire, waiter_cb));
                    diff -= 1;
                }
            }
        }

        if (total_level_count() == 0) {
            finished_cond.pulse();
        }
    }

    int64_t total_level_count() {
        int64_t sum = 0;
        for (int i = 0, n = level_counts.size(); i < n; ++i) {
            sum += level_counts[i];
        }
        return sum;
    }


    std::vector< std::vector<acquisition_waiter_callback_t *> > acquisition_waiter_stacks;

    std::vector<acquisition_waiter_callback_t *>& acquisition_waiter_stack(int level) {
        rassert(level >= 0);
        if (level >= int(acquisition_waiter_stacks.size())) {
            rassert(level == int(acquisition_waiter_stacks.size()), "Somehow we skipped a level! (level = %d, stacks.size() = %d, slice = %p)", level, int(acquisition_waiter_stacks.size()), slice);
            acquisition_waiter_stacks.resize(level + 1);
        }
        return acquisition_waiter_stacks[level];
    }

    void wait() {
        finished_cond.wait();
    }

private:
    DISABLE_COPYING(traversal_state_t);
};

void subtrees_traverse(traversal_state_t *state, parent_releaser_t *releaser, int level, boost::shared_ptr<ranged_block_ids_t>& ids_source);
void do_a_subtree_traversal(traversal_state_t *state, int level, block_id_t block_id, btree_key_t *left_exclusive_or_null, btree_key_t *right_inclusive_or_null, acquisition_start_callback_t *acq_start_cb);

void process_a_leaf_node(traversal_state_t *state, buf_lock_t *buf, int level,
                         const btree_key_t *left_exclusive_or_null,
                         const btree_key_t *right_inclusive_or_null);
void process_a_internal_node(traversal_state_t *state, buf_lock_t *buf, int level,
                             const btree_key_t *left_exclusive_or_null,
                             const btree_key_t *right_inclusive_or_null);

struct node_ready_callback_t {
    virtual void on_node_ready(buf_lock_t *buf) = 0;
protected:
    virtual ~node_ready_callback_t() { }
};

struct acquire_a_node_fsm_t : public acquisition_waiter_callback_t {
    // Not much of an fsm.
    traversal_state_t *state;
    int level;
    block_id_t block_id;
    acquisition_start_callback_t *acq_start_cb;
    node_ready_callback_t *node_ready_cb;

    void you_may_acquire() {

        buf_lock_t *block = new buf_lock_t(state->transaction_ptr,
            block_id, state->helper->btree_node_mode(),
            boost::bind(&acquisition_start_callback_t::on_started_acquisition, acq_start_cb));

        rassert(coro_t::self());
        node_ready_callback_t *local_cb = node_ready_cb;
        delete this;
        local_cb->on_node_ready(block);
    }
};


void acquire_a_node(traversal_state_t *state, int level, block_id_t block_id, acquisition_start_callback_t *acq_start_cb, node_ready_callback_t *node_ready_cb) {
    rassert(coro_t::self());
    acquire_a_node_fsm_t *fsm = new acquire_a_node_fsm_t;
    fsm->state = state;
    fsm->level = level;
    fsm->block_id = block_id;
    fsm->acq_start_cb = acq_start_cb;
    fsm->node_ready_cb = node_ready_cb;

    state->acquisition_waiter_stack(level).push_back(fsm);
    state->consider_pulsing();
}

class parent_releaser_t {
public:
    virtual void release() = 0;
protected:
    virtual ~parent_releaser_t() { }
};

struct internal_node_releaser_t : public parent_releaser_t {
    buf_lock_t *buf_;
    traversal_state_t *state_;
    virtual void release() {
        state_->helper->postprocess_internal_node(buf_);
        buf_->release();
        delete this;
    }
    internal_node_releaser_t(buf_lock_t *buf, traversal_state_t *state) : buf_(buf), state_(state) { }

    virtual ~internal_node_releaser_t() { }
};

void btree_parallel_traversal(transaction_t *txn, btree_slice_t *slice, btree_traversal_helper_t *helper) {
    got_superblock_t superblock;
    get_btree_superblock(txn, helper->btree_superblock_mode(), &superblock);
    btree_parallel_traversal(txn, superblock, slice, helper);
}

void btree_parallel_traversal(transaction_t *txn, got_superblock_t &got_superblock, btree_slice_t *slice, btree_traversal_helper_t *helper) {
    traversal_state_t state(txn, slice, helper);

<<<<<<< HEAD
    buf_lock_t * superblock_buf = static_cast<real_superblock_t*>(got_superblock.sb.get())->get(); // TODO: Ugh
    const btree_superblock_t *superblock = reinterpret_cast<const btree_superblock_t *>(superblock_buf->buf()->get_data_read());
=======
    const btree_superblock_t *superblock = reinterpret_cast<const btree_superblock_t *>(superblock_buf.get_data_read());
>>>>>>> 1a46ff01

    block_id_t root_id = superblock->root_block;
    rassert(root_id != SUPERBLOCK_ID);

    struct : public parent_releaser_t {
        buf_lock_t *buf;
        traversal_state_t *state;
        void release() {
            state->helper->postprocess_btree_superblock(buf);
            delete buf;
        }
    } superblock_releaser;
<<<<<<< HEAD
    superblock_releaser.buf = superblock_buf->give_up_ownership();
=======
    superblock_releaser.buf->swap(superblock_buf);
>>>>>>> 1a46ff01
    superblock_releaser.state = &state;

    if (root_id == NULL_BLOCK_ID) {
        superblock_releaser.release();
        // No root, so no keys in this entire shard.
    } else {
        state.level_count(0) += 1;
        state.acquisition_waiter_stacks.resize(1);
        boost::shared_ptr<ranged_block_ids_t> ids_source(new ranged_block_ids_t(root_id, NULL, NULL));
        subtrees_traverse(&state, &superblock_releaser, 1, ids_source);
        state.wait();
    }
}


void subtrees_traverse(traversal_state_t *state, parent_releaser_t *releaser, int level, boost::shared_ptr<ranged_block_ids_t>& ids_source) {
    rassert(coro_t::self());
    interesting_children_callback_t *fsm = new interesting_children_callback_t(state, releaser, level, ids_source);
    state->helper->filter_interesting_children(state->transaction_ptr, ids_source.get(), fsm);
}

struct do_a_subtree_traversal_fsm_t : public node_ready_callback_t {
    traversal_state_t *state;
    int level;
    const btree_key_t *left_exclusive_or_null;
    const btree_key_t *right_inclusive_or_null;

    void on_node_ready(buf_lock_t *buf) {
        rassert(coro_t::self());
        const node_t *node = reinterpret_cast<const node_t *>(buf->get_data_read());

        traversal_state_t *local_state = state;
        int local_level = level;
        const btree_key_t *local_left_exclusive_or_null = left_exclusive_or_null;
        const btree_key_t *local_right_inclusive_or_null = right_inclusive_or_null;

        if (node::is_leaf(node)) {
            delete this;
            process_a_leaf_node(local_state, buf, local_level, local_left_exclusive_or_null, local_right_inclusive_or_null);
        } else {
            rassert(node::is_internal(node));

            delete this;
            process_a_internal_node(local_state, buf, local_level, local_left_exclusive_or_null, local_right_inclusive_or_null);
        }
    }
};

void do_a_subtree_traversal(traversal_state_t *state, int level, block_id_t block_id, const btree_key_t *left_exclusive_or_null, const btree_key_t *right_inclusive_or_null,  acquisition_start_callback_t *acq_start_cb) {
    do_a_subtree_traversal_fsm_t *fsm = new do_a_subtree_traversal_fsm_t;
    fsm->state = state;
    fsm->level = level;
    fsm->left_exclusive_or_null = left_exclusive_or_null;
    fsm->right_inclusive_or_null = right_inclusive_or_null;

    acquire_a_node(state, level, block_id, acq_start_cb, fsm);
}

// This releases its buf_lock_t parameter.
void process_a_internal_node(traversal_state_t *state, buf_lock_t *buf, int level, const btree_key_t *left_exclusive_or_null, const btree_key_t *right_inclusive_or_null) {
    const internal_node_t *node = reinterpret_cast<const internal_node_t *>(buf->get_data_read());

    boost::shared_ptr<ranged_block_ids_t> ids_source(new ranged_block_ids_t(state->slice->cache()->get_block_size(), node, left_exclusive_or_null, right_inclusive_or_null));

    subtrees_traverse(state, new internal_node_releaser_t(buf, state), level + 1, ids_source);
}

// This releases its buf_lock_t parameter.
void process_a_leaf_node(traversal_state_t *state, buf_lock_t *buf, int level,
                         const btree_key_t *left_exclusive_or_null, const btree_key_t *right_inclusive_or_null) {
    // This can be run in the scheduler thread.
    state->helper->process_a_leaf(state->transaction_ptr, buf, left_exclusive_or_null, right_inclusive_or_null);
    delete buf;
    state->level_count(level) -= 1;
    state->consider_pulsing();
}

void interesting_children_callback_t::receive_interesting_child(int child_index) {
    rassert(child_index >= 0 && child_index < ids_source->num_block_ids());

    block_id_t block_id;
    const btree_key_t *left_excl_or_null;
    const btree_key_t *right_incl_or_null;
    ids_source->get_block_id_and_bounding_interval(child_index, &block_id, &left_excl_or_null, &right_incl_or_null);

    ++acquisition_countdown;
    do_a_subtree_traversal(state, level, block_id, left_excl_or_null, right_incl_or_null, this);
}

void interesting_children_callback_t::no_more_interesting_children() {
    decr_acquisition_countdown();
}

void interesting_children_callback_t::on_started_acquisition() {
    decr_acquisition_countdown();
}

void interesting_children_callback_t::decr_acquisition_countdown() {
    rassert(coro_t::self());
    rassert(acquisition_countdown > 0);
    --acquisition_countdown;
    if (acquisition_countdown == 0) {
        releaser->release();
        state->level_count(level - 1) -= 1;
        state->consider_pulsing();
        delete this;
    }
}


int ranged_block_ids_t::num_block_ids() const {
    if (node_) {
        return node_->npairs;
    } else {
        return 1;
    }
}

void ranged_block_ids_t::get_block_id_and_bounding_interval(int index,
                                                            block_id_t *block_id_out,
                                                            const btree_key_t **left_excl_bound_out,
                                                            const btree_key_t **right_incl_bound_out) const {
    if (node_) {
        rassert(index >= 0);
        rassert(index < node_->npairs);

        const btree_internal_pair *pair = internal_node::get_pair_by_index(node_.get(), index);
        *block_id_out = pair->lnode;
        *right_incl_bound_out = (index == node_->npairs - 1 ? right_inclusive_or_null_ : &pair->key);

        if (index == 0) {
            *left_excl_bound_out = left_exclusive_or_null_;
        } else {
            const btree_internal_pair *left_neighbor = internal_node::get_pair_by_index(node_.get(), index - 1);
            *left_excl_bound_out = &left_neighbor->key;
        }
    } else {
        *block_id_out = forced_block_id_;
        *left_excl_bound_out = left_exclusive_or_null_;
        *right_incl_bound_out = right_inclusive_or_null_;
    }
}<|MERGE_RESOLUTION|>--- conflicted
+++ resolved
@@ -265,29 +265,21 @@
 void btree_parallel_traversal(transaction_t *txn, got_superblock_t &got_superblock, btree_slice_t *slice, btree_traversal_helper_t *helper) {
     traversal_state_t state(txn, slice, helper);
 
-<<<<<<< HEAD
     buf_lock_t * superblock_buf = static_cast<real_superblock_t*>(got_superblock.sb.get())->get(); // TODO: Ugh
-    const btree_superblock_t *superblock = reinterpret_cast<const btree_superblock_t *>(superblock_buf->buf()->get_data_read());
-=======
-    const btree_superblock_t *superblock = reinterpret_cast<const btree_superblock_t *>(superblock_buf.get_data_read());
->>>>>>> 1a46ff01
+    const btree_superblock_t *superblock = reinterpret_cast<const btree_superblock_t *>(superblock_buf->get_data_read());
 
     block_id_t root_id = superblock->root_block;
     rassert(root_id != SUPERBLOCK_ID);
 
     struct : public parent_releaser_t {
-        buf_lock_t *buf;
+        buf_lock_t buf;
         traversal_state_t *state;
         void release() {
-            state->helper->postprocess_btree_superblock(buf);
-            delete buf;
+            state->helper->postprocess_btree_superblock(&buf);
+            buf.release();
         }
     } superblock_releaser;
-<<<<<<< HEAD
-    superblock_releaser.buf = superblock_buf->give_up_ownership();
-=======
-    superblock_releaser.buf->swap(superblock_buf);
->>>>>>> 1a46ff01
+    superblock_releaser.buf.swap(*superblock_buf);
     superblock_releaser.state = &state;
 
     if (root_id == NULL_BLOCK_ID) {
