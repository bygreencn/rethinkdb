#include "btree/modify_oper.hpp"
#include "buffer_cache/buf_lock.hpp"
#include "btree/internal_node.hpp"
#include "btree/leaf_node.hpp"
#include "btree/operations.hpp"
#include "btree/slice.hpp"


<<<<<<< HEAD
void run_btree_modify_oper(btree_modify_oper_t *oper, btree_slice_t *slice, const store_key_t &store_key, castime_t castime, order_token_t token) {
    slice->assert_thread();
=======
void run_btree_modify_oper(btree_modify_oper_t *oper, btree_slice_t *slice, sequence_group_t *seq_group, const store_key_t &store_key, castime_t castime, order_token_t token) {
    btree_key_buffer_t kbuffer(store_key);
    btree_key_t *key = kbuffer.key();
>>>>>>> 2a5908f2

    block_size_t block_size = slice->cache()->get_block_size();

    boost::scoped_ptr<transaction_t> txn;
    got_superblock_t superblock;
    get_btree_superblock(slice, rwi_write, oper->compute_expected_change_count(block_size), castime.timestamp, token, &superblock, txn);

<<<<<<< HEAD
    run_btree_modify_oper(oper, slice, store_key, castime, token, txn.get(), superblock);
}

void run_btree_modify_oper(btree_modify_oper_t *oper, btree_slice_t *slice, const store_key_t &store_key, castime_t castime, UNUSED order_token_t token,
    transaction_t *txn, got_superblock_t& superblock) {
=======
        get_btree_superblock(slice, seq_group, rwi_write, oper->compute_expected_change_count(block_size), castime.timestamp, token, &got_superblock, txn);

        keyvalue_location_t<memcached_value_t> kv_location;
        find_keyvalue_location_for_write(txn.get(), &got_superblock, key, &kv_location, &slice->root_eviction_priority);
        scoped_malloc<memcached_value_t> the_value;
        the_value.reinterpret_swap(kv_location.value);
>>>>>>> 2a5908f2

    btree_key_buffer_t kbuffer(store_key);
    btree_key_t *key = kbuffer.key();

    block_size_t block_size = slice->cache()->get_block_size();

    keyvalue_location_t<memcached_value_t> kv_location;
    find_keyvalue_location_for_write(txn, &superblock, key, &kv_location);
    scoped_malloc<memcached_value_t> the_value;
    the_value.reinterpret_swap(kv_location.value);

    bool expired = the_value && the_value->expired();

    // If the value's expired, delete it.
    if (expired) {
        blob_t b(the_value->value_ref(), blob::btree_maxreflen);
        b.clear(txn);
        the_value.reset();
    }

<<<<<<< HEAD
    bool update_needed = oper->operate(txn, the_value);
    update_needed = update_needed || expired;

    // Add a CAS to the value if necessary
    if (the_value) {
        if (the_value->has_cas()) {
            rassert(castime.proposed_cas != BTREE_MODIFY_OPER_DUMMY_PROPOSED_CAS);
            the_value->set_cas(block_size, castime.proposed_cas);
=======
        // Actually update the leaf, if needed.
        if (update_needed) {
            kv_location.value.reinterpret_swap(the_value);
            null_key_modification_callback_t<memcached_value_t> null_cb;
            apply_keyvalue_change(txn.get(), &kv_location, key, castime.timestamp, expired, &null_cb, &slice->root_eviction_priority);
>>>>>>> 2a5908f2
        }
    }

    // Actually update the leaf, if needed.
    if (update_needed) {
        kv_location.value.reinterpret_swap(the_value);
        null_key_modification_callback_t<memcached_value_t> null_cb;
        apply_keyvalue_change(txn, &kv_location, key, castime.timestamp, expired, &null_cb);
    }
}
<|MERGE_RESOLUTION|>--- conflicted
+++ resolved
@@ -6,35 +6,20 @@
 #include "btree/slice.hpp"
 
 
-<<<<<<< HEAD
-void run_btree_modify_oper(btree_modify_oper_t *oper, btree_slice_t *slice, const store_key_t &store_key, castime_t castime, order_token_t token) {
+void run_btree_modify_oper(btree_modify_oper_t *oper, btree_slice_t *slice, sequence_group_t *seq_group, const store_key_t &store_key, castime_t castime, order_token_t token) {
     slice->assert_thread();
-=======
-void run_btree_modify_oper(btree_modify_oper_t *oper, btree_slice_t *slice, sequence_group_t *seq_group, const store_key_t &store_key, castime_t castime, order_token_t token) {
-    btree_key_buffer_t kbuffer(store_key);
-    btree_key_t *key = kbuffer.key();
->>>>>>> 2a5908f2
 
     block_size_t block_size = slice->cache()->get_block_size();
 
     boost::scoped_ptr<transaction_t> txn;
     got_superblock_t superblock;
-    get_btree_superblock(slice, rwi_write, oper->compute_expected_change_count(block_size), castime.timestamp, token, &superblock, txn);
+    get_btree_superblock(slice, seq_group, rwi_write, oper->compute_expected_change_count(block_size), castime.timestamp, token, &superblock, txn);
 
-<<<<<<< HEAD
-    run_btree_modify_oper(oper, slice, store_key, castime, token, txn.get(), superblock);
+    run_btree_modify_oper(oper, slice, store_key, castime, txn.get(), superblock);
 }
 
-void run_btree_modify_oper(btree_modify_oper_t *oper, btree_slice_t *slice, const store_key_t &store_key, castime_t castime, UNUSED order_token_t token,
+void run_btree_modify_oper(btree_modify_oper_t *oper, btree_slice_t *slice, const store_key_t &store_key, castime_t castime,
     transaction_t *txn, got_superblock_t& superblock) {
-=======
-        get_btree_superblock(slice, seq_group, rwi_write, oper->compute_expected_change_count(block_size), castime.timestamp, token, &got_superblock, txn);
-
-        keyvalue_location_t<memcached_value_t> kv_location;
-        find_keyvalue_location_for_write(txn.get(), &got_superblock, key, &kv_location, &slice->root_eviction_priority);
-        scoped_malloc<memcached_value_t> the_value;
-        the_value.reinterpret_swap(kv_location.value);
->>>>>>> 2a5908f2
 
     btree_key_buffer_t kbuffer(store_key);
     btree_key_t *key = kbuffer.key();
@@ -42,7 +27,7 @@
     block_size_t block_size = slice->cache()->get_block_size();
 
     keyvalue_location_t<memcached_value_t> kv_location;
-    find_keyvalue_location_for_write(txn, &superblock, key, &kv_location);
+    find_keyvalue_location_for_write(txn, &superblock, key, &kv_location, &slice->root_eviction_priority);
     scoped_malloc<memcached_value_t> the_value;
     the_value.reinterpret_swap(kv_location.value);
 
@@ -55,7 +40,6 @@
         the_value.reset();
     }
 
-<<<<<<< HEAD
     bool update_needed = oper->operate(txn, the_value);
     update_needed = update_needed || expired;
 
@@ -64,13 +48,6 @@
         if (the_value->has_cas()) {
             rassert(castime.proposed_cas != BTREE_MODIFY_OPER_DUMMY_PROPOSED_CAS);
             the_value->set_cas(block_size, castime.proposed_cas);
-=======
-        // Actually update the leaf, if needed.
-        if (update_needed) {
-            kv_location.value.reinterpret_swap(the_value);
-            null_key_modification_callback_t<memcached_value_t> null_cb;
-            apply_keyvalue_change(txn.get(), &kv_location, key, castime.timestamp, expired, &null_cb, &slice->root_eviction_priority);
->>>>>>> 2a5908f2
         }
     }
 
@@ -78,6 +55,6 @@
     if (update_needed) {
         kv_location.value.reinterpret_swap(the_value);
         null_key_modification_callback_t<memcached_value_t> null_cb;
-        apply_keyvalue_change(txn, &kv_location, key, castime.timestamp, expired, &null_cb);
+        apply_keyvalue_change(txn, &kv_location, key, castime.timestamp, expired, &null_cb, &slice->root_eviction_priority);
     }
 }
