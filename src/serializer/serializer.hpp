// Copyright 2010-2014 RethinkDB, all rights reserved.
#ifndef SERIALIZER_SERIALIZER_HPP_
#define SERIALIZER_SERIALIZER_HPP_

#include <vector>

#include "utils.hpp"
#include <boost/optional.hpp>

#include "arch/types.hpp"
#include "concurrency/cond_var.hpp"
#include "containers/segmented_vector.hpp"
#include "repli_timestamp.hpp"
#include "serializer/types.hpp"

struct index_write_op_t {
    block_id_t block_id;
    // Buf to write.  boost::none if not to be modified.  Initialized to an empty
    // counted_t if the block is to be deleted.
    boost::optional<counted_t<standard_block_token_t> > token;
<<<<<<< HEAD
    // RSI: Shouldn't recency always be modified?
    boost::optional<repli_timestamp_t> recency; // Recency, if it should be modified.
=======
    // Recency, if it should be modified.  (It's unmodified when the data block
    // manager moves blocks around while garbage collecting.)
    boost::optional<repli_timestamp_t> recency;
>>>>>>> 1db2f996

    explicit index_write_op_t(block_id_t _block_id,
                              boost::optional<counted_t<standard_block_token_t> > _token = boost::none,
                              boost::optional<repli_timestamp_t> _recency = boost::none)
        : block_id(_block_id), token(_token), recency(_recency) { }
};

void debug_print(printf_buffer_t *buf, const index_write_op_t &write_op);

/* serializer_t is an abstract interface that describes how each serializer should
behave. It is implemented by log_serializer_t, semantic_checking_serializer_t, and
translator_serializer_t. */

/* Except as otherwise noted, the serializer's methods should only be
   called from the thread it was created on, and it should be
   destroyed on that same thread. */

class serializer_t : public home_thread_mixin_t {
public:
    typedef standard_block_token_t block_token_type;

    serializer_t() { }
    virtual ~serializer_t() { }

    /* The buffers that are used with do_read() and do_write() must be allocated using
    these functions. They can be safely called from any thread. */

    virtual scoped_malloc_t<ser_buffer_t> malloc() = 0;
<<<<<<< HEAD
    // RSI: Does the new cache use clone?
    virtual scoped_malloc_t<ser_buffer_t> clone(const ser_buffer_t *) = 0;
=======
>>>>>>> 1db2f996

    /* Allocates a new io account for the underlying file.
    Use delete to free it. */
    file_account_t *make_io_account(int priority);
    virtual file_account_t *make_io_account(int priority, int outstanding_requests_limit) = 0;

    /* Some serializer implementations support read-ahead to speed up cache warmup.
    This is supported through a serializer_read_ahead_callback_t which gets called whenever the serializer has read-ahead some buf.
    The callee can then decide whether it wants to use the offered buffer of discard it.
    */
    virtual void register_read_ahead_cb(serializer_read_ahead_callback_t *cb) = 0;
    virtual void unregister_read_ahead_cb(serializer_read_ahead_callback_t *cb) = 0;

    // Reading a block from the serializer.  Reads a block, blocks the coroutine.
    virtual void block_read(const counted_t<standard_block_token_t> &token,
                            ser_buffer_t *buf, file_account_t *io_account) = 0;

    /* The index stores three pieces of information for each ID:
     * 1. A pointer to a data block on disk (which may be NULL)
     * 2. A repli_timestamp_t, called the "recency"
     * 3. A boolean, called the "delete bit" */

    /* max_block_id() and get_delete_bit() are used by the buffer cache to reconstruct
    the free list of unused block IDs. */

    /* Returns a block ID such that every existing block has an ID less than
     * that ID. Note that index_read(max_block_id() - 1) is not guaranteed to be
     * non-NULL. Note that for k > 0, max_block_id() - k might have never been
     * created. */
    virtual block_id_t max_block_id() = 0;

<<<<<<< HEAD
    // RSI: Is this obsolete?
    /* Gets a block's timestamp.  This may return repli_timestamp_t::invalid. */
    /* You must never call this after _writing_ a block. */
    virtual repli_timestamp_t get_recency(block_id_t id) = 0;

    /* Returns all recencies, for all block ids of the form first + step * k, for k =
       0, 1, 2, 3, ..., in order by block id.  Non-existant block ids have recency
       repli_timestamp_t::invalid.  You must never call this after _writing_ a block. */
    virtual segmented_vector_t<repli_timestamp_t>
    get_all_recencies(block_id_t first, block_id_t step) = 0;

    /* Returns all recencies, indexed by block id. */
=======
    /* Returns all recencies, for all block ids of the form first + step * k, for k =
       0, 1, 2, 3, ..., in order by block id.  Non-existant block ids have recency
       repli_timestamp_t::invalid.  You must only call this before _writing_ a
       block to this serializer_t instance, because otherwise the information you get
       back could be wrong. */
    virtual segmented_vector_t<repli_timestamp_t>
    get_all_recencies(block_id_t first, block_id_t step) = 0;

    /* Returns all recencies, indexed by block id.  (See above.) */
>>>>>>> 1db2f996
    segmented_vector_t<repli_timestamp_t> get_all_recencies() {
        return get_all_recencies(0, 1);
    }

<<<<<<< HEAD
    /* Reads the block's delete bit. */
    // RSI: Does this actually get used by the new cache?
=======
    /* Reads the block's delete bit.  You must only call this on startup, before
       _writing_ a block to this serializer_t instance, because otherwise the
       information you get back could be wrong. */
>>>>>>> 1db2f996
    virtual bool get_delete_bit(block_id_t id) = 0;

    /* Reads the block's actual data */
    virtual counted_t<standard_block_token_t> index_read(block_id_t block_id) = 0;

    /* index_write() applies all given index operations in an atomic way */
    virtual void index_write(const std::vector<index_write_op_t>& write_ops, file_account_t *io_account) = 0;

    // Returns block tokens in the same order as write_infos.
    virtual std::vector<counted_t<standard_block_token_t> >
    block_writes(const std::vector<buf_write_info_t> &write_infos,
                 file_account_t *io_account,
                 iocallback_t *cb) = 0;

    /* The size, in bytes, of each serializer block */
<<<<<<< HEAD
    // RSI: Rename to max_block_size or default_block_size.
    virtual block_size_t get_block_size() const = 0;
=======
    virtual block_size_t max_block_size() const = 0;
>>>>>>> 1db2f996

    /* Return true if no other processes have the file locked */
    virtual bool coop_lock_and_check() = 0;

private:
    DISABLE_COPYING(serializer_t);
};


// The do_write interface is now obvious helper functions

struct serializer_write_launched_callback_t {
    virtual void on_write_launched(const counted_t<standard_block_token_t>& token) = 0;
    virtual ~serializer_write_launched_callback_t() {}
};
struct serializer_write_t {
    block_id_t block_id;

    enum { UPDATE, DELETE, TOUCH } action_type;
    union {
        struct {
            const void *buf;
            uint32_t ser_block_size;
            repli_timestamp_t recency;
            iocallback_t *io_callback;
            serializer_write_launched_callback_t *launch_callback;
        } update;
        struct {
            repli_timestamp_t recency;
        } touch;
    } action;

    static serializer_write_t make_touch(block_id_t block_id, repli_timestamp_t recency);
    static serializer_write_t make_update(block_id_t block_id, block_size_t block_size,
                                          repli_timestamp_t recency, const void *buf,
                                          iocallback_t *io_callback,
                                          serializer_write_launched_callback_t *launch_callback);
    static serializer_write_t make_delete(block_id_t block_id);
};

/* A bad wrapper for doing block writes and index writes.
 */
void do_writes(serializer_t *ser, const std::vector<serializer_write_t>& writes, file_account_t *io_account);


// Helpers for default implementations that can be used on log_serializer_t.

template <class serializer_type>
void serializer_index_write(serializer_type *ser, const index_write_op_t& op, file_account_t *io_account) {
    std::vector<index_write_op_t> ops;
    ops.push_back(op);
    return ser->index_write(ops, io_account);
}

counted_t<standard_block_token_t> serializer_block_write(serializer_t *ser, ser_buffer_t *buf,
                                                         block_size_t block_size,
                                                         block_id_t block_id, file_account_t *io_account);

#endif /* SERIALIZER_SERIALIZER_HPP_ */<|MERGE_RESOLUTION|>--- conflicted
+++ resolved
@@ -18,14 +18,9 @@
     // Buf to write.  boost::none if not to be modified.  Initialized to an empty
     // counted_t if the block is to be deleted.
     boost::optional<counted_t<standard_block_token_t> > token;
-<<<<<<< HEAD
-    // RSI: Shouldn't recency always be modified?
-    boost::optional<repli_timestamp_t> recency; // Recency, if it should be modified.
-=======
     // Recency, if it should be modified.  (It's unmodified when the data block
     // manager moves blocks around while garbage collecting.)
     boost::optional<repli_timestamp_t> recency;
->>>>>>> 1db2f996
 
     explicit index_write_op_t(block_id_t _block_id,
                               boost::optional<counted_t<standard_block_token_t> > _token = boost::none,
@@ -54,11 +49,6 @@
     these functions. They can be safely called from any thread. */
 
     virtual scoped_malloc_t<ser_buffer_t> malloc() = 0;
-<<<<<<< HEAD
-    // RSI: Does the new cache use clone?
-    virtual scoped_malloc_t<ser_buffer_t> clone(const ser_buffer_t *) = 0;
-=======
->>>>>>> 1db2f996
 
     /* Allocates a new io account for the underlying file.
     Use delete to free it. */
@@ -90,20 +80,6 @@
      * created. */
     virtual block_id_t max_block_id() = 0;
 
-<<<<<<< HEAD
-    // RSI: Is this obsolete?
-    /* Gets a block's timestamp.  This may return repli_timestamp_t::invalid. */
-    /* You must never call this after _writing_ a block. */
-    virtual repli_timestamp_t get_recency(block_id_t id) = 0;
-
-    /* Returns all recencies, for all block ids of the form first + step * k, for k =
-       0, 1, 2, 3, ..., in order by block id.  Non-existant block ids have recency
-       repli_timestamp_t::invalid.  You must never call this after _writing_ a block. */
-    virtual segmented_vector_t<repli_timestamp_t>
-    get_all_recencies(block_id_t first, block_id_t step) = 0;
-
-    /* Returns all recencies, indexed by block id. */
-=======
     /* Returns all recencies, for all block ids of the form first + step * k, for k =
        0, 1, 2, 3, ..., in order by block id.  Non-existant block ids have recency
        repli_timestamp_t::invalid.  You must only call this before _writing_ a
@@ -113,19 +89,13 @@
     get_all_recencies(block_id_t first, block_id_t step) = 0;
 
     /* Returns all recencies, indexed by block id.  (See above.) */
->>>>>>> 1db2f996
     segmented_vector_t<repli_timestamp_t> get_all_recencies() {
         return get_all_recencies(0, 1);
     }
 
-<<<<<<< HEAD
-    /* Reads the block's delete bit. */
-    // RSI: Does this actually get used by the new cache?
-=======
     /* Reads the block's delete bit.  You must only call this on startup, before
        _writing_ a block to this serializer_t instance, because otherwise the
        information you get back could be wrong. */
->>>>>>> 1db2f996
     virtual bool get_delete_bit(block_id_t id) = 0;
 
     /* Reads the block's actual data */
@@ -141,12 +111,7 @@
                  iocallback_t *cb) = 0;
 
     /* The size, in bytes, of each serializer block */
-<<<<<<< HEAD
-    // RSI: Rename to max_block_size or default_block_size.
-    virtual block_size_t get_block_size() const = 0;
-=======
     virtual block_size_t max_block_size() const = 0;
->>>>>>> 1db2f996
 
     /* Return true if no other processes have the file locked */
     virtual bool coop_lock_and_check() = 0;
