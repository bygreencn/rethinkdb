desc: Test the arity of every function
tests:

    # TODO: add test for slice (should require two arguments)

    # Set up some data
    - def: db = r.db('test')
    - def: obj = r.expr({'a':1})
    - def: array = r.expr([1])
    - cd: db.table_create('test1')
      ot: ({'created':1})
      def: tbl = db.table('test1')

    - ot:
        js: err("RqlDriverError", "Expected 0 argument(s) but found 1.", [])
        rb: err("RqlCompileError", "Expected 0 argument(s) but found 1.", [])
        py: err_regex("TypeError", ".* takes no arguments .1 given.", [])
      cd:
      - r.db_list(1)

    - ot:
        js: err("RqlDriverError", "Expected 0 argument(s) but found 1.", [])
        rb: err("RqlCompileError", "Expected 1 argument(s) but found 2.", [])
        py: err_regex("TypeError", ".* takes exactly 1 argument .2 given.", [])
      cd:
      - tbl.delete(1)
      - tbl.zip(1)
      - tbl.count(1)
      - tbl.distinct(1)

    - rb: db.table_list(1)
      ot: err("RqlCompileError", "Expected between 0 and 1 arguments but found 2.", [])


    - ot:
        js: err("RqlDriverError", "Expected 1 argument(s) but found 0.", [])
        rb: err("RqlCompileError", "Expected 1 argument(s) but found 0.", [])
        py: err_regex('TypeError', ".*takes exactly 1 argument \(0 given\)", [])
      cd:
      - r.db_create()
      - r.db_drop()
      - r.db()
      - r.error()

    - cd: r.js()
      ot:
        js: err("RqlDriverError", "Expected 1 argument(s) but found 0.", [])
        rb: err("RqlCompileError", "Expected 1 argument(s) but found 0.", [])
        py: err_regex('TypeError', ".*takes at least 1 argument \(0 given\)", [])

    - ot:
        js: err("RqlDriverError", "Expected 1 argument(s) but found 0.", [])
        rb: err("ArgumentError", "wrong number of arguments (0 for 1)", [])
        py: err_regex('TypeError', ".*takes exactly 1 argument \(0 given\)", [])
      cd:
      - r.expr()
      - r.sum()
      - r.avg()
    - ot:
        js: err("RqlDriverError", "Expected 1 argument(s) but found 0.", [])
        rb: err("RqlCompileError", "Expected 2 argument(s) but found 1.", [])
        py: err_regex('TypeError', ".*takes exactly 2 arguments \(1 given\)", [])
      cd:
      - tbl.map()
      - tbl.concat_map()
      - tbl.skip()
      - tbl.limit()
      - array.append()
      - tbl.nth()
      - tbl.for_each()
      - tbl.filter()
      - tbl.get()
    - ot:
        js: err("RqlDriverError", "Expected 1 argument(s) but found 2.", [])
        rb: err("RqlCompileError", "Expected 1 argument(s) but found 2.", [])
        py: err_regex('TypeError', ".*takes exactly 1 argument \(2 given\)", [])
      cd:
      - r.db_create(1,2)
      - r.db_drop(1,2)
      - r.db(1,2)
      - r.error(1,2)

    - cd:
      - db.table_drop()
      ot:
        rb: err("RqlRuntimeError", "Expected type DATUM but found DATABASE.", [])
        js: err("RqlDriverError", "Expected 1 argument(s) but found 0.", [])
        py: err_regex('TypeError', ".*takes exactly 2 arguments \(1 given\)", [])


    - cd: db.table_create()
      ot:
        rb: err("RqlRuntimeError", "Expected type DATUM but found DATABASE.", [])
        js: err("RqlDriverError", "Expected 1 argument(s) but found 0.", [])
        py: err_regex('TypeError', ".*takes at least 2 arguments \(1 given\)", [])

    - cd: r.js(1,2)
      ot:
        js: err("RqlDriverError", "Expected 1 argument(s) but found 2.", [])
        rb: err("RqlCompileError", "Expected 1 argument(s) but found 2.", [])
        py: err('RqlRuntimeError', u"Expected type STRING but found NUMBER.", [])

    - ot:
        js: err("RqlDriverError", "Expected 1 argument(s) but found 2.", [])
        rb: err("ArgumentError", "wrong number of arguments (2 for 1)", [])
        py: err_regex('TypeError', ".*takes exactly 1 argument \(2 given\)", [])
      cd:
      - r.expr(1,2)
      - r.sum(1,2)
      - r.avg(1,2)
    - ot:
        js: err("RqlDriverError", "Expected 1 argument(s) but found 2.", [])
        rb: err("RqlCompileError", "Expected 2 argument(s) but found 3.", [])
        py: err_regex('TypeError', ".*takes exactly 2 arguments \(3 given\)", [])
      cd:
      - tbl.map(1,2)
      - tbl.concat_map(1,2)
      - tbl.skip(1,2)
      - tbl.limit(1,2)
      - array.append(1,2)
      - tbl.nth(1,2)
      - tbl.for_each(1,2)
      - tbl.filter(1,2)
      - tbl.get(1,2)

    - cd: db.table_drop(1,2)
      ot:
        rb: err("RqlCompileError", "Expected between 1 and 2 arguments but found 3.", [])
        js: err("RqlDriverError", "Expected 1 argument(s) but found 2.", [])
        py: err_regex('TypeError', ".*takes exactly 2 arguments \(3 given\)", [])


    - cd: db.table_create(1,2)
      ot:
        rb: err("RqlCompileError", "Expected between 1 and 2 arguments but found 3.", [])
        js: err("RqlDriverError", "Expected 1 argument(s) but found 2.", [])
        py: err_regex('RqlRuntimeError', "Expected type STRING but found NUMBER", [])

    - ot:
        js: err("RqlDriverError", "Expected 1 argument(s) but found 0.", [])
        rb: err("RqlCompileError", "Expected 2 argument(s) but found 1.", [])
        py: err_regex('TypeError', ".*takes at least 2 arguments \(1 given\)", [])
      cd:
      - tbl.update()
      - tbl.replace()
      - tbl.insert()
      # - db.table() # TODO: theerror message for this in ruby is wrong
      - tbl.reduce()

    - cd: tbl.eq_join()
      ot:
        js: err("RqlDriverError", "Expected 2 argument(s) but found 0.", [])
        rb: err("RqlCompileError", "Expected 3 argument(s) but found 1.", [])
        py: err_regex('TypeError', ".*takes at least 3 arguments \(1 given\)", [])

    - ot:
        js: err("RqlDriverError", "Expected 2 argument(s) but found 0.", [])
        rb: err("RqlCompileError", "Expected 3 argument(s) but found 1.", [])
        py: err_regex('TypeError', ".*takes exactly 3 arguments \(1 given\)", [])
      cd:
      - tbl.inner_join()
      - tbl.outer_join()

    - cd: tbl.eq_join(1)
      ot:
        js: err("RqlDriverError", "Expected 2 argument(s) but found 1.", [])
        rb: err("RqlCompileError", "Expected 3 argument(s) but found 2.", [])
        py: err_regex('TypeError', ".*takes at least 3 arguments \(2 given\)", [])

    - ot:
        js: err("RqlDriverError", "Expected 2 argument(s) but found 1.", [])
        rb: err("RqlCompileError", "Expected 3 argument(s) but found 2.", [])
        py: err_regex('TypeError', ".*takes exactly 3 arguments \(2 given\)", [])
      cd:
      - tbl.inner_join(1)
      - tbl.outer_join(1)

    - cd: tbl.eq_join(1,2,3,4)
      ot:
        js: err("RqlDriverError", "Expected 2 argument(s) but found 4.", [])
        rb: err("RqlCompileError", "Expected 3 argument(s) but found 5.", [])
        py: err_regex('TypeError', ".*takes at most 4 arguments \(5 given\)", [])

    - ot:
        js: err("RqlDriverError", "Expected 2 argument(s) but found 3.", [])
        rb: err("RqlCompileError", "Expected 3 argument(s) but found 4.", [])
        py: err_regex('TypeError', ".*takes exactly 3 arguments \(4 given\)", [])
      cd:
      - tbl.inner_join(1,2,3)
      - tbl.outer_join(1,2,3)

    - ot:
<<<<<<< HEAD
        js: err("RqlDriverError", "Expected 2 or more argument(s) but found 0.", [])
        rb: err("RqlCompileError", "Invalid data collector.", [])
=======
        js: err("RqlDriverError", "Expected at least 2 argument(s) but found 0.", [])
        rb: err("RqlCompileError", "Invalid aggregator for GROUPBY.", [])
>>>>>>> a749c6e6
        py: err_regex('TypeError', ".*takes at least 3 arguments \(1 given\)", [])
      cd:
      - tbl.group_by()

    - ot:
        js: err("RqlDriverError", "Expected 3 argument(s) but found 2.", [])
        rb: err("RqlCompileError", "Expected 3 argument(s) but found 2.", [])
        py: err_regex('TypeError', ".*takes exactly 3 arguments \(2 given\)", [])
      cd: r.branch(1,2)
    - ot:
        js: err("RqlDriverError", "Expected 3 argument(s) but found 4.", [])
        rb: err("RqlCompileError", "Expected 3 argument(s) but found 4.", [])
        py: err_regex('TypeError', ".*takes exactly 3 arguments \(4 given\)", [])
      cd: r.branch(1,2,3,4)

    - ot:
        js: err("RqlDriverError", "Expected 3 argument(s) but found 2.", [])
        rb: err("RqlCompileError", "Expected 4 argument(s) but found 2.", [])
        py: err_regex('TypeError', ".*takes at least 4 arguments \(3 given\)", [])
      cd: tbl.grouped_map_reduce(1,2)

    # TODO: Math and logic
    # TODO: Upper bound on optional arguments
    # TODO: between, merge, slice

    # Clean up
    - cd: db.table_drop('test1')
      ot: ({'dropped':1})<|MERGE_RESOLUTION|>--- conflicted
+++ resolved
@@ -190,13 +190,8 @@
       - tbl.outer_join(1,2,3)
 
     - ot:
-<<<<<<< HEAD
         js: err("RqlDriverError", "Expected 2 or more argument(s) but found 0.", [])
-        rb: err("RqlCompileError", "Invalid data collector.", [])
-=======
-        js: err("RqlDriverError", "Expected at least 2 argument(s) but found 0.", [])
         rb: err("RqlCompileError", "Invalid aggregator for GROUPBY.", [])
->>>>>>> a749c6e6
         py: err_regex('TypeError', ".*takes at least 3 arguments \(1 given\)", [])
       cd:
       - tbl.group_by()
