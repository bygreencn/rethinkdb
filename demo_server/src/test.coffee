# That's not a perfect version of deep copy, but it's enough for the kind of object we have
deep_copy = (obj) =>
    if typeof obj is 'object'
        if Object.prototype.toString.call(obj) is '[object Array]'
            result = []
            for element, i in obj
                result.push deep_copy element
            return result
        else if obj is null
            return null
        else
            result = {}
            for key, value of obj
                result[key] = deep_copy value
            return result
    else
        return obj

# TODO
# Refactor the test functions

state =
    1:
        test:
            test:
                data:
                    "N1":
                        id: 1
                    "N2":
                        id: 2
                    "N3":
                        id: 3
    2:
        test:
            test:
                data:
                    "N1":
                        id: 1
                        key: 1
                    "N2":
                        id: 2
                        key: 2
                    "N3":
                        id: 3
                        key: 3
                options:
                    'primary_key': 'id'
    3:
        test:
            test:
                data:
                    "N2":
                        id: 2
                        key: 3
                    "N5":
                        id: 5
                        key: 3
                    "N4":
                        id: 4
                        key: 1
                    "N1":
                        id: 1
                        key: 1
                    "N3":
                        id: 3
                        key: 2

class Tests
    results: []

    constructor: (queries) ->
        @index = 0
        @queries = queries

    test: =>
        query = @queries[@index]
        if query?
            console.log query.query
            cursor = eval(query.query)
            @callback()[query.callback_name](query.query, cursor, query.expected_result, @)

            ###
            @index++
            @test()
            ###

    display: (success, query, results) ->
        if success is true
            $('#results').append '<li class="result success">'+query+'<span style="float: right">^_^</span></li>'
        else
            $('#results').append '<li class="result fail">'+query+'<span style="float: right">&gt;_&lt;</span><br/>Response:
                <pre>'+JSON.stringify(results, undefined, 2)+'</pre>
                </li>'

    callback: =>
        is_true: (query, cursor, expected_result, that) =>
            @results = []
            cursor.next (data) =>
                if data?
                    @results.push data
                    return true
                @display (_.isEqual(@results, [true])), query, @results
                that.index++
                that.test()
                return false
        is_false: (query, cursor, expected_result, that) =>
            @results = []
            cursor.next (data) =>
                if data?
                    @results.push data
                    return true
                @display (_.isEqual(@results, [false])), query, @results
                that.index++
                that.test()
                return false
        is_int_132: (query, cursor, expected_result, that) =>
            @results = []
            cursor.next (data) =>
                if data?
                    @results.push data
                    return true
                @display (_.isEqual(@results, [132])), query, @results
                that.index++
                that.test()
                return false
        is_float_0_132: (query, cursor, expected_result, that) =>
            @results = []
            cursor.next (data) =>
                if data?
                    @results.push data
                    return true
                @display (_.isEqual(@results, [0.132])), query, @results
                that.index++
                that.test()
                return false
        is_array_132: (query, cursor, expected_result, that) =>
            @results = []
            cursor.next (data) =>
                if data?
                    @results.push data
                    return true
                @display (_.isEqual(@results, [1,3,2])), query, @results
                that.index++
                that.test()
                return false
        is_object: (query, cursor, expected_result, that) =>
            @results = []
            cursor.next (data) =>
                if data?
                    @results.push data
                    return true
                @display (_.isEqual(@results, [{"key_string": "i_am_a_string", "key_int": 132}])), query, @results
                that.index++
                that.test()
                return false
        is_string: (query, cursor, expected_result, that) =>
            @results = []
            cursor.next (data) =>
                if data?
                    @results.push data
                    return true
                @display (_.isEqual(@results, ['I am a string'])), query, @results
                that.index++
                that.test()
                return false
        db_test_exists: (query, cursor, expected_result, that) =>
            @results = []
            cursor.next (data) =>
                if data?
                    @results.push data
                    return true
                @display demo_server.dbs.test?, query, @results
                that.index++
                that.test()
                return false
        db_other_test_exists: (query, cursor, expected_result, that) =>
            @results = []
            cursor.next (data) =>
                if data?
                    @results.push data
                    return true
                @display demo_server.dbs.other_test?, query, @results
                that.index++
                that.test()
                return false
        db_test_doesnt_exist: (query, cursor, expected_result, that) =>
            @results = []
            cursor.next (data) =>
                if data?
                    @results.push data
                    return true
                @display (not demo_server.dbs.test?), query, @results
                that.index++
                that.test()
                return false
        empty_answer: (query, cursor, expected_result, that) =>
            @results = []
            cursor.next (data) =>
                if data?
                    @results.push data
                    return true
                @display (_.isEqual(@results, [])), query, @results
                that.index++
                that.test()
                return false
        two_strings_test_and_other_test: (query, cursor, expected_result, that) =>
            @results = []
            cursor.next (data) =>
                if data?
                    @results.push data
                    return true
                @display (_.isEqual(@results, ['test', 'other_test'])), query, @results
                that.index++
                that.test()
                return false
        table_test_exists: (query, cursor, expected_result, that) =>
            @results = []
            cursor.next (data) =>
                if data?
                    @results.push data
                    return true
                @display demo_server.dbs.test.tables.test?, query, @results
                that.index++
                that.test()
                return false
        table_test_doesnt_exist: (query, cursor, expected_result, that) =>
            @results = []
            cursor.next (data) =>
                if data?
                    @results.push data
                    return true
                @display (not demo_server.dbs?.test.tables.test?), query, @results
                that.index++
                that.test()
                return false
        table_other_test_exists: (query, cursor, expected_result, that) =>
            @results = []
            cursor.next (data) =>
                if data?
                    @results.push data
                    return true
                @display demo_server.dbs?.test.tables.other_test?, query, @results
                that.index++
                that.test()
                return false
        inserted_one: (query, cursor, expected_result, that) =>
            @results = []
            cursor.next (data) =>
                if data?
                    @results.push data
                    return true
                @display (@results[0].inserted is 1), query, @results
                that.index++
                that.test()
                return false
        inserted_three: (query, cursor, expected_result, that) =>
            @results = []
            cursor.next (data) =>
                if data?
                    @results.push data
                    return true
                @display (@results[0].inserted is 3), query, @results
                that.index++
                that.test()
                return false
        get_one_doc_key_is_int: (query, cursor, expected_result, that) =>
            @results = []
            cursor.next (data) =>
                if data?
                    @results.push data
                    return true
                @display (_.isEqual(@results, [{"id":1, "key":"i_am_a_string"}])), query, @results
                that.index++
                that.test()
                return false
        get_one_doc_key_is_string: (query, cursor, expected_result, that) =>
            @results = []
            cursor.next (data) =>
                if data?
                    @results.push data
                    return true
                @display (_.isEqual(@results, [{"id": "i_am_a_string", "key": 132}])), query, @results
                that.index++
                that.test()
                return false
        doc_key_int_deleted: (query, cursor, expected_result, that) =>
            @results = []
            cursor.next (data) =>
                if data?
                    @results.push data
                    return true
                @display (not demo_server.dbs?.test.tables.test['N1']?), query, @results
                that.index++
                that.test()
                return false
        table_point_updated_age: (query, cursor, expected_result, that) =>
            @results = []
            cursor.next (data) =>
                if data?
                    @results.push data
                    return true
                record = demo_server.dbs?.test.getTable('test').get("i_am_a_string").asJSON()
                @display (record['age'] is 30 and record['key'] is 321), query, @results
                that.index++
                that.test()
                return false
        is_state_1: (query, cursor, expected_result, that) =>
            @results = []
            cursor.next (data) =>
                if data?
                    @results.push data
                    return true
                @display _.isEqual(demo_server.dbs, state[1]), query, @results
                that.index++
                that.test()
                return false
        is_doc_1: (query, cursor, expected_result, that) =>
            @results = []
            cursor.next (data) =>
                if data?
                    @results.push data
                    return true
                @display (_.isEqual(@results, [{"id":1}])), query, @results
                that.index++
                that.test()
                return false
        expect_result: (query, cursor, expected_result, that) =>
            @results = []
            cursor.next (data) =>
                if data?
                    @results.push data
                    return true
                @display (_.isEqual(@results, expected_result)), query, @results
                that.index++
                that.test()
                return false
        expect_state: (query, cursor, expected_state, that) =>
            @results = []
            cursor.next (data) =>
                if data?
                    @results.push data
                    return true
                @display (_.isEqual(demo_server.dbs?.test.tables.test, expected_state)), query, demo_server.dbs?.test.tables.test
                that.index++
                that.test()
                return false
        two_has_been_replaced: (query, cursor, expected_result, that) =>
            @results = []
            cursor.next (data) =>
                if data?
                    @results.push data
                    return true
                @display (_.isEqual(demo_server.dbs?.test.tables.test['N2'], {id:2, key:"new_value", other_key:"new_other_value"})), query, @results
                that.index++
                that.test()
                return false
        two_has_been_replaced_and_filter: (query, cursor, expected_result, that) =>
            @results = []
            cursor.next (data) =>
                if data?
                    @results.push data
                    return true
                @display (_.isEqual(demo_server.dbs?.test.tables.test['N2'], {id:2, key:"new_value", other_key:"new_other_value"}) and @results[0].modified is 1 and @results[0].errors is 1), query, @results
                that.index++
                that.test()
                return false
        table_empty: (query, cursor, expected_result, that) =>
            @results = []
            cursor.next (data) =>
                if data?
                    @results.push data
                    return true
                @display (_.isEqual(demo_server.dbs?.test.tables.test, {})), query, @results
                that.index++
                that.test()
                return false


$(document).ready ->
    window.r = rethinkdb

    window.demo_server = new DemoServer

    r.demoConnect(window.demo_server)


    # Order matters!
    queries = [
        {
            query: 'r.expr(true).run()'
            callback_name: 'is_true'
        },
        {
            query: 'r.expr(false).run()'
            callback_name: 'is_false'
        },
        {
            query: 'r.expr(132).run()'
            callback_name: 'is_int_132'
        },
        {
            query: 'r.expr(0.132).run()'
            callback_name: 'is_float_0_132'
        },
        {
            query: 'r.expr("I am a string").run()'
            callback_name: 'is_string'
        },
        {
            query: 'r.expr([1,3,2]).run()'
            callback_name: 'is_array_132'
        },
        {
            query: 'r.expr({"key_string": "i_am_a_string", "key_int": 132}).run()'
            callback_name: 'is_object'
        },
        {
            query: 'r.expr(1).eq(r.expr(1)).run()'
            callback_name: 'is_true'
        },
        {
            query: 'r.expr(1).eq(r.expr(2)).run()'
            callback_name: 'is_false'
        },
        {
            query: 'r.expr("abc").eq(r.expr("abc")).run()'
            callback_name: 'is_true'
        },
        {
            query: 'r.expr("abc").eq(r.expr("ac")).run()'
            callback_name: 'is_false'
        },
        {
            query: 'r.expr("abc").eq(r.expr("abcd")).run()'
            callback_name: 'is_false'
        },
        {
            query: 'r.expr({id:1, key:2}).eq({id:1, key:2}).run()'
            callback_name: 'is_true'
        },
        {
            query: 'r.expr([{id:1}]).eq([{id:1}]).run()'
            callback_name: 'is_true'
        },
        {
            query: 'r.expr([{id:1}, {id:2}, {id:3}]).eq([{id:1}, {id:2}, {id:3}]).run()'
            callback_name: 'is_true'
        },

        {
            query: 'r.expr(1).ge(r.expr(1)).run()'
            callback_name: 'is_true'
        },
        {
            query: 'r.expr(1).ge(r.expr(2)).run()'
            callback_name: 'is_false'
        },
        {
            query: 'r.expr(2).ge(r.expr(1)).run()'
            callback_name: 'is_true'
        },
        {
            query: 'r.expr(1).gt(r.expr(1)).run()'
            callback_name: 'is_false'
        },
        {
            query: 'r.expr(1).gt(r.expr(2)).run()'
            callback_name: 'is_false'
        },
        {
            query: 'r.expr(2).gt(r.expr(1)).run()'
            callback_name: 'is_true'
        },
        {
            query: 'r.expr(1).lt(r.expr(1)).run()'
            callback_name: 'is_false'
        },
        {
            query: 'r.expr(1).lt(r.expr(2)).run()'
            callback_name: 'is_true'
        },
        {
            query: 'r.expr(2).lt(r.expr(1)).run()'
            callback_name: 'is_false'
        },
        {
            query: 'r.expr(1).le(1).run()'
            callback_name: 'is_true'
        },
        {
            query: 'r.expr(1).le(2).run()'
            callback_name: 'is_true'
        },
        {
            query: 'r.expr(2).le(1).run()'
            callback_name: 'is_false'
        },
        {
            query: 'r.expr(2).add(7).eq(9).run()'
            callback_name: 'is_true'
        },
        {
            query: 'r.expr(7).sub(2).eq(5).run()'
            callback_name: 'is_true'
        },
        {
            query: 'r.expr(2).mul(7).eq(14).run()'
            callback_name: 'is_true'
        },
        {
            query: 'r.expr(15).div(3).eq(5).run()'
            callback_name: 'is_true'
        },
        {
            query: 'r.expr(8).mod(3).eq(2).run()'
            callback_name: 'is_true'
        },
        {
            query: 'r.expr(true).and(true).run()'
            callback_name: 'is_true'
        },
        {
            query: 'r.expr(true).and(false).run()'
            callback_name: 'is_false'
        },
        {
            query: 'r.expr(true).or(true).run()'
            callback_name: 'is_true'
        },
        {
            query: 'r.expr(true).or(false).run()'
            callback_name: 'is_true'
        },
        {
            query: 'r.expr(false).or(false).run()'
            callback_name: 'is_false'
        },
        {
            query: 'r.expr(false).not().run()'
            callback_name: 'is_true'
        },
        {
            query: 'r.expr(true).not().run()'
            callback_name: 'is_false'
        },
        {
            query: 'r.dbCreate("test").run()'
            callback_name: 'db_test_exists'
        },
        {
            query: 'r.dbDrop("test").run()'
            callback_name: 'db_test_doesnt_exist'
        },
        {
            query: 'r.dbList().run() // Empty database'
            callback_name: 'empty_answer'
        },
        {
            query: 'r.dbCreate("test").run()'
            callback_name: 'db_test_exists'
        },
        {
            query: 'r.dbCreate("other_test").run()'
            callback_name: 'db_other_test_exists'
        },
        {
            query: 'r.dbList().run() // Two tables, "test" and "other_test"'
            callback_name: 'two_strings_test_and_other_test'
        },
        {
            query: 'r.db("test").tableCreate("test").run()'
            callback_name: 'table_test_exists'
        },
        {
            query: 'r.db("test").tableDrop("test").run()'
            callback_name: 'table_test_doesnt_exist'
        },
        {
            query: 'r.db("test").tableList().run() // No tables'
            callback_name: 'empty_answer'
        },
        {
            query: 'r.db("test").tableCreate("test").run()'
            callback_name: 'table_test_exists'
        },
        {
            query: 'r.db("test").tableCreate("other_test").run()'
            callback_name: 'table_other_test_exists'
        },
        {
            query: 'r.db("test").tableList().run() // Two tables, "test" and "other_test"'
            callback_name: 'two_strings_test_and_other_test'
        },
        {
            query: 'r.db("test").table("test").run() // Empty table'
            callback_name: 'empty_answer'
        },
        {
            query: 'r.db("test").table("test").insert({"id":1, "key":"i_am_a_string"}).run() // Id provided by the user'
            callback_name: 'inserted_one'
        },
        {
            query: 'r.db("test").table("test").insert({}).run() // No id provided by the user'
            callback_name: 'inserted_one'
        },
        {
            query: 'r.db("test").table("test").insert([{"id": "i_am_a_string", "key": 132}, {}, {}]).run() // Multiple insert'
            callback_name: 'inserted_three'
        },
        {
            query: 'r.db("test").table("test").get(1).run()'
            callback_name: 'get_one_doc_key_is_int'
        },
        {
            query: 'r.db("test").table("test").get("i_am_a_string").run()'
            callback_name: 'get_one_doc_key_is_string'
        },
        {
            query: 'r.db("test").table("test").get(132).run() // This key does not exist. Expecting empty answer'
            callback_name: 'empty_answer'
        },
        {
            query: 'r.db("test").table("test").get(1).del().run()'
            callback_name: 'doc_key_int_deleted'
        },
        {
            query: 'r.db("test").table("test").get("i_am_a_string").update({"age":30, "key": 321}).run()'
            callback_name: 'table_point_updated_age'
        },
        {
            query: 'r.expr({id: 1, key:"value", other_key: "other_value"}).pick("id", "other_key").eq({id:1, other_key: "other_value"}).run()'
            callback_name: 'is_true'
        },
        {
            query: 'r.expr({id: 1, key:"value", other_key: "other_value"}).unpick("id", "other_key").eq({key:"value"}).run()'
            callback_name: 'is_true'
        },
        {
            query: 'r.expr({id: 1, key:"value", other_key: "other_value"}).merge({id: 2, key:"new_value", new_key: "other_new_value"}).eq({id: 2, key:"new_value", other_key: "other_value", new_key: "other_new_value"}).run()'
            callback_name: 'is_true'
        },
        {
            query: 'r.expr([1, 2, 3]).append(4).eq([1,2,3,4]).run()'
            callback_name: 'is_true'
        },
        {
            query: 'r.expr({id:1, key:"value", other_key:"other_value"})("key").eq("value").run()'
            callback_name: 'is_true'
        },
        {
            query: 'r.expr({id:1, key:"value", other_key:"other_value"}).contains("key").run()'
            callback_name: 'is_true'
        },
        {
            query: 'r.expr({id:1, key:"value", other_key:"other_value"}).contains("key_that_doesnt_exist").run()'
            callback_name: 'is_false'
        },
        {
            query: 'r.expr([1,3,2]).filter(r.expr(true)).run()'
            callback_name: 'is_array_132'
        },
        {
            query: 'r.expr([1,2,3]).filter(r.expr(false)).run()'
            callback_name: 'empty_answer'
        },
        {
            state: deep_copy state['1']
            query: 'r.db("test").table("test").filter(r.expr(true)).run()'
            callback_name: 'is_state_1'
        },
        {
            state: deep_copy state['1']
            query: 'r.db("test").table("test").filter(r("@").eq({id:1})).run()'
            callback_name: 'is_doc_1'
        },
        {
            state: deep_copy state['1']
            query: 'r.db("test").table("test").filter(r("@")("id").eq(1)).run()'
            callback_name: 'is_doc_1'
        },
        {
            state: deep_copy state['1']
            query: 'r.db("test").table("test").filter(r("id").eq(1)).run()'
            callback_name: 'is_doc_1'
        },
        {
            state: deep_copy state['1']
            query: 'r.db("test").table("test").between(2, 3).run()'
            callback_name: 'expect_result'
            expected_result: [{id:2}, {id:3}]
        },
        {
            state: deep_copy state['2']
            query: 'r.db("test").table("test").get(2).replace({id:2, key:"new_value", other_key:"new_other_value"}).run()'
            callback_name: 'two_has_been_replaced'
        },

        {
            state: deep_copy state['2']
            query: 'r.db("test").table("test").del().run()'
            callback_name: 'table_empty'
        },
        {
            state: deep_copy state['2']
            query: 'r.db("test").table("test").replace({id:2, key:"new_value", other_key:"new_other_value"}).run()'
            callback_name: 'two_has_been_replaced'
        },
        {
            state: deep_copy state['2']
            query: 'r.db("test").table("test").update({key:0}).run()'
            callback_name: 'expect_state'
            expected_result: {"N1": {id:1, key:0}, "N2": {id:2, key:0}, "N3": {id:3, key:0}}
        },
        {
            state: deep_copy state['2']
            query: 'r.db("test").table("test").filter(r("id").ge(2)).replace({id:2, key:"new_value", other_key:"new_other_value"}).run()'
            callback_name: 'two_has_been_replaced_and_filter'
        },
        {
            state: deep_copy state['2']
            query: 'r.db("test").table("test").filter(r("id").ge(2)).del().run()'
            callback_name: 'expect_state'
            expected_result: { "N1": {id:1, key:1} }
        },
        {
            state: deep_copy state['1']
            query: 'r.db("test").table("test").filter(r("id").le(2)).between(2, 3).run()'
            callback_name: 'expect_result'
            expected_result: [{id:2}]
        },
        {
            state: deep_copy state['2']
            query: 'r.db("test").table("test").filter(r("id").eq(1)).update({key:0}).run()'
            callback_name: 'expect_state'
            expected_result: {"N1": {id:1, key:0}, "N2": {id:2, key:2}, "N3": {id:3, key:3}}
        },
        {
            state: deep_copy state['2']
            query: 'r.db("test").table("test").filter(function(doc) { return r.branch(doc("id").gt(2), r.expr(true), r.expr(false)) }).run()'
            callback_name: 'expect_result'
            expected_result: [{id:3, key:3}]
        },
        {
            state: deep_copy state['2']
            query: 'r.db("test").table("test").filter(function(doc) { return doc.eq({id:2, key:2}) }).run()'
            callback_name: 'expect_result'
            expected_result: [{id:2, key:2}]
        },
       {
            state: deep_copy state['2']
            query: 'r.db("test").table("test").map(r("id")).run()'
            callback_name: 'expect_result'
            expected_result: [1, 2, 3]
        },
        {
            state: deep_copy state['2']
            query: 'r.db("test").table("test").map("id").run()'
            callback_name: 'expect_result'
            expected_result: ['id', 'id', 'id']
        },
        {
            state: deep_copy state['2']
            query: 'r.db("test").table("test").map(function(doc) { return doc("id")}).run()'
            callback_name: 'expect_result'
            expected_result: [1, 2, 3]
        },
        {
            state: deep_copy state['2']
            query: 'r.db("test").table("test").map(function(doc) { return doc("id").add(10)}).run()'
            callback_name: 'expect_result'
            expected_result: [11, 12, 13]
        },
        {
            state: deep_copy state['2']
            query: 'r.db("test").table("test").concatMap(function(doc) { return r.expr([1]) }).run()'
            callback_name: 'expect_result'
            expected_result: [[1, 1, 1]]
        },
        {
            state: deep_copy state['2']
            query: 'r.db("test").table("test").concatMap(function(doc) { return r.expr([r.expr(r("id"))]) }).run()'
            callback_name: 'expect_result'
            expected_result: [[1, 2, 3]]
        },

        {
            state: deep_copy state['1']
            query: 'r.db("test").table("test").skip(2).run()'
            callback_name: 'expect_result'
            expected_result: [{id: 3}]
        },
        {
            state: deep_copy state['1']
            query: 'r.db("test").table("test").limit(2).run()'
            callback_name: 'expect_result'
            expected_result: [{id: 1}, {id:2}]
        },
        {
            state: deep_copy state['1']
<<<<<<< HEAD
            query: 'r.db("test").table("test").orderBy(r.desc("id")).run()'
=======
            query: 'r.db("test").table("test").skip(1).limit(1).run()'
            callback_name: 'expect_result'
            expected_result: [{id:2}]
        },
        {
            state: deep_copy state['1']
            query: 'r.db("test").table("test").limit(1).skip(1).run()'
            callback_name: 'expect_result'
            expected_result: []
        },
        {
            state: deep_copy state['3']
            query: 'r.db("test").table("test").orderBy("key", "id").run()'
            callback_name: 'expect_result'
            expected_result: [{id:1,key:1},{id:4,key:1},{id:3,key:2},{id:2,key:3},{id:5,key:3}]
        },
        {
            state: deep_copy state['3']
            query: 'r.db("test").table("test").orderBy(r.desc("key"), r.asc("id")).run()'
>>>>>>> 6ff42492
            callback_name: 'expect_result'
            expected_result: [{id:2,key:3},{id:5,key:3},{id:3,key:2},{id:1,key:1},{id:4,key:1}]
        },
    ]
    tests = new Tests queries
    tests.test()<|MERGE_RESOLUTION|>--- conflicted
+++ resolved
@@ -797,9 +797,6 @@
         },
         {
             state: deep_copy state['1']
-<<<<<<< HEAD
-            query: 'r.db("test").table("test").orderBy(r.desc("id")).run()'
-=======
             query: 'r.db("test").table("test").skip(1).limit(1).run()'
             callback_name: 'expect_result'
             expected_result: [{id:2}]
@@ -819,7 +816,6 @@
         {
             state: deep_copy state['3']
             query: 'r.db("test").table("test").orderBy(r.desc("key"), r.asc("id")).run()'
->>>>>>> 6ff42492
             callback_name: 'expect_result'
             expected_result: [{id:2,key:3},{id:5,key:3},{id:3,key:2},{id:1,key:1},{id:4,key:1}]
         },
